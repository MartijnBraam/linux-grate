--- conflicted
+++ resolved
@@ -44,15 +44,6 @@
 obj-y += init-mm.o
 obj-y += memblock.o
 
-<<<<<<< HEAD
-ifdef CONFIG_NO_BOOTMEM
-	obj-y		+= nobootmem.o
-else
-	obj-y		+= bootmem.o
-endif
-
-=======
->>>>>>> 0fd79184
 ifdef CONFIG_MMU
 	obj-$(CONFIG_ADVISE_SYSCALLS)	+= madvise.o
 endif
