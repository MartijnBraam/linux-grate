--- conflicted
+++ resolved
@@ -1762,9 +1762,5 @@
 
 	/* if that doesn't kill us, halt */
 	panic("Oops failed to kill thread");
-<<<<<<< HEAD
-}
-=======
-}
-EXPORT_SYMBOL(abort);
->>>>>>> bd730bfd
+}
+EXPORT_SYMBOL(abort);