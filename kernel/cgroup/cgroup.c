--- conflicted
+++ resolved
@@ -1397,11 +1397,7 @@
 			 cgroup_on_dfl(cgrp) ? ss->name : ss->legacy_name,
 			 cft->name);
 	else
-<<<<<<< HEAD
-		strlcpy(buf, cft->name, CGROUP_FILE_NAME_MAX);
-=======
 		strscpy(buf, cft->name, CGROUP_FILE_NAME_MAX);
->>>>>>> 08a77676
 	return buf;
 }
 
@@ -1868,15 +1864,9 @@
 
 	root->flags = opts->flags;
 	if (opts->release_agent)
-<<<<<<< HEAD
-		strlcpy(root->release_agent_path, opts->release_agent, PATH_MAX);
-	if (opts->name)
-		strlcpy(root->name, opts->name, MAX_CGROUP_ROOT_NAMELEN);
-=======
 		strscpy(root->release_agent_path, opts->release_agent, PATH_MAX);
 	if (opts->name)
 		strscpy(root->name, opts->name, MAX_CGROUP_ROOT_NAMELEN);
->>>>>>> 08a77676
 	if (opts->cpuset_clone_children)
 		set_bit(CGRP_CPUSET_CLONE_CHILDREN, &root->cgrp.flags);
 }
