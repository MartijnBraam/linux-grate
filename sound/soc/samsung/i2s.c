/* sound/soc/samsung/i2s.c
 *
 * ALSA SoC Audio Layer - Samsung I2S Controller driver
 *
 * Copyright (c) 2010 Samsung Electronics Co. Ltd.
 *	Jaswinder Singh <jassisinghbrar@gmail.com>
 *
 * This program is free software; you can redistribute it and/or modify
 * it under the terms of the GNU General Public License version 2 as
 * published by the Free Software Foundation.
 */

#include <dt-bindings/sound/samsung-i2s.h>
#include <linux/delay.h>
#include <linux/slab.h>
#include <linux/clk.h>
#include <linux/clk-provider.h>
#include <linux/io.h>
#include <linux/module.h>
#include <linux/of.h>
#include <linux/of_device.h>
#include <linux/of_gpio.h>
#include <linux/pm_runtime.h>

#include <sound/soc.h>
#include <sound/pcm_params.h>

#include <linux/platform_data/asoc-s3c.h>

#include "dma.h"
#include "idma.h"
#include "i2s.h"
#include "i2s-regs.h"

#define msecs_to_loops(t) (loops_per_jiffy / 1000 * HZ * t)

struct samsung_i2s_variant_regs {
	unsigned int	bfs_off;
	unsigned int	rfs_off;
	unsigned int	sdf_off;
	unsigned int	txr_off;
	unsigned int	rclksrc_off;
	unsigned int	mss_off;
	unsigned int	cdclkcon_off;
	unsigned int	lrp_off;
	unsigned int	bfs_mask;
	unsigned int	rfs_mask;
	unsigned int	ftx0cnt_off;
};

struct samsung_i2s_dai_data {
	u32 quirks;
	unsigned int pcm_rates;
	const struct samsung_i2s_variant_regs *i2s_variant_regs;
};

struct i2s_dai {
	/* Platform device for this DAI */
	struct platform_device *pdev;
	/* Memory mapped SFR region */
	void __iomem	*addr;
	/* Rate of RCLK source clock */
	unsigned long rclk_srcrate;
	/* Frame Clock */
	unsigned frmclk;
	/*
	 * Specifically requested RCLK,BCLK by MACHINE Driver.
	 * 0 indicates CPU driver is free to choose any value.
	 */
	unsigned rfs, bfs;
	/* I2S Controller's core clock */
	struct clk *clk;
	/* Clock for generating I2S signals */
	struct clk *op_clk;
	/* Pointer to the Primary_Fifo if this is Sec_Fifo, NULL otherwise */
	struct i2s_dai *pri_dai;
	/* Pointer to the Secondary_Fifo if it has one, NULL otherwise */
	struct i2s_dai *sec_dai;
#define DAI_OPENED	(1 << 0) /* Dai is opened */
#define DAI_MANAGER	(1 << 1) /* Dai is the manager */
	unsigned mode;
	/* Driver for this DAI */
	struct snd_soc_dai_driver i2s_dai_drv;
	/* DMA parameters */
	struct snd_dmaengine_dai_dma_data dma_playback;
	struct snd_dmaengine_dai_dma_data dma_capture;
	struct snd_dmaengine_dai_dma_data idma_playback;
	dma_filter_fn filter;
	u32	quirks;
	u32	suspend_i2smod;
	u32	suspend_i2scon;
	u32	suspend_i2spsr;
	const struct samsung_i2s_variant_regs *variant_regs;

	/* Spinlock protecting access to the device's registers */
	spinlock_t spinlock;
	spinlock_t *lock;

	/* Below fields are only valid if this is the primary FIFO */
	struct clk *clk_table[3];
	struct clk_onecell_data clk_data;
};

/* Lock for cross i/f checks */
static DEFINE_SPINLOCK(lock);

/* If this is the 'overlay' stereo DAI */
static inline bool is_secondary(struct i2s_dai *i2s)
{
	return i2s->pri_dai ? true : false;
}

/* If operating in SoC-Slave mode */
static inline bool is_slave(struct i2s_dai *i2s)
{
	u32 mod = readl(i2s->addr + I2SMOD);
	return (mod & (1 << i2s->variant_regs->mss_off)) ? true : false;
}

/* If this interface of the controller is transmitting data */
static inline bool tx_active(struct i2s_dai *i2s)
{
	u32 active;

	if (!i2s)
		return false;

	active = readl(i2s->addr + I2SCON);

	if (is_secondary(i2s))
		active &= CON_TXSDMA_ACTIVE;
	else
		active &= CON_TXDMA_ACTIVE;

	return active ? true : false;
}

/* Return pointer to the other DAI */
static inline struct i2s_dai *get_other_dai(struct i2s_dai *i2s)
{
	return i2s->pri_dai ? : i2s->sec_dai;
}

/* If the other interface of the controller is transmitting data */
static inline bool other_tx_active(struct i2s_dai *i2s)
{
	struct i2s_dai *other = get_other_dai(i2s);

	return tx_active(other);
}

/* If any interface of the controller is transmitting data */
static inline bool any_tx_active(struct i2s_dai *i2s)
{
	return tx_active(i2s) || other_tx_active(i2s);
}

/* If this interface of the controller is receiving data */
static inline bool rx_active(struct i2s_dai *i2s)
{
	u32 active;

	if (!i2s)
		return false;

	active = readl(i2s->addr + I2SCON) & CON_RXDMA_ACTIVE;

	return active ? true : false;
}

/* If the other interface of the controller is receiving data */
static inline bool other_rx_active(struct i2s_dai *i2s)
{
	struct i2s_dai *other = get_other_dai(i2s);

	return rx_active(other);
}

/* If any interface of the controller is receiving data */
static inline bool any_rx_active(struct i2s_dai *i2s)
{
	return rx_active(i2s) || other_rx_active(i2s);
}

/* If the other DAI is transmitting or receiving data */
static inline bool other_active(struct i2s_dai *i2s)
{
	return other_rx_active(i2s) || other_tx_active(i2s);
}

/* If this DAI is transmitting or receiving data */
static inline bool this_active(struct i2s_dai *i2s)
{
	return tx_active(i2s) || rx_active(i2s);
}

/* If the controller is active anyway */
static inline bool any_active(struct i2s_dai *i2s)
{
	return this_active(i2s) || other_active(i2s);
}

static inline struct i2s_dai *to_info(struct snd_soc_dai *dai)
{
	return snd_soc_dai_get_drvdata(dai);
}

static inline bool is_opened(struct i2s_dai *i2s)
{
	if (i2s && (i2s->mode & DAI_OPENED))
		return true;
	else
		return false;
}

static inline bool is_manager(struct i2s_dai *i2s)
{
	if (is_opened(i2s) && (i2s->mode & DAI_MANAGER))
		return true;
	else
		return false;
}

/* Read RCLK of I2S (in multiples of LRCLK) */
static inline unsigned get_rfs(struct i2s_dai *i2s)
{
	u32 rfs;
	rfs = readl(i2s->addr + I2SMOD) >> i2s->variant_regs->rfs_off;
	rfs &= i2s->variant_regs->rfs_mask;

	switch (rfs) {
	case 7: return 192;
	case 6: return 96;
	case 5: return 128;
	case 4: return 64;
	case 3:	return 768;
	case 2: return 384;
	case 1:	return 512;
	default: return 256;
	}
}

/* Write RCLK of I2S (in multiples of LRCLK) */
static inline void set_rfs(struct i2s_dai *i2s, unsigned rfs)
{
	u32 mod = readl(i2s->addr + I2SMOD);
	int rfs_shift = i2s->variant_regs->rfs_off;

	mod &= ~(i2s->variant_regs->rfs_mask << rfs_shift);

	switch (rfs) {
	case 192:
		mod |= (EXYNOS7_MOD_RCLK_192FS << rfs_shift);
		break;
	case 96:
		mod |= (EXYNOS7_MOD_RCLK_96FS << rfs_shift);
		break;
	case 128:
		mod |= (EXYNOS7_MOD_RCLK_128FS << rfs_shift);
		break;
	case 64:
		mod |= (EXYNOS7_MOD_RCLK_64FS << rfs_shift);
		break;
	case 768:
		mod |= (MOD_RCLK_768FS << rfs_shift);
		break;
	case 512:
		mod |= (MOD_RCLK_512FS << rfs_shift);
		break;
	case 384:
		mod |= (MOD_RCLK_384FS << rfs_shift);
		break;
	default:
		mod |= (MOD_RCLK_256FS << rfs_shift);
		break;
	}

	writel(mod, i2s->addr + I2SMOD);
}

/* Read Bit-Clock of I2S (in multiples of LRCLK) */
static inline unsigned get_bfs(struct i2s_dai *i2s)
{
	u32 bfs;
	bfs = readl(i2s->addr + I2SMOD) >> i2s->variant_regs->bfs_off;
	bfs &= i2s->variant_regs->bfs_mask;

	switch (bfs) {
	case 8: return 256;
	case 7: return 192;
	case 6: return 128;
	case 5: return 96;
	case 4: return 64;
	case 3: return 24;
	case 2: return 16;
	case 1:	return 48;
	default: return 32;
	}
}

/* Write Bit-Clock of I2S (in multiples of LRCLK) */
static inline void set_bfs(struct i2s_dai *i2s, unsigned bfs)
{
	u32 mod = readl(i2s->addr + I2SMOD);
	int tdm = i2s->quirks & QUIRK_SUPPORTS_TDM;
	int bfs_shift = i2s->variant_regs->bfs_off;

	/* Non-TDM I2S controllers do not support BCLK > 48 * FS */
	if (!tdm && bfs > 48) {
		dev_err(&i2s->pdev->dev, "Unsupported BCLK divider\n");
		return;
	}

	mod &= ~(i2s->variant_regs->bfs_mask << bfs_shift);

	switch (bfs) {
	case 48:
		mod |= (MOD_BCLK_48FS << bfs_shift);
		break;
	case 32:
		mod |= (MOD_BCLK_32FS << bfs_shift);
		break;
	case 24:
		mod |= (MOD_BCLK_24FS << bfs_shift);
		break;
	case 16:
		mod |= (MOD_BCLK_16FS << bfs_shift);
		break;
	case 64:
		mod |= (EXYNOS5420_MOD_BCLK_64FS << bfs_shift);
		break;
	case 96:
		mod |= (EXYNOS5420_MOD_BCLK_96FS << bfs_shift);
		break;
	case 128:
		mod |= (EXYNOS5420_MOD_BCLK_128FS << bfs_shift);
		break;
	case 192:
		mod |= (EXYNOS5420_MOD_BCLK_192FS << bfs_shift);
		break;
	case 256:
		mod |= (EXYNOS5420_MOD_BCLK_256FS << bfs_shift);
		break;
	default:
		dev_err(&i2s->pdev->dev, "Wrong BCLK Divider!\n");
		return;
	}

	writel(mod, i2s->addr + I2SMOD);
}

/* Sample-Size */
static inline int get_blc(struct i2s_dai *i2s)
{
	int blc = readl(i2s->addr + I2SMOD);

	blc = (blc >> 13) & 0x3;

	switch (blc) {
	case 2: return 24;
	case 1:	return 8;
	default: return 16;
	}
}

/* TX Channel Control */
static void i2s_txctrl(struct i2s_dai *i2s, int on)
{
	void __iomem *addr = i2s->addr;
	int txr_off = i2s->variant_regs->txr_off;
	u32 con = readl(addr + I2SCON);
	u32 mod = readl(addr + I2SMOD) & ~(3 << txr_off);

	if (on) {
		con |= CON_ACTIVE;
		con &= ~CON_TXCH_PAUSE;

		if (is_secondary(i2s)) {
			con |= CON_TXSDMA_ACTIVE;
			con &= ~CON_TXSDMA_PAUSE;
		} else {
			con |= CON_TXDMA_ACTIVE;
			con &= ~CON_TXDMA_PAUSE;
		}

		if (any_rx_active(i2s))
			mod |= 2 << txr_off;
		else
			mod |= 0 << txr_off;
	} else {
		if (is_secondary(i2s)) {
			con |=  CON_TXSDMA_PAUSE;
			con &= ~CON_TXSDMA_ACTIVE;
		} else {
			con |=  CON_TXDMA_PAUSE;
			con &= ~CON_TXDMA_ACTIVE;
		}

		if (other_tx_active(i2s)) {
			writel(con, addr + I2SCON);
			return;
		}

		con |=  CON_TXCH_PAUSE;

		if (any_rx_active(i2s))
			mod |= 1 << txr_off;
		else
			con &= ~CON_ACTIVE;
	}

	writel(mod, addr + I2SMOD);
	writel(con, addr + I2SCON);
}

/* RX Channel Control */
static void i2s_rxctrl(struct i2s_dai *i2s, int on)
{
	void __iomem *addr = i2s->addr;
	int txr_off = i2s->variant_regs->txr_off;
	u32 con = readl(addr + I2SCON);
	u32 mod = readl(addr + I2SMOD) & ~(3 << txr_off);

	if (on) {
		con |= CON_RXDMA_ACTIVE | CON_ACTIVE;
		con &= ~(CON_RXDMA_PAUSE | CON_RXCH_PAUSE);

		if (any_tx_active(i2s))
			mod |= 2 << txr_off;
		else
			mod |= 1 << txr_off;
	} else {
		con |=  CON_RXDMA_PAUSE | CON_RXCH_PAUSE;
		con &= ~CON_RXDMA_ACTIVE;

		if (any_tx_active(i2s))
			mod |= 0 << txr_off;
		else
			con &= ~CON_ACTIVE;
	}

	writel(mod, addr + I2SMOD);
	writel(con, addr + I2SCON);
}

/* Flush FIFO of an interface */
static inline void i2s_fifo(struct i2s_dai *i2s, u32 flush)
{
	void __iomem *fic;
	u32 val;

	if (!i2s)
		return;

	if (is_secondary(i2s))
		fic = i2s->addr + I2SFICS;
	else
		fic = i2s->addr + I2SFIC;

	/* Flush the FIFO */
	writel(readl(fic) | flush, fic);

	/* Be patient */
	val = msecs_to_loops(1) / 1000; /* 1 usec */
	while (--val)
		cpu_relax();

	writel(readl(fic) & ~flush, fic);
}

static int i2s_set_sysclk(struct snd_soc_dai *dai,
	  int clk_id, unsigned int rfs, int dir)
{
	struct i2s_dai *i2s = to_info(dai);
	struct i2s_dai *other = get_other_dai(i2s);
	const struct samsung_i2s_variant_regs *i2s_regs = i2s->variant_regs;
	unsigned int cdcon_mask = 1 << i2s_regs->cdclkcon_off;
	unsigned int rsrc_mask = 1 << i2s_regs->rclksrc_off;
	u32 mod, mask, val = 0;
	unsigned long flags;
	int ret = 0;

	pm_runtime_get_sync(dai->dev);

	spin_lock_irqsave(i2s->lock, flags);
	mod = readl(i2s->addr + I2SMOD);
	spin_unlock_irqrestore(i2s->lock, flags);

	switch (clk_id) {
	case SAMSUNG_I2S_OPCLK:
		mask = MOD_OPCLK_MASK;
		val = dir;
		break;
	case SAMSUNG_I2S_CDCLK:
		mask = 1 << i2s_regs->cdclkcon_off;
		/* Shouldn't matter in GATING(CLOCK_IN) mode */
		if (dir == SND_SOC_CLOCK_IN)
			rfs = 0;

		if ((rfs && other && other->rfs && (other->rfs != rfs)) ||
				(any_active(i2s) &&
				(((dir == SND_SOC_CLOCK_IN)
					&& !(mod & cdcon_mask)) ||
				((dir == SND_SOC_CLOCK_OUT)
					&& (mod & cdcon_mask))))) {
			dev_err(&i2s->pdev->dev,
				"%s:%d Other DAI busy\n", __func__, __LINE__);
			ret = -EAGAIN;
			goto err;
		}

		if (dir == SND_SOC_CLOCK_IN)
			val = 1 << i2s_regs->cdclkcon_off;

		i2s->rfs = rfs;
		break;

	case SAMSUNG_I2S_RCLKSRC_0: /* clock corrsponding to IISMOD[10] := 0 */
	case SAMSUNG_I2S_RCLKSRC_1: /* clock corrsponding to IISMOD[10] := 1 */
		mask = 1 << i2s_regs->rclksrc_off;

		if ((i2s->quirks & QUIRK_NO_MUXPSR)
				|| (clk_id == SAMSUNG_I2S_RCLKSRC_0))
			clk_id = 0;
		else
			clk_id = 1;

		if (!any_active(i2s)) {
			if (i2s->op_clk && !IS_ERR(i2s->op_clk)) {
				if ((clk_id && !(mod & rsrc_mask)) ||
					(!clk_id && (mod & rsrc_mask))) {
					clk_disable_unprepare(i2s->op_clk);
					clk_put(i2s->op_clk);
				} else {
					i2s->rclk_srcrate =
						clk_get_rate(i2s->op_clk);
					goto done;
				}
			}

			if (clk_id)
				i2s->op_clk = clk_get(&i2s->pdev->dev,
						"i2s_opclk1");
			else
				i2s->op_clk = clk_get(&i2s->pdev->dev,
						"i2s_opclk0");

			if (WARN_ON(IS_ERR(i2s->op_clk))) {
				ret = PTR_ERR(i2s->op_clk);
				i2s->op_clk = NULL;
				goto err;
			}

			ret = clk_prepare_enable(i2s->op_clk);
<<<<<<< HEAD
			if (ret)
				goto err;
=======
			if (ret) {
				clk_put(i2s->op_clk);
				i2s->op_clk = NULL;
				goto err;
			}
>>>>>>> 9abd04af
			i2s->rclk_srcrate = clk_get_rate(i2s->op_clk);

			/* Over-ride the other's */
			if (other) {
				other->op_clk = i2s->op_clk;
				other->rclk_srcrate = i2s->rclk_srcrate;
			}
		} else if ((!clk_id && (mod & rsrc_mask))
				|| (clk_id && !(mod & rsrc_mask))) {
			dev_err(&i2s->pdev->dev,
				"%s:%d Other DAI busy\n", __func__, __LINE__);
			ret = -EAGAIN;
			goto err;
		} else {
			/* Call can't be on the active DAI */
			i2s->op_clk = other->op_clk;
			i2s->rclk_srcrate = other->rclk_srcrate;
			goto done;
		}

		if (clk_id == 1)
			val = 1 << i2s_regs->rclksrc_off;
		break;
	default:
		dev_err(&i2s->pdev->dev, "We don't serve that!\n");
		ret = -EINVAL;
		goto err;
	}

	spin_lock_irqsave(i2s->lock, flags);
	mod = readl(i2s->addr + I2SMOD);
	mod = (mod & ~mask) | val;
	writel(mod, i2s->addr + I2SMOD);
	spin_unlock_irqrestore(i2s->lock, flags);
done:
	pm_runtime_put(dai->dev);

	return 0;
err:
	pm_runtime_put(dai->dev);
	return ret;
}

static int i2s_set_fmt(struct snd_soc_dai *dai,
	unsigned int fmt)
{
	struct i2s_dai *i2s = to_info(dai);
	int lrp_shift, sdf_shift, sdf_mask, lrp_rlow, mod_slave;
	u32 mod, tmp = 0;
	unsigned long flags;

	lrp_shift = i2s->variant_regs->lrp_off;
	sdf_shift = i2s->variant_regs->sdf_off;
	mod_slave = 1 << i2s->variant_regs->mss_off;

	sdf_mask = MOD_SDF_MASK << sdf_shift;
	lrp_rlow = MOD_LR_RLOW << lrp_shift;

	/* Format is priority */
	switch (fmt & SND_SOC_DAIFMT_FORMAT_MASK) {
	case SND_SOC_DAIFMT_RIGHT_J:
		tmp |= lrp_rlow;
		tmp |= (MOD_SDF_MSB << sdf_shift);
		break;
	case SND_SOC_DAIFMT_LEFT_J:
		tmp |= lrp_rlow;
		tmp |= (MOD_SDF_LSB << sdf_shift);
		break;
	case SND_SOC_DAIFMT_I2S:
		tmp |= (MOD_SDF_IIS << sdf_shift);
		break;
	default:
		dev_err(&i2s->pdev->dev, "Format not supported\n");
		return -EINVAL;
	}

	/*
	 * INV flag is relative to the FORMAT flag - if set it simply
	 * flips the polarity specified by the Standard
	 */
	switch (fmt & SND_SOC_DAIFMT_INV_MASK) {
	case SND_SOC_DAIFMT_NB_NF:
		break;
	case SND_SOC_DAIFMT_NB_IF:
		if (tmp & lrp_rlow)
			tmp &= ~lrp_rlow;
		else
			tmp |= lrp_rlow;
		break;
	default:
		dev_err(&i2s->pdev->dev, "Polarity not supported\n");
		return -EINVAL;
	}

	switch (fmt & SND_SOC_DAIFMT_MASTER_MASK) {
	case SND_SOC_DAIFMT_CBM_CFM:
		tmp |= mod_slave;
		break;
	case SND_SOC_DAIFMT_CBS_CFS:
		/* Set default source clock in Master mode */
		if (i2s->rclk_srcrate == 0)
			i2s_set_sysclk(dai, SAMSUNG_I2S_RCLKSRC_0,
							0, SND_SOC_CLOCK_IN);
		break;
	default:
		dev_err(&i2s->pdev->dev, "master/slave format not supported\n");
		return -EINVAL;
	}

	pm_runtime_get_sync(dai->dev);
	spin_lock_irqsave(i2s->lock, flags);
	mod = readl(i2s->addr + I2SMOD);
	/*
	 * Don't change the I2S mode if any controller is active on this
	 * channel.
	 */
	if (any_active(i2s) &&
		((mod & (sdf_mask | lrp_rlow | mod_slave)) != tmp)) {
		spin_unlock_irqrestore(i2s->lock, flags);
		pm_runtime_put(dai->dev);
		dev_err(&i2s->pdev->dev,
				"%s:%d Other DAI busy\n", __func__, __LINE__);
		return -EAGAIN;
	}

	mod &= ~(sdf_mask | lrp_rlow | mod_slave);
	mod |= tmp;
	writel(mod, i2s->addr + I2SMOD);
	spin_unlock_irqrestore(i2s->lock, flags);
	pm_runtime_put(dai->dev);

	return 0;
}

static int i2s_hw_params(struct snd_pcm_substream *substream,
	struct snd_pcm_hw_params *params, struct snd_soc_dai *dai)
{
	struct i2s_dai *i2s = to_info(dai);
	u32 mod, mask = 0, val = 0;
	unsigned long flags;

	WARN_ON(!pm_runtime_active(dai->dev));

	if (!is_secondary(i2s))
		mask |= (MOD_DC2_EN | MOD_DC1_EN);

	switch (params_channels(params)) {
	case 6:
		val |= MOD_DC2_EN;
	case 4:
		val |= MOD_DC1_EN;
		break;
	case 2:
		if (substream->stream == SNDRV_PCM_STREAM_PLAYBACK)
			i2s->dma_playback.addr_width = 4;
		else
			i2s->dma_capture.addr_width = 4;
		break;
	case 1:
		if (substream->stream == SNDRV_PCM_STREAM_PLAYBACK)
			i2s->dma_playback.addr_width = 2;
		else
			i2s->dma_capture.addr_width = 2;

		break;
	default:
		dev_err(&i2s->pdev->dev, "%d channels not supported\n",
				params_channels(params));
		return -EINVAL;
	}

	if (is_secondary(i2s))
		mask |= MOD_BLCS_MASK;
	else
		mask |= MOD_BLCP_MASK;

	if (is_manager(i2s))
		mask |= MOD_BLC_MASK;

	switch (params_width(params)) {
	case 8:
		if (is_secondary(i2s))
			val |= MOD_BLCS_8BIT;
		else
			val |= MOD_BLCP_8BIT;
		if (is_manager(i2s))
			val |= MOD_BLC_8BIT;
		break;
	case 16:
		if (is_secondary(i2s))
			val |= MOD_BLCS_16BIT;
		else
			val |= MOD_BLCP_16BIT;
		if (is_manager(i2s))
			val |= MOD_BLC_16BIT;
		break;
	case 24:
		if (is_secondary(i2s))
			val |= MOD_BLCS_24BIT;
		else
			val |= MOD_BLCP_24BIT;
		if (is_manager(i2s))
			val |= MOD_BLC_24BIT;
		break;
	default:
		dev_err(&i2s->pdev->dev, "Format(%d) not supported\n",
				params_format(params));
		return -EINVAL;
	}

	spin_lock_irqsave(i2s->lock, flags);
	mod = readl(i2s->addr + I2SMOD);
	mod = (mod & ~mask) | val;
	writel(mod, i2s->addr + I2SMOD);
	spin_unlock_irqrestore(i2s->lock, flags);

	snd_soc_dai_init_dma_data(dai, &i2s->dma_playback, &i2s->dma_capture);

	i2s->frmclk = params_rate(params);

	return 0;
}

/* We set constraints on the substream acc to the version of I2S */
static int i2s_startup(struct snd_pcm_substream *substream,
	  struct snd_soc_dai *dai)
{
	struct i2s_dai *i2s = to_info(dai);
	struct i2s_dai *other = get_other_dai(i2s);
	unsigned long flags;

	pm_runtime_get_sync(dai->dev);

	spin_lock_irqsave(&lock, flags);

	i2s->mode |= DAI_OPENED;

	if (is_manager(other))
		i2s->mode &= ~DAI_MANAGER;
	else
		i2s->mode |= DAI_MANAGER;

	if (!any_active(i2s) && (i2s->quirks & QUIRK_NEED_RSTCLR))
		writel(CON_RSTCLR, i2s->addr + I2SCON);

	spin_unlock_irqrestore(&lock, flags);

	return 0;
}

static void i2s_shutdown(struct snd_pcm_substream *substream,
	struct snd_soc_dai *dai)
{
	struct i2s_dai *i2s = to_info(dai);
	struct i2s_dai *other = get_other_dai(i2s);
	unsigned long flags;

	spin_lock_irqsave(&lock, flags);

	i2s->mode &= ~DAI_OPENED;
	i2s->mode &= ~DAI_MANAGER;

	if (is_opened(other))
		other->mode |= DAI_MANAGER;

	/* Reset any constraint on RFS and BFS */
	i2s->rfs = 0;
	i2s->bfs = 0;

	spin_unlock_irqrestore(&lock, flags);

	pm_runtime_put(dai->dev);
}

static int config_setup(struct i2s_dai *i2s)
{
	struct i2s_dai *other = get_other_dai(i2s);
	unsigned rfs, bfs, blc;
	u32 psr;

	blc = get_blc(i2s);

	bfs = i2s->bfs;

	if (!bfs && other)
		bfs = other->bfs;

	/* Select least possible multiple(2) if no constraint set */
	if (!bfs)
		bfs = blc * 2;

	rfs = i2s->rfs;

	if (!rfs && other)
		rfs = other->rfs;

	if ((rfs == 256 || rfs == 512) && (blc == 24)) {
		dev_err(&i2s->pdev->dev,
			"%d-RFS not supported for 24-blc\n", rfs);
		return -EINVAL;
	}

	if (!rfs) {
		if (bfs == 16 || bfs == 32)
			rfs = 256;
		else
			rfs = 384;
	}

	/* If already setup and running */
	if (any_active(i2s) && (get_rfs(i2s) != rfs || get_bfs(i2s) != bfs)) {
		dev_err(&i2s->pdev->dev,
				"%s:%d Other DAI busy\n", __func__, __LINE__);
		return -EAGAIN;
	}

	set_bfs(i2s, bfs);
	set_rfs(i2s, rfs);

	/* Don't bother with PSR in Slave mode */
	if (is_slave(i2s))
		return 0;

	if (!(i2s->quirks & QUIRK_NO_MUXPSR)) {
		psr = i2s->rclk_srcrate / i2s->frmclk / rfs;
		writel(((psr - 1) << 8) | PSR_PSREN, i2s->addr + I2SPSR);
		dev_dbg(&i2s->pdev->dev,
			"RCLK_SRC=%luHz PSR=%u, RCLK=%dfs, BCLK=%dfs\n",
				i2s->rclk_srcrate, psr, rfs, bfs);
	}

	return 0;
}

static int i2s_trigger(struct snd_pcm_substream *substream,
	int cmd, struct snd_soc_dai *dai)
{
	int capture = (substream->stream == SNDRV_PCM_STREAM_CAPTURE);
	struct snd_soc_pcm_runtime *rtd = substream->private_data;
	struct i2s_dai *i2s = to_info(rtd->cpu_dai);
	unsigned long flags;

	switch (cmd) {
	case SNDRV_PCM_TRIGGER_START:
	case SNDRV_PCM_TRIGGER_RESUME:
	case SNDRV_PCM_TRIGGER_PAUSE_RELEASE:
		pm_runtime_get_sync(dai->dev);
		spin_lock_irqsave(i2s->lock, flags);

		if (config_setup(i2s)) {
			spin_unlock_irqrestore(i2s->lock, flags);
			return -EINVAL;
		}

		if (capture)
			i2s_rxctrl(i2s, 1);
		else
			i2s_txctrl(i2s, 1);

		spin_unlock_irqrestore(i2s->lock, flags);
		break;
	case SNDRV_PCM_TRIGGER_STOP:
	case SNDRV_PCM_TRIGGER_SUSPEND:
	case SNDRV_PCM_TRIGGER_PAUSE_PUSH:
		spin_lock_irqsave(i2s->lock, flags);

		if (capture) {
			i2s_rxctrl(i2s, 0);
			i2s_fifo(i2s, FIC_RXFLUSH);
		} else {
			i2s_txctrl(i2s, 0);
			i2s_fifo(i2s, FIC_TXFLUSH);
		}

		spin_unlock_irqrestore(i2s->lock, flags);
		pm_runtime_put(dai->dev);
		break;
	}

	return 0;
}

static int i2s_set_clkdiv(struct snd_soc_dai *dai,
	int div_id, int div)
{
	struct i2s_dai *i2s = to_info(dai);
	struct i2s_dai *other = get_other_dai(i2s);

	switch (div_id) {
	case SAMSUNG_I2S_DIV_BCLK:
		pm_runtime_get_sync(dai->dev);
		if ((any_active(i2s) && div && (get_bfs(i2s) != div))
			|| (other && other->bfs && (other->bfs != div))) {
			pm_runtime_put(dai->dev);
			dev_err(&i2s->pdev->dev,
				"%s:%d Other DAI busy\n", __func__, __LINE__);
			return -EAGAIN;
		}
		i2s->bfs = div;
		pm_runtime_put(dai->dev);
		break;
	default:
		dev_err(&i2s->pdev->dev,
			"Invalid clock divider(%d)\n", div_id);
		return -EINVAL;
	}

	return 0;
}

static snd_pcm_sframes_t
i2s_delay(struct snd_pcm_substream *substream, struct snd_soc_dai *dai)
{
	struct i2s_dai *i2s = to_info(dai);
	u32 reg = readl(i2s->addr + I2SFIC);
	snd_pcm_sframes_t delay;
	const struct samsung_i2s_variant_regs *i2s_regs = i2s->variant_regs;

	WARN_ON(!pm_runtime_active(dai->dev));

	if (substream->stream == SNDRV_PCM_STREAM_CAPTURE)
		delay = FIC_RXCOUNT(reg);
	else if (is_secondary(i2s))
		delay = FICS_TXCOUNT(readl(i2s->addr + I2SFICS));
	else
		delay = (reg >> i2s_regs->ftx0cnt_off) & 0x7f;

	return delay;
}

#ifdef CONFIG_PM
static int i2s_suspend(struct snd_soc_dai *dai)
{
	return pm_runtime_force_suspend(dai->dev);
}

static int i2s_resume(struct snd_soc_dai *dai)
{
	return pm_runtime_force_resume(dai->dev);
}
#else
#define i2s_suspend NULL
#define i2s_resume  NULL
#endif

static int samsung_i2s_dai_probe(struct snd_soc_dai *dai)
{
	struct i2s_dai *i2s = to_info(dai);
	struct i2s_dai *other = get_other_dai(i2s);
	unsigned long flags;

	pm_runtime_get_sync(dai->dev);

	if (is_secondary(i2s)) { /* If this is probe on the secondary DAI */
		snd_soc_dai_init_dma_data(dai, &other->sec_dai->dma_playback,
					   NULL);
	} else {
		snd_soc_dai_init_dma_data(dai, &i2s->dma_playback,
					   &i2s->dma_capture);

		if (i2s->quirks & QUIRK_NEED_RSTCLR)
			writel(CON_RSTCLR, i2s->addr + I2SCON);

		if (i2s->quirks & QUIRK_SUPPORTS_IDMA)
			idma_reg_addr_init(i2s->addr,
					i2s->sec_dai->idma_playback.addr);
	}

	/* Reset any constraint on RFS and BFS */
	i2s->rfs = 0;
	i2s->bfs = 0;
	i2s->rclk_srcrate = 0;

	spin_lock_irqsave(i2s->lock, flags);
	i2s_txctrl(i2s, 0);
	i2s_rxctrl(i2s, 0);
	i2s_fifo(i2s, FIC_TXFLUSH);
	i2s_fifo(other, FIC_TXFLUSH);
	i2s_fifo(i2s, FIC_RXFLUSH);
	spin_unlock_irqrestore(i2s->lock, flags);

	/* Gate CDCLK by default */
	if (!is_opened(other))
		i2s_set_sysclk(dai, SAMSUNG_I2S_CDCLK,
				0, SND_SOC_CLOCK_IN);
	pm_runtime_put(dai->dev);

	return 0;
}

static int samsung_i2s_dai_remove(struct snd_soc_dai *dai)
{
	struct i2s_dai *i2s = snd_soc_dai_get_drvdata(dai);
	unsigned long flags;

	pm_runtime_get_sync(dai->dev);

	if (!is_secondary(i2s)) {
		if (i2s->quirks & QUIRK_NEED_RSTCLR) {
			spin_lock_irqsave(i2s->lock, flags);
			writel(0, i2s->addr + I2SCON);
			spin_unlock_irqrestore(i2s->lock, flags);
		}
	}

	pm_runtime_put(dai->dev);

	return 0;
}

static const struct snd_soc_dai_ops samsung_i2s_dai_ops = {
	.trigger = i2s_trigger,
	.hw_params = i2s_hw_params,
	.set_fmt = i2s_set_fmt,
	.set_clkdiv = i2s_set_clkdiv,
	.set_sysclk = i2s_set_sysclk,
	.startup = i2s_startup,
	.shutdown = i2s_shutdown,
	.delay = i2s_delay,
};

static const struct snd_soc_component_driver samsung_i2s_component = {
	.name		= "samsung-i2s",
};

#define SAMSUNG_I2S_FMTS	(SNDRV_PCM_FMTBIT_S8 | \
					SNDRV_PCM_FMTBIT_S16_LE | \
					SNDRV_PCM_FMTBIT_S24_LE)

static struct i2s_dai *i2s_alloc_dai(struct platform_device *pdev,
				const struct samsung_i2s_dai_data *i2s_dai_data,
				bool sec)
{
	struct i2s_dai *i2s;

	i2s = devm_kzalloc(&pdev->dev, sizeof(struct i2s_dai), GFP_KERNEL);
	if (i2s == NULL)
		return NULL;

	i2s->pdev = pdev;
	i2s->pri_dai = NULL;
	i2s->sec_dai = NULL;
	i2s->i2s_dai_drv.id = 1;
	i2s->i2s_dai_drv.symmetric_rates = 1;
	i2s->i2s_dai_drv.probe = samsung_i2s_dai_probe;
	i2s->i2s_dai_drv.remove = samsung_i2s_dai_remove;
	i2s->i2s_dai_drv.ops = &samsung_i2s_dai_ops;
	i2s->i2s_dai_drv.suspend = i2s_suspend;
	i2s->i2s_dai_drv.resume = i2s_resume;
	i2s->i2s_dai_drv.playback.channels_min = 1;
	i2s->i2s_dai_drv.playback.channels_max = 2;
	i2s->i2s_dai_drv.playback.rates = i2s_dai_data->pcm_rates;
	i2s->i2s_dai_drv.playback.formats = SAMSUNG_I2S_FMTS;

	if (!sec) {
		i2s->i2s_dai_drv.name = SAMSUNG_I2S_DAI;
		i2s->i2s_dai_drv.capture.channels_min = 1;
		i2s->i2s_dai_drv.capture.channels_max = 2;
		i2s->i2s_dai_drv.capture.rates = i2s_dai_data->pcm_rates;
		i2s->i2s_dai_drv.capture.formats = SAMSUNG_I2S_FMTS;
	} else {
		i2s->i2s_dai_drv.name = SAMSUNG_I2S_DAI_SEC;
	}
	return i2s;
}

#ifdef CONFIG_PM
static int i2s_runtime_suspend(struct device *dev)
{
	struct i2s_dai *i2s = dev_get_drvdata(dev);

	i2s->suspend_i2smod = readl(i2s->addr + I2SMOD);
	i2s->suspend_i2scon = readl(i2s->addr + I2SCON);
	i2s->suspend_i2spsr = readl(i2s->addr + I2SPSR);

	if (i2s->op_clk)
		clk_disable_unprepare(i2s->op_clk);
	clk_disable_unprepare(i2s->clk);

	return 0;
}

static int i2s_runtime_resume(struct device *dev)
{
	struct i2s_dai *i2s = dev_get_drvdata(dev);
	int ret;

	ret = clk_prepare_enable(i2s->clk);
	if (ret)
		return ret;

	if (i2s->op_clk) {
		ret = clk_prepare_enable(i2s->op_clk);
		if (ret) {
			clk_disable_unprepare(i2s->clk);
			return ret;
		}
	}

	writel(i2s->suspend_i2scon, i2s->addr + I2SCON);
	writel(i2s->suspend_i2smod, i2s->addr + I2SMOD);
	writel(i2s->suspend_i2spsr, i2s->addr + I2SPSR);

	return 0;
}
#endif /* CONFIG_PM */

static void i2s_unregister_clocks(struct i2s_dai *i2s)
{
	int i;

	for (i = 0; i < i2s->clk_data.clk_num; i++) {
		if (!IS_ERR(i2s->clk_table[i]))
			clk_unregister(i2s->clk_table[i]);
	}
}

static void i2s_unregister_clock_provider(struct platform_device *pdev)
{
	struct i2s_dai *i2s = dev_get_drvdata(&pdev->dev);

	of_clk_del_provider(pdev->dev.of_node);
	i2s_unregister_clocks(i2s);
}

static int i2s_register_clock_provider(struct platform_device *pdev)
{
	struct device *dev = &pdev->dev;
	struct i2s_dai *i2s = dev_get_drvdata(dev);
	const char *clk_name[2] = { "i2s_opclk0", "i2s_opclk1" };
	const char *p_names[2] = { NULL };
	const struct samsung_i2s_variant_regs *reg_info = i2s->variant_regs;
	struct clk *rclksrc;
	int ret, i;

	/* Register the clock provider only if it's expected in the DTB */
	if (!of_find_property(dev->of_node, "#clock-cells", NULL))
		return 0;

	/* Get the RCLKSRC mux clock parent clock names */
	for (i = 0; i < ARRAY_SIZE(p_names); i++) {
		rclksrc = clk_get(dev, clk_name[i]);
		if (IS_ERR(rclksrc))
			continue;
		p_names[i] = __clk_get_name(rclksrc);
		clk_put(rclksrc);
	}

	if (!(i2s->quirks & QUIRK_NO_MUXPSR)) {
		/* Activate the prescaler */
		u32 val = readl(i2s->addr + I2SPSR);
		writel(val | PSR_PSREN, i2s->addr + I2SPSR);

		i2s->clk_table[CLK_I2S_RCLK_SRC] = clk_register_mux(dev,
				"i2s_rclksrc", p_names, ARRAY_SIZE(p_names),
				CLK_SET_RATE_NO_REPARENT | CLK_SET_RATE_PARENT,
				i2s->addr + I2SMOD, reg_info->rclksrc_off,
				1, 0, i2s->lock);

		i2s->clk_table[CLK_I2S_RCLK_PSR] = clk_register_divider(dev,
				"i2s_presc", "i2s_rclksrc",
				CLK_SET_RATE_PARENT,
				i2s->addr + I2SPSR, 8, 6, 0, i2s->lock);

		p_names[0] = "i2s_presc";
		i2s->clk_data.clk_num = 2;
	}
	of_property_read_string_index(dev->of_node,
				"clock-output-names", 0, &clk_name[0]);

	i2s->clk_table[CLK_I2S_CDCLK] = clk_register_gate(dev, clk_name[0],
				p_names[0], CLK_SET_RATE_PARENT,
				i2s->addr + I2SMOD, reg_info->cdclkcon_off,
				CLK_GATE_SET_TO_DISABLE, i2s->lock);

	i2s->clk_data.clk_num += 1;
	i2s->clk_data.clks = i2s->clk_table;

	ret = of_clk_add_provider(dev->of_node, of_clk_src_onecell_get,
				  &i2s->clk_data);
	if (ret < 0) {
		dev_err(dev, "failed to add clock provider: %d\n", ret);
		i2s_unregister_clocks(i2s);
	}

	return ret;
}

static int samsung_i2s_probe(struct platform_device *pdev)
{
	struct i2s_dai *pri_dai, *sec_dai = NULL;
	struct s3c_audio_pdata *i2s_pdata = pdev->dev.platform_data;
	struct resource *res;
	u32 regs_base, quirks = 0, idma_addr = 0;
	struct device_node *np = pdev->dev.of_node;
	const struct samsung_i2s_dai_data *i2s_dai_data;
	int ret;

	if (IS_ENABLED(CONFIG_OF) && pdev->dev.of_node)
		i2s_dai_data = of_device_get_match_data(&pdev->dev);
	else
		i2s_dai_data = (struct samsung_i2s_dai_data *)
				platform_get_device_id(pdev)->driver_data;

	pri_dai = i2s_alloc_dai(pdev, i2s_dai_data, false);
	if (!pri_dai) {
		dev_err(&pdev->dev, "Unable to alloc I2S_pri\n");
		return -ENOMEM;
	}

	spin_lock_init(&pri_dai->spinlock);
	pri_dai->lock = &pri_dai->spinlock;

	if (!np) {
		if (i2s_pdata == NULL) {
			dev_err(&pdev->dev, "Can't work without s3c_audio_pdata\n");
			return -EINVAL;
		}

		pri_dai->dma_playback.filter_data = i2s_pdata->dma_playback;
		pri_dai->dma_capture.filter_data = i2s_pdata->dma_capture;
		pri_dai->filter = i2s_pdata->dma_filter;

		quirks = i2s_pdata->type.quirks;
		idma_addr = i2s_pdata->type.idma_addr;
	} else {
		quirks = i2s_dai_data->quirks;
		if (of_property_read_u32(np, "samsung,idma-addr",
					 &idma_addr)) {
			if (quirks & QUIRK_SUPPORTS_IDMA) {
				dev_info(&pdev->dev, "idma address is not"\
						"specified");
			}
		}
	}
	quirks &= ~(QUIRK_SEC_DAI | QUIRK_SUPPORTS_IDMA);

	res = platform_get_resource(pdev, IORESOURCE_MEM, 0);
	pri_dai->addr = devm_ioremap_resource(&pdev->dev, res);
	if (IS_ERR(pri_dai->addr))
		return PTR_ERR(pri_dai->addr);

	regs_base = res->start;

	pri_dai->clk = devm_clk_get(&pdev->dev, "iis");
	if (IS_ERR(pri_dai->clk)) {
		dev_err(&pdev->dev, "Failed to get iis clock\n");
		return PTR_ERR(pri_dai->clk);
	}

	ret = clk_prepare_enable(pri_dai->clk);
	if (ret != 0) {
		dev_err(&pdev->dev, "failed to enable clock: %d\n", ret);
		return ret;
	}
	pri_dai->dma_playback.addr = regs_base + I2STXD;
	pri_dai->dma_capture.addr = regs_base + I2SRXD;
	pri_dai->dma_playback.chan_name = "tx";
	pri_dai->dma_capture.chan_name = "rx";
	pri_dai->dma_playback.addr_width = 4;
	pri_dai->dma_capture.addr_width = 4;
	pri_dai->quirks = quirks;
	pri_dai->variant_regs = i2s_dai_data->i2s_variant_regs;

	if (quirks & QUIRK_PRI_6CHAN)
		pri_dai->i2s_dai_drv.playback.channels_max = 6;

	ret = samsung_asoc_dma_platform_register(&pdev->dev, pri_dai->filter,
						 NULL, NULL);
	if (ret < 0)
		goto err_disable_clk;

	ret = devm_snd_soc_register_component(&pdev->dev,
					&samsung_i2s_component,
					&pri_dai->i2s_dai_drv, 1);
	if (ret < 0)
		goto err_disable_clk;

	if (quirks & QUIRK_SEC_DAI) {
		sec_dai = i2s_alloc_dai(pdev, i2s_dai_data, true);
		if (!sec_dai) {
			dev_err(&pdev->dev, "Unable to alloc I2S_sec\n");
			ret = -ENOMEM;
			goto err_disable_clk;
		}

		sec_dai->lock = &pri_dai->spinlock;
		sec_dai->variant_regs = pri_dai->variant_regs;
		sec_dai->dma_playback.addr = regs_base + I2STXDS;
		sec_dai->dma_playback.chan_name = "tx-sec";

		if (!np) {
			sec_dai->dma_playback.filter_data = i2s_pdata->dma_play_sec;
			sec_dai->filter = i2s_pdata->dma_filter;
		}

		sec_dai->dma_playback.addr_width = 4;
		sec_dai->addr = pri_dai->addr;
		sec_dai->clk = pri_dai->clk;
		sec_dai->quirks = quirks;
		sec_dai->idma_playback.addr = idma_addr;
		sec_dai->pri_dai = pri_dai;
		pri_dai->sec_dai = sec_dai;

		ret = samsung_asoc_dma_platform_register(&pdev->dev,
					sec_dai->filter, "tx-sec", NULL);
		if (ret < 0)
			goto err_disable_clk;

		ret = devm_snd_soc_register_component(&pdev->dev,
						&samsung_i2s_component,
						&sec_dai->i2s_dai_drv, 1);
		if (ret < 0)
			goto err_disable_clk;
	}

	if (i2s_pdata && i2s_pdata->cfg_gpio && i2s_pdata->cfg_gpio(pdev)) {
		dev_err(&pdev->dev, "Unable to configure gpio\n");
		ret = -EINVAL;
		goto err_disable_clk;
	}

	dev_set_drvdata(&pdev->dev, pri_dai);

	pm_runtime_set_active(&pdev->dev);
	pm_runtime_enable(&pdev->dev);

	ret = i2s_register_clock_provider(pdev);
	if (!ret)
		return 0;

	pm_runtime_disable(&pdev->dev);
err_disable_clk:
	clk_disable_unprepare(pri_dai->clk);
	return ret;
}

static int samsung_i2s_remove(struct platform_device *pdev)
{
	struct i2s_dai *pri_dai;

	pri_dai = dev_get_drvdata(&pdev->dev);

	pm_runtime_get_sync(&pdev->dev);
	pm_runtime_disable(&pdev->dev);

	i2s_unregister_clock_provider(pdev);
	clk_disable_unprepare(pri_dai->clk);
	pm_runtime_put_noidle(&pdev->dev);

	return 0;
}

static const struct samsung_i2s_variant_regs i2sv3_regs = {
	.bfs_off = 1,
	.rfs_off = 3,
	.sdf_off = 5,
	.txr_off = 8,
	.rclksrc_off = 10,
	.mss_off = 11,
	.cdclkcon_off = 12,
	.lrp_off = 7,
	.bfs_mask = 0x3,
	.rfs_mask = 0x3,
	.ftx0cnt_off = 8,
};

static const struct samsung_i2s_variant_regs i2sv6_regs = {
	.bfs_off = 0,
	.rfs_off = 4,
	.sdf_off = 6,
	.txr_off = 8,
	.rclksrc_off = 10,
	.mss_off = 11,
	.cdclkcon_off = 12,
	.lrp_off = 15,
	.bfs_mask = 0xf,
	.rfs_mask = 0x3,
	.ftx0cnt_off = 8,
};

static const struct samsung_i2s_variant_regs i2sv7_regs = {
	.bfs_off = 0,
	.rfs_off = 4,
	.sdf_off = 7,
	.txr_off = 9,
	.rclksrc_off = 11,
	.mss_off = 12,
	.cdclkcon_off = 22,
	.lrp_off = 15,
	.bfs_mask = 0xf,
	.rfs_mask = 0x7,
	.ftx0cnt_off = 0,
};

static const struct samsung_i2s_variant_regs i2sv5_i2s1_regs = {
	.bfs_off = 0,
	.rfs_off = 3,
	.sdf_off = 6,
	.txr_off = 8,
	.rclksrc_off = 10,
	.mss_off = 11,
	.cdclkcon_off = 12,
	.lrp_off = 15,
	.bfs_mask = 0x7,
	.rfs_mask = 0x7,
	.ftx0cnt_off = 8,
};

static const struct samsung_i2s_dai_data i2sv3_dai_type = {
	.quirks = QUIRK_NO_MUXPSR,
	.pcm_rates = SNDRV_PCM_RATE_8000_96000,
	.i2s_variant_regs = &i2sv3_regs,
};

static const struct samsung_i2s_dai_data i2sv5_dai_type = {
	.quirks = QUIRK_PRI_6CHAN | QUIRK_SEC_DAI | QUIRK_NEED_RSTCLR |
			QUIRK_SUPPORTS_IDMA,
	.pcm_rates = SNDRV_PCM_RATE_8000_96000,
	.i2s_variant_regs = &i2sv3_regs,
};

static const struct samsung_i2s_dai_data i2sv6_dai_type = {
	.quirks = QUIRK_PRI_6CHAN | QUIRK_SEC_DAI | QUIRK_NEED_RSTCLR |
			QUIRK_SUPPORTS_TDM | QUIRK_SUPPORTS_IDMA,
	.pcm_rates = SNDRV_PCM_RATE_8000_96000,
	.i2s_variant_regs = &i2sv6_regs,
};

static const struct samsung_i2s_dai_data i2sv7_dai_type = {
	.quirks = QUIRK_PRI_6CHAN | QUIRK_SEC_DAI | QUIRK_NEED_RSTCLR |
			QUIRK_SUPPORTS_TDM,
	.pcm_rates = SNDRV_PCM_RATE_8000_192000,
	.i2s_variant_regs = &i2sv7_regs,
};

static const struct samsung_i2s_dai_data i2sv5_dai_type_i2s1 = {
	.quirks = QUIRK_PRI_6CHAN | QUIRK_NEED_RSTCLR,
	.pcm_rates = SNDRV_PCM_RATE_8000_96000,
	.i2s_variant_regs = &i2sv5_i2s1_regs,
};

static const struct platform_device_id samsung_i2s_driver_ids[] = {
	{
		.name           = "samsung-i2s",
		.driver_data	= (kernel_ulong_t)&i2sv3_dai_type,
	},
	{},
};
MODULE_DEVICE_TABLE(platform, samsung_i2s_driver_ids);

#ifdef CONFIG_OF
static const struct of_device_id exynos_i2s_match[] = {
	{
		.compatible = "samsung,s3c6410-i2s",
		.data = &i2sv3_dai_type,
	}, {
		.compatible = "samsung,s5pv210-i2s",
		.data = &i2sv5_dai_type,
	}, {
		.compatible = "samsung,exynos5420-i2s",
		.data = &i2sv6_dai_type,
	}, {
		.compatible = "samsung,exynos7-i2s",
		.data = &i2sv7_dai_type,
	}, {
		.compatible = "samsung,exynos7-i2s1",
		.data = &i2sv5_dai_type_i2s1,
	},
	{},
};
MODULE_DEVICE_TABLE(of, exynos_i2s_match);
#endif

static const struct dev_pm_ops samsung_i2s_pm = {
	SET_RUNTIME_PM_OPS(i2s_runtime_suspend,
				i2s_runtime_resume, NULL)
	SET_SYSTEM_SLEEP_PM_OPS(pm_runtime_force_suspend,
				     pm_runtime_force_resume)
};

static struct platform_driver samsung_i2s_driver = {
	.probe  = samsung_i2s_probe,
	.remove = samsung_i2s_remove,
	.id_table = samsung_i2s_driver_ids,
	.driver = {
		.name = "samsung-i2s",
		.of_match_table = of_match_ptr(exynos_i2s_match),
		.pm = &samsung_i2s_pm,
	},
};

module_platform_driver(samsung_i2s_driver);

/* Module information */
MODULE_AUTHOR("Jaswinder Singh, <jassisinghbrar@gmail.com>");
MODULE_DESCRIPTION("Samsung I2S Interface");
MODULE_ALIAS("platform:samsung-i2s");
MODULE_LICENSE("GPL");<|MERGE_RESOLUTION|>--- conflicted
+++ resolved
@@ -552,16 +552,11 @@
 			}
 
 			ret = clk_prepare_enable(i2s->op_clk);
-<<<<<<< HEAD
-			if (ret)
-				goto err;
-=======
 			if (ret) {
 				clk_put(i2s->op_clk);
 				i2s->op_clk = NULL;
 				goto err;
 			}
->>>>>>> 9abd04af
 			i2s->rclk_srcrate = clk_get_rate(i2s->op_clk);
 
 			/* Over-ride the other's */
