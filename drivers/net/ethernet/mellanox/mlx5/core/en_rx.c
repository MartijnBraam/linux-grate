--- conflicted
+++ resolved
@@ -636,12 +636,7 @@
 				break;
 			}
 
-<<<<<<< HEAD
-			if (likely(wi->opcode == MLX5_OPCODE_UMR)) {
-				sqcc += MLX5E_UMR_WQEBBS;
-=======
 			if (likely(wi->opcode == MLX5_OPCODE_UMR))
->>>>>>> 778fbf41
 				wi->umr.rq->mpwqe.umr_completed++;
 			else if (unlikely(wi->opcode != MLX5_OPCODE_NOP))
 				netdev_WARN_ONCE(cq->channel->netdev,
