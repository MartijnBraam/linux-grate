// SPDX-License-Identifier: GPL-2.0
/*
 * Texas Instruments CPDMA Driver
 *
 * Copyright (C) 2010 Texas Instruments
 *
 */
#include <linux/kernel.h>
#include <linux/spinlock.h>
#include <linux/device.h>
#include <linux/module.h>
#include <linux/slab.h>
#include <linux/err.h>
#include <linux/dma-mapping.h>
#include <linux/io.h>
#include <linux/delay.h>
#include <linux/genalloc.h>
#include "davinci_cpdma.h"

/* DMA Registers */
#define CPDMA_TXIDVER		0x00
#define CPDMA_TXCONTROL		0x04
#define CPDMA_TXTEARDOWN	0x08
#define CPDMA_RXIDVER		0x10
#define CPDMA_RXCONTROL		0x14
#define CPDMA_SOFTRESET		0x1c
#define CPDMA_RXTEARDOWN	0x18
#define CPDMA_TX_PRI0_RATE	0x30
#define CPDMA_TXINTSTATRAW	0x80
#define CPDMA_TXINTSTATMASKED	0x84
#define CPDMA_TXINTMASKSET	0x88
#define CPDMA_TXINTMASKCLEAR	0x8c
#define CPDMA_MACINVECTOR	0x90
#define CPDMA_MACEOIVECTOR	0x94
#define CPDMA_RXINTSTATRAW	0xa0
#define CPDMA_RXINTSTATMASKED	0xa4
#define CPDMA_RXINTMASKSET	0xa8
#define CPDMA_RXINTMASKCLEAR	0xac
#define CPDMA_DMAINTSTATRAW	0xb0
#define CPDMA_DMAINTSTATMASKED	0xb4
#define CPDMA_DMAINTMASKSET	0xb8
#define CPDMA_DMAINTMASKCLEAR	0xbc
#define CPDMA_DMAINT_HOSTERR	BIT(1)

/* the following exist only if has_ext_regs is set */
#define CPDMA_DMACONTROL	0x20
#define CPDMA_DMASTATUS		0x24
#define CPDMA_RXBUFFOFS		0x28
#define CPDMA_EM_CONTROL	0x2c

/* Descriptor mode bits */
#define CPDMA_DESC_SOP		BIT(31)
#define CPDMA_DESC_EOP		BIT(30)
#define CPDMA_DESC_OWNER	BIT(29)
#define CPDMA_DESC_EOQ		BIT(28)
#define CPDMA_DESC_TD_COMPLETE	BIT(27)
#define CPDMA_DESC_PASS_CRC	BIT(26)
#define CPDMA_DESC_TO_PORT_EN	BIT(20)
#define CPDMA_TO_PORT_SHIFT	16
#define CPDMA_DESC_PORT_MASK	(BIT(18) | BIT(17) | BIT(16))
#define CPDMA_DESC_CRC_LEN	4

#define CPDMA_TEARDOWN_VALUE	0xfffffffc

#define CPDMA_MAX_RLIM_CNT	16384

struct cpdma_desc {
	/* hardware fields */
	u32			hw_next;
	u32			hw_buffer;
	u32			hw_len;
	u32			hw_mode;
	/* software fields */
	void			*sw_token;
	u32			sw_buffer;
	u32			sw_len;
};

struct cpdma_desc_pool {
	phys_addr_t		phys;
	dma_addr_t		hw_addr;
	void __iomem		*iomap;		/* ioremap map */
	void			*cpumap;	/* dma_alloc map */
	int			desc_size, mem_size;
	int			num_desc;
	struct device		*dev;
	struct gen_pool		*gen_pool;
};

enum cpdma_state {
	CPDMA_STATE_IDLE,
	CPDMA_STATE_ACTIVE,
	CPDMA_STATE_TEARDOWN,
};

struct cpdma_ctlr {
	enum cpdma_state	state;
	struct cpdma_params	params;
	struct device		*dev;
	struct cpdma_desc_pool	*pool;
	spinlock_t		lock;
	struct cpdma_chan	*channels[2 * CPDMA_MAX_CHANNELS];
	int chan_num;
	int			num_rx_desc; /* RX descriptors number */
	int			num_tx_desc; /* TX descriptors number */
};

struct cpdma_chan {
	struct cpdma_desc __iomem	*head, *tail;
	void __iomem			*hdp, *cp, *rxfree;
	enum cpdma_state		state;
	struct cpdma_ctlr		*ctlr;
	int				chan_num;
	spinlock_t			lock;
	int				count;
	u32				desc_num;
	u32				mask;
	cpdma_handler_fn		handler;
	enum dma_data_direction		dir;
	struct cpdma_chan_stats		stats;
	/* offsets into dmaregs */
	int	int_set, int_clear, td;
	int				weight;
	u32				rate_factor;
	u32				rate;
};

struct cpdma_control_info {
	u32		reg;
	u32		shift, mask;
	int		access;
#define ACCESS_RO	BIT(0)
#define ACCESS_WO	BIT(1)
#define ACCESS_RW	(ACCESS_RO | ACCESS_WO)
};

struct submit_info {
	struct cpdma_chan *chan;
	int directed;
	void *token;
	void *data;
	int flags;
	int len;
};

static struct cpdma_control_info controls[] = {
	[CPDMA_TX_RLIM]		  = {CPDMA_DMACONTROL,	8,  0xffff, ACCESS_RW},
	[CPDMA_CMD_IDLE]	  = {CPDMA_DMACONTROL,	3,  1,      ACCESS_WO},
	[CPDMA_COPY_ERROR_FRAMES] = {CPDMA_DMACONTROL,	4,  1,      ACCESS_RW},
	[CPDMA_RX_OFF_LEN_UPDATE] = {CPDMA_DMACONTROL,	2,  1,      ACCESS_RW},
	[CPDMA_RX_OWNERSHIP_FLIP] = {CPDMA_DMACONTROL,	1,  1,      ACCESS_RW},
	[CPDMA_TX_PRIO_FIXED]	  = {CPDMA_DMACONTROL,	0,  1,      ACCESS_RW},
	[CPDMA_STAT_IDLE]	  = {CPDMA_DMASTATUS,	31, 1,      ACCESS_RO},
	[CPDMA_STAT_TX_ERR_CODE]  = {CPDMA_DMASTATUS,	20, 0xf,    ACCESS_RW},
	[CPDMA_STAT_TX_ERR_CHAN]  = {CPDMA_DMASTATUS,	16, 0x7,    ACCESS_RW},
	[CPDMA_STAT_RX_ERR_CODE]  = {CPDMA_DMASTATUS,	12, 0xf,    ACCESS_RW},
	[CPDMA_STAT_RX_ERR_CHAN]  = {CPDMA_DMASTATUS,	8,  0x7,    ACCESS_RW},
	[CPDMA_RX_BUFFER_OFFSET]  = {CPDMA_RXBUFFOFS,	0,  0xffff, ACCESS_RW},
};

#define tx_chan_num(chan)	(chan)
#define rx_chan_num(chan)	((chan) + CPDMA_MAX_CHANNELS)
#define is_rx_chan(chan)	((chan)->chan_num >= CPDMA_MAX_CHANNELS)
#define is_tx_chan(chan)	(!is_rx_chan(chan))
#define __chan_linear(chan_num)	((chan_num) & (CPDMA_MAX_CHANNELS - 1))
#define chan_linear(chan)	__chan_linear((chan)->chan_num)

/* The following make access to common cpdma_ctlr params more readable */
#define dmaregs		params.dmaregs
#define num_chan	params.num_chan

/* various accessors */
#define dma_reg_read(ctlr, ofs)		readl((ctlr)->dmaregs + (ofs))
#define chan_read(chan, fld)		readl((chan)->fld)
#define desc_read(desc, fld)		readl(&(desc)->fld)
#define dma_reg_write(ctlr, ofs, v)	writel(v, (ctlr)->dmaregs + (ofs))
#define chan_write(chan, fld, v)	writel(v, (chan)->fld)
#define desc_write(desc, fld, v)	writel((u32)(v), &(desc)->fld)

#define cpdma_desc_to_port(chan, mode, directed)			\
	do {								\
		if (!is_rx_chan(chan) && ((directed == 1) ||		\
					  (directed == 2)))		\
			mode |= (CPDMA_DESC_TO_PORT_EN |		\
				 (directed << CPDMA_TO_PORT_SHIFT));	\
	} while (0)

#define CPDMA_DMA_EXT_MAP		BIT(16)

static void cpdma_desc_pool_destroy(struct cpdma_ctlr *ctlr)
{
	struct cpdma_desc_pool *pool = ctlr->pool;

	if (!pool)
		return;

	WARN(gen_pool_size(pool->gen_pool) != gen_pool_avail(pool->gen_pool),
	     "cpdma_desc_pool size %zd != avail %zd",
	     gen_pool_size(pool->gen_pool),
	     gen_pool_avail(pool->gen_pool));
	if (pool->cpumap)
		dma_free_coherent(ctlr->dev, pool->mem_size, pool->cpumap,
				  pool->phys);
}

/*
 * Utility constructs for a cpdma descriptor pool.  Some devices (e.g. davinci
 * emac) have dedicated on-chip memory for these descriptors.  Some other
 * devices (e.g. cpsw switches) use plain old memory.  Descriptor pools
 * abstract out these details
 */
static int cpdma_desc_pool_create(struct cpdma_ctlr *ctlr)
{
	struct cpdma_params *cpdma_params = &ctlr->params;
	struct cpdma_desc_pool *pool;
	int ret = -ENOMEM;

	pool = devm_kzalloc(ctlr->dev, sizeof(*pool), GFP_KERNEL);
	if (!pool)
		goto gen_pool_create_fail;
	ctlr->pool = pool;

	pool->mem_size	= cpdma_params->desc_mem_size;
	pool->desc_size	= ALIGN(sizeof(struct cpdma_desc),
				cpdma_params->desc_align);
	pool->num_desc	= pool->mem_size / pool->desc_size;

	if (cpdma_params->descs_pool_size) {
		/* recalculate memory size required cpdma descriptor pool
		 * basing on number of descriptors specified by user and
		 * if memory size > CPPI internal RAM size (desc_mem_size)
		 * then switch to use DDR
		 */
		pool->num_desc = cpdma_params->descs_pool_size;
		pool->mem_size = pool->desc_size * pool->num_desc;
		if (pool->mem_size > cpdma_params->desc_mem_size)
			cpdma_params->desc_mem_phys = 0;
	}

	pool->gen_pool = devm_gen_pool_create(ctlr->dev, ilog2(pool->desc_size),
					      -1, "cpdma");
	if (IS_ERR(pool->gen_pool)) {
		ret = PTR_ERR(pool->gen_pool);
		dev_err(ctlr->dev, "pool create failed %d\n", ret);
		goto gen_pool_create_fail;
	}

	if (cpdma_params->desc_mem_phys) {
		pool->phys  = cpdma_params->desc_mem_phys;
		pool->iomap = devm_ioremap(ctlr->dev, pool->phys,
					   pool->mem_size);
		pool->hw_addr = cpdma_params->desc_hw_addr;
	} else {
		pool->cpumap = dma_alloc_coherent(ctlr->dev,  pool->mem_size,
						  &pool->hw_addr, GFP_KERNEL);
		pool->iomap = (void __iomem __force *)pool->cpumap;
		pool->phys = pool->hw_addr; /* assumes no IOMMU, don't use this value */
	}

	if (!pool->iomap)
		goto gen_pool_create_fail;

	ret = gen_pool_add_virt(pool->gen_pool, (unsigned long)pool->iomap,
				pool->phys, pool->mem_size, -1);
	if (ret < 0) {
		dev_err(ctlr->dev, "pool add failed %d\n", ret);
		goto gen_pool_add_virt_fail;
	}

	return 0;

gen_pool_add_virt_fail:
	cpdma_desc_pool_destroy(ctlr);
gen_pool_create_fail:
	ctlr->pool = NULL;
	return ret;
}

static inline dma_addr_t desc_phys(struct cpdma_desc_pool *pool,
		  struct cpdma_desc __iomem *desc)
{
	if (!desc)
		return 0;
	return pool->hw_addr + (__force long)desc - (__force long)pool->iomap;
}

static inline struct cpdma_desc __iomem *
desc_from_phys(struct cpdma_desc_pool *pool, dma_addr_t dma)
{
	return dma ? pool->iomap + dma - pool->hw_addr : NULL;
}

static struct cpdma_desc __iomem *
cpdma_desc_alloc(struct cpdma_desc_pool *pool)
{
	return (struct cpdma_desc __iomem *)
		gen_pool_alloc(pool->gen_pool, pool->desc_size);
}

static void cpdma_desc_free(struct cpdma_desc_pool *pool,
			    struct cpdma_desc __iomem *desc, int num_desc)
{
	gen_pool_free(pool->gen_pool, (unsigned long)desc, pool->desc_size);
}

static int _cpdma_control_set(struct cpdma_ctlr *ctlr, int control, int value)
{
	struct cpdma_control_info *info = &controls[control];
	u32 val;

	if (!ctlr->params.has_ext_regs)
		return -ENOTSUPP;

	if (ctlr->state != CPDMA_STATE_ACTIVE)
		return -EINVAL;

	if (control < 0 || control >= ARRAY_SIZE(controls))
		return -ENOENT;

	if ((info->access & ACCESS_WO) != ACCESS_WO)
		return -EPERM;

	val  = dma_reg_read(ctlr, info->reg);
	val &= ~(info->mask << info->shift);
	val |= (value & info->mask) << info->shift;
	dma_reg_write(ctlr, info->reg, val);

	return 0;
}

static int _cpdma_control_get(struct cpdma_ctlr *ctlr, int control)
{
	struct cpdma_control_info *info = &controls[control];
	int ret;

	if (!ctlr->params.has_ext_regs)
		return -ENOTSUPP;

	if (ctlr->state != CPDMA_STATE_ACTIVE)
		return -EINVAL;

	if (control < 0 || control >= ARRAY_SIZE(controls))
		return -ENOENT;

	if ((info->access & ACCESS_RO) != ACCESS_RO)
		return -EPERM;

	ret = (dma_reg_read(ctlr, info->reg) >> info->shift) & info->mask;
	return ret;
}

/* cpdma_chan_set_chan_shaper - set shaper for a channel
 * Has to be called under ctlr lock
 */
static int cpdma_chan_set_chan_shaper(struct cpdma_chan *chan)
{
	struct cpdma_ctlr *ctlr = chan->ctlr;
	u32 rate_reg;
	u32 rmask;
	int ret;

	if (!chan->rate)
		return 0;

	rate_reg = CPDMA_TX_PRI0_RATE + 4 * chan->chan_num;
	dma_reg_write(ctlr, rate_reg, chan->rate_factor);

	rmask = _cpdma_control_get(ctlr, CPDMA_TX_RLIM);
	rmask |= chan->mask;

	ret = _cpdma_control_set(ctlr, CPDMA_TX_RLIM, rmask);
	return ret;
}

static int cpdma_chan_on(struct cpdma_chan *chan)
{
	struct cpdma_ctlr *ctlr = chan->ctlr;
	struct cpdma_desc_pool	*pool = ctlr->pool;
	unsigned long flags;

	spin_lock_irqsave(&chan->lock, flags);
	if (chan->state != CPDMA_STATE_IDLE) {
		spin_unlock_irqrestore(&chan->lock, flags);
		return -EBUSY;
	}
	if (ctlr->state != CPDMA_STATE_ACTIVE) {
		spin_unlock_irqrestore(&chan->lock, flags);
		return -EINVAL;
	}
	dma_reg_write(ctlr, chan->int_set, chan->mask);
	chan->state = CPDMA_STATE_ACTIVE;
	if (chan->head) {
		chan_write(chan, hdp, desc_phys(pool, chan->head));
		if (chan->rxfree)
			chan_write(chan, rxfree, chan->count);
	}

	spin_unlock_irqrestore(&chan->lock, flags);
	return 0;
}

/* cpdma_chan_fit_rate - set rate for a channel and check if it's possible.
 * rmask - mask of rate limited channels
 * Returns min rate in Kb/s
 */
static int cpdma_chan_fit_rate(struct cpdma_chan *ch, u32 rate,
			       u32 *rmask, int *prio_mode)
{
	struct cpdma_ctlr *ctlr = ch->ctlr;
	struct cpdma_chan *chan;
	u32 old_rate = ch->rate;
	u32 new_rmask = 0;
	int rlim = 0;
	int i;

	for (i = tx_chan_num(0); i < tx_chan_num(CPDMA_MAX_CHANNELS); i++) {
		chan = ctlr->channels[i];
		if (!chan)
			continue;

		if (chan == ch)
			chan->rate = rate;

		if (chan->rate) {
			rlim = 1;
			new_rmask |= chan->mask;
			continue;
		}

		if (rlim)
			goto err;
	}

	*rmask = new_rmask;
	*prio_mode = rlim;
	return 0;

err:
	ch->rate = old_rate;
	dev_err(ctlr->dev, "Upper cpdma ch%d is not rate limited\n",
		chan->chan_num);
	return -EINVAL;
}

static u32 cpdma_chan_set_factors(struct cpdma_ctlr *ctlr,
				  struct cpdma_chan *ch)
{
	u32 delta = UINT_MAX, prev_delta = UINT_MAX, best_delta = UINT_MAX;
	u32 best_send_cnt = 0, best_idle_cnt = 0;
	u32 new_rate, best_rate = 0, rate_reg;
	u64 send_cnt, idle_cnt;
	u32 min_send_cnt, freq;
	u64 divident, divisor;

	if (!ch->rate) {
		ch->rate_factor = 0;
		goto set_factor;
	}

	freq = ctlr->params.bus_freq_mhz * 1000 * 32;
	if (!freq) {
		dev_err(ctlr->dev, "The bus frequency is not set\n");
		return -EINVAL;
	}

	min_send_cnt = freq - ch->rate;
	send_cnt = DIV_ROUND_UP(min_send_cnt, ch->rate);
	while (send_cnt <= CPDMA_MAX_RLIM_CNT) {
		divident = ch->rate * send_cnt;
		divisor = min_send_cnt;
		idle_cnt = DIV_ROUND_CLOSEST_ULL(divident, divisor);

		divident = freq * idle_cnt;
		divisor = idle_cnt + send_cnt;
		new_rate = DIV_ROUND_CLOSEST_ULL(divident, divisor);

		delta = new_rate >= ch->rate ? new_rate - ch->rate : delta;
		if (delta < best_delta) {
			best_delta = delta;
			best_send_cnt = send_cnt;
			best_idle_cnt = idle_cnt;
			best_rate = new_rate;

			if (!delta)
				break;
		}

		if (prev_delta >= delta) {
			prev_delta = delta;
			send_cnt++;
			continue;
		}

		idle_cnt++;
		divident = freq * idle_cnt;
		send_cnt = DIV_ROUND_CLOSEST_ULL(divident, ch->rate);
		send_cnt -= idle_cnt;
		prev_delta = UINT_MAX;
	}

	ch->rate = best_rate;
	ch->rate_factor = best_send_cnt | (best_idle_cnt << 16);

set_factor:
	rate_reg = CPDMA_TX_PRI0_RATE + 4 * ch->chan_num;
	dma_reg_write(ctlr, rate_reg, ch->rate_factor);
	return 0;
}

struct cpdma_ctlr *cpdma_ctlr_create(struct cpdma_params *params)
{
	struct cpdma_ctlr *ctlr;

	ctlr = devm_kzalloc(params->dev, sizeof(*ctlr), GFP_KERNEL);
	if (!ctlr)
		return NULL;

	ctlr->state = CPDMA_STATE_IDLE;
	ctlr->params = *params;
	ctlr->dev = params->dev;
	ctlr->chan_num = 0;
	spin_lock_init(&ctlr->lock);

	if (cpdma_desc_pool_create(ctlr))
		return NULL;
	/* split pool equally between RX/TX by default */
	ctlr->num_tx_desc = ctlr->pool->num_desc / 2;
	ctlr->num_rx_desc = ctlr->pool->num_desc - ctlr->num_tx_desc;

	if (WARN_ON(ctlr->num_chan > CPDMA_MAX_CHANNELS))
		ctlr->num_chan = CPDMA_MAX_CHANNELS;
	return ctlr;
}

int cpdma_ctlr_start(struct cpdma_ctlr *ctlr)
{
	struct cpdma_chan *chan;
	unsigned long flags;
	int i, prio_mode;

	spin_lock_irqsave(&ctlr->lock, flags);
	if (ctlr->state != CPDMA_STATE_IDLE) {
		spin_unlock_irqrestore(&ctlr->lock, flags);
		return -EBUSY;
	}

	if (ctlr->params.has_soft_reset) {
		unsigned timeout = 10 * 100;

		dma_reg_write(ctlr, CPDMA_SOFTRESET, 1);
		while (timeout) {
			if (dma_reg_read(ctlr, CPDMA_SOFTRESET) == 0)
				break;
			udelay(10);
			timeout--;
		}
		WARN_ON(!timeout);
	}

	for (i = 0; i < ctlr->num_chan; i++) {
		writel(0, ctlr->params.txhdp + 4 * i);
		writel(0, ctlr->params.rxhdp + 4 * i);
		writel(0, ctlr->params.txcp + 4 * i);
		writel(0, ctlr->params.rxcp + 4 * i);
	}

	dma_reg_write(ctlr, CPDMA_RXINTMASKCLEAR, 0xffffffff);
	dma_reg_write(ctlr, CPDMA_TXINTMASKCLEAR, 0xffffffff);

	dma_reg_write(ctlr, CPDMA_TXCONTROL, 1);
	dma_reg_write(ctlr, CPDMA_RXCONTROL, 1);

	ctlr->state = CPDMA_STATE_ACTIVE;

	prio_mode = 0;
	for (i = 0; i < ARRAY_SIZE(ctlr->channels); i++) {
		chan = ctlr->channels[i];
		if (chan) {
			cpdma_chan_set_chan_shaper(chan);
			cpdma_chan_on(chan);

			/* off prio mode if all tx channels are rate limited */
			if (is_tx_chan(chan) && !chan->rate)
				prio_mode = 1;
		}
	}

	_cpdma_control_set(ctlr, CPDMA_TX_PRIO_FIXED, prio_mode);
	_cpdma_control_set(ctlr, CPDMA_RX_BUFFER_OFFSET, 0);

	spin_unlock_irqrestore(&ctlr->lock, flags);
	return 0;
}

int cpdma_ctlr_stop(struct cpdma_ctlr *ctlr)
{
	unsigned long flags;
	int i;

	spin_lock_irqsave(&ctlr->lock, flags);
	if (ctlr->state != CPDMA_STATE_ACTIVE) {
		spin_unlock_irqrestore(&ctlr->lock, flags);
		return -EINVAL;
	}

	ctlr->state = CPDMA_STATE_TEARDOWN;
	spin_unlock_irqrestore(&ctlr->lock, flags);

	for (i = 0; i < ARRAY_SIZE(ctlr->channels); i++) {
		if (ctlr->channels[i])
			cpdma_chan_stop(ctlr->channels[i]);
	}

	spin_lock_irqsave(&ctlr->lock, flags);
	dma_reg_write(ctlr, CPDMA_RXINTMASKCLEAR, 0xffffffff);
	dma_reg_write(ctlr, CPDMA_TXINTMASKCLEAR, 0xffffffff);

	dma_reg_write(ctlr, CPDMA_TXCONTROL, 0);
	dma_reg_write(ctlr, CPDMA_RXCONTROL, 0);

	ctlr->state = CPDMA_STATE_IDLE;

	spin_unlock_irqrestore(&ctlr->lock, flags);
	return 0;
}

int cpdma_ctlr_destroy(struct cpdma_ctlr *ctlr)
{
	int ret = 0, i;

	if (!ctlr)
		return -EINVAL;

	if (ctlr->state != CPDMA_STATE_IDLE)
		cpdma_ctlr_stop(ctlr);

	for (i = 0; i < ARRAY_SIZE(ctlr->channels); i++)
		cpdma_chan_destroy(ctlr->channels[i]);

	cpdma_desc_pool_destroy(ctlr);
	return ret;
}

int cpdma_ctlr_int_ctrl(struct cpdma_ctlr *ctlr, bool enable)
{
	unsigned long flags;
	int i;

	spin_lock_irqsave(&ctlr->lock, flags);
	if (ctlr->state != CPDMA_STATE_ACTIVE) {
		spin_unlock_irqrestore(&ctlr->lock, flags);
		return -EINVAL;
	}

	for (i = 0; i < ARRAY_SIZE(ctlr->channels); i++) {
		if (ctlr->channels[i])
			cpdma_chan_int_ctrl(ctlr->channels[i], enable);
	}

	spin_unlock_irqrestore(&ctlr->lock, flags);
	return 0;
}

void cpdma_ctlr_eoi(struct cpdma_ctlr *ctlr, u32 value)
{
	dma_reg_write(ctlr, CPDMA_MACEOIVECTOR, value);
}

u32 cpdma_ctrl_rxchs_state(struct cpdma_ctlr *ctlr)
{
	return dma_reg_read(ctlr, CPDMA_RXINTSTATMASKED);
}

u32 cpdma_ctrl_txchs_state(struct cpdma_ctlr *ctlr)
{
	return dma_reg_read(ctlr, CPDMA_TXINTSTATMASKED);
}

static void cpdma_chan_set_descs(struct cpdma_ctlr *ctlr,
				 int rx, int desc_num,
				 int per_ch_desc)
{
	struct cpdma_chan *chan, *most_chan = NULL;
	int desc_cnt = desc_num;
	int most_dnum = 0;
	int min, max, i;

	if (!desc_num)
		return;

	if (rx) {
		min = rx_chan_num(0);
		max = rx_chan_num(CPDMA_MAX_CHANNELS);
	} else {
		min = tx_chan_num(0);
		max = tx_chan_num(CPDMA_MAX_CHANNELS);
	}

	for (i = min; i < max; i++) {
		chan = ctlr->channels[i];
		if (!chan)
			continue;

		if (chan->weight)
			chan->desc_num = (chan->weight * desc_num) / 100;
		else
			chan->desc_num = per_ch_desc;

		desc_cnt -= chan->desc_num;

		if (most_dnum < chan->desc_num) {
			most_dnum = chan->desc_num;
			most_chan = chan;
		}
	}
	/* use remains */
	if (most_chan)
		most_chan->desc_num += desc_cnt;
}

/**
 * cpdma_chan_split_pool - Splits ctrl pool between all channels.
 * Has to be called under ctlr lock
 */
int cpdma_chan_split_pool(struct cpdma_ctlr *ctlr)
{
	int tx_per_ch_desc = 0, rx_per_ch_desc = 0;
	int free_rx_num = 0, free_tx_num = 0;
	int rx_weight = 0, tx_weight = 0;
	int tx_desc_num, rx_desc_num;
	struct cpdma_chan *chan;
	int i;

	if (!ctlr->chan_num)
		return 0;

	for (i = 0; i < ARRAY_SIZE(ctlr->channels); i++) {
		chan = ctlr->channels[i];
		if (!chan)
			continue;

		if (is_rx_chan(chan)) {
			if (!chan->weight)
				free_rx_num++;
			rx_weight += chan->weight;
		} else {
			if (!chan->weight)
				free_tx_num++;
			tx_weight += chan->weight;
		}
	}

	if (rx_weight > 100 || tx_weight > 100)
		return -EINVAL;

	tx_desc_num = ctlr->num_tx_desc;
	rx_desc_num = ctlr->num_rx_desc;

	if (free_tx_num) {
		tx_per_ch_desc = tx_desc_num - (tx_weight * tx_desc_num) / 100;
		tx_per_ch_desc /= free_tx_num;
	}
	if (free_rx_num) {
		rx_per_ch_desc = rx_desc_num - (rx_weight * rx_desc_num) / 100;
		rx_per_ch_desc /= free_rx_num;
	}

	cpdma_chan_set_descs(ctlr, 0, tx_desc_num, tx_per_ch_desc);
	cpdma_chan_set_descs(ctlr, 1, rx_desc_num, rx_per_ch_desc);

	return 0;
}


/* cpdma_chan_set_weight - set weight of a channel in percentage.
 * Tx and Rx channels have separate weights. That is 100% for RX
 * and 100% for Tx. The weight is used to split cpdma resources
 * in correct proportion required by the channels, including number
 * of descriptors. The channel rate is not enough to know the
 * weight of a channel as the maximum rate of an interface is needed.
 * If weight = 0, then channel uses rest of descriptors leaved by
 * weighted channels.
 */
int cpdma_chan_set_weight(struct cpdma_chan *ch, int weight)
{
	struct cpdma_ctlr *ctlr = ch->ctlr;
	unsigned long flags, ch_flags;
	int ret;

	spin_lock_irqsave(&ctlr->lock, flags);
	spin_lock_irqsave(&ch->lock, ch_flags);
	if (ch->weight == weight) {
		spin_unlock_irqrestore(&ch->lock, ch_flags);
		spin_unlock_irqrestore(&ctlr->lock, flags);
		return 0;
	}
	ch->weight = weight;
	spin_unlock_irqrestore(&ch->lock, ch_flags);

	/* re-split pool using new channel weight */
	ret = cpdma_chan_split_pool(ctlr);
	spin_unlock_irqrestore(&ctlr->lock, flags);
	return ret;
}

/* cpdma_chan_get_min_rate - get minimum allowed rate for channel
 * Should be called before cpdma_chan_set_rate.
 * Returns min rate in Kb/s
 */
u32 cpdma_chan_get_min_rate(struct cpdma_ctlr *ctlr)
{
	unsigned int divident, divisor;

	divident = ctlr->params.bus_freq_mhz * 32 * 1000;
	divisor = 1 + CPDMA_MAX_RLIM_CNT;

	return DIV_ROUND_UP(divident, divisor);
}

/* cpdma_chan_set_rate - limits bandwidth for transmit channel.
 * The bandwidth * limited channels have to be in order beginning from lowest.
 * ch - transmit channel the bandwidth is configured for
 * rate - bandwidth in Kb/s, if 0 - then off shaper
 */
int cpdma_chan_set_rate(struct cpdma_chan *ch, u32 rate)
{
	unsigned long flags, ch_flags;
	struct cpdma_ctlr *ctlr;
	int ret, prio_mode;
	u32 rmask;

	if (!ch || !is_tx_chan(ch))
		return -EINVAL;

	if (ch->rate == rate)
		return rate;

	ctlr = ch->ctlr;
	spin_lock_irqsave(&ctlr->lock, flags);
	spin_lock_irqsave(&ch->lock, ch_flags);

	ret = cpdma_chan_fit_rate(ch, rate, &rmask, &prio_mode);
	if (ret)
		goto err;

	ret = cpdma_chan_set_factors(ctlr, ch);
	if (ret)
		goto err;

	spin_unlock_irqrestore(&ch->lock, ch_flags);

	/* on shapers */
	_cpdma_control_set(ctlr, CPDMA_TX_RLIM, rmask);
	_cpdma_control_set(ctlr, CPDMA_TX_PRIO_FIXED, prio_mode);
	spin_unlock_irqrestore(&ctlr->lock, flags);
	return ret;

err:
	spin_unlock_irqrestore(&ch->lock, ch_flags);
	spin_unlock_irqrestore(&ctlr->lock, flags);
	return ret;
}

u32 cpdma_chan_get_rate(struct cpdma_chan *ch)
{
	unsigned long flags;
	u32 rate;

	spin_lock_irqsave(&ch->lock, flags);
	rate = ch->rate;
	spin_unlock_irqrestore(&ch->lock, flags);

	return rate;
}

struct cpdma_chan *cpdma_chan_create(struct cpdma_ctlr *ctlr, int chan_num,
				     cpdma_handler_fn handler, int rx_type)
{
	int offset = chan_num * 4;
	struct cpdma_chan *chan;
	unsigned long flags;

	chan_num = rx_type ? rx_chan_num(chan_num) : tx_chan_num(chan_num);

	if (__chan_linear(chan_num) >= ctlr->num_chan)
		return ERR_PTR(-EINVAL);

	chan = devm_kzalloc(ctlr->dev, sizeof(*chan), GFP_KERNEL);
	if (!chan)
		return ERR_PTR(-ENOMEM);

	spin_lock_irqsave(&ctlr->lock, flags);
	if (ctlr->channels[chan_num]) {
		spin_unlock_irqrestore(&ctlr->lock, flags);
		devm_kfree(ctlr->dev, chan);
		return ERR_PTR(-EBUSY);
	}

	chan->ctlr	= ctlr;
	chan->state	= CPDMA_STATE_IDLE;
	chan->chan_num	= chan_num;
	chan->handler	= handler;
	chan->rate	= 0;
	chan->weight	= 0;

	if (is_rx_chan(chan)) {
		chan->hdp	= ctlr->params.rxhdp + offset;
		chan->cp	= ctlr->params.rxcp + offset;
		chan->rxfree	= ctlr->params.rxfree + offset;
		chan->int_set	= CPDMA_RXINTMASKSET;
		chan->int_clear	= CPDMA_RXINTMASKCLEAR;
		chan->td	= CPDMA_RXTEARDOWN;
		chan->dir	= DMA_FROM_DEVICE;
	} else {
		chan->hdp	= ctlr->params.txhdp + offset;
		chan->cp	= ctlr->params.txcp + offset;
		chan->int_set	= CPDMA_TXINTMASKSET;
		chan->int_clear	= CPDMA_TXINTMASKCLEAR;
		chan->td	= CPDMA_TXTEARDOWN;
		chan->dir	= DMA_TO_DEVICE;
	}
	chan->mask = BIT(chan_linear(chan));

	spin_lock_init(&chan->lock);

	ctlr->channels[chan_num] = chan;
	ctlr->chan_num++;

	cpdma_chan_split_pool(ctlr);

	spin_unlock_irqrestore(&ctlr->lock, flags);
	return chan;
}

int cpdma_chan_get_rx_buf_num(struct cpdma_chan *chan)
{
	unsigned long flags;
	int desc_num;

	spin_lock_irqsave(&chan->lock, flags);
	desc_num = chan->desc_num;
	spin_unlock_irqrestore(&chan->lock, flags);

	return desc_num;
}

int cpdma_chan_destroy(struct cpdma_chan *chan)
{
	struct cpdma_ctlr *ctlr;
	unsigned long flags;

	if (!chan)
		return -EINVAL;
	ctlr = chan->ctlr;

	spin_lock_irqsave(&ctlr->lock, flags);
	if (chan->state != CPDMA_STATE_IDLE)
		cpdma_chan_stop(chan);
	ctlr->channels[chan->chan_num] = NULL;
	ctlr->chan_num--;
	devm_kfree(ctlr->dev, chan);
	cpdma_chan_split_pool(ctlr);

	spin_unlock_irqrestore(&ctlr->lock, flags);
	return 0;
}

int cpdma_chan_get_stats(struct cpdma_chan *chan,
			 struct cpdma_chan_stats *stats)
{
	unsigned long flags;
	if (!chan)
		return -EINVAL;
	spin_lock_irqsave(&chan->lock, flags);
	memcpy(stats, &chan->stats, sizeof(*stats));
	spin_unlock_irqrestore(&chan->lock, flags);
	return 0;
}

static void __cpdma_chan_submit(struct cpdma_chan *chan,
				struct cpdma_desc __iomem *desc)
{
	struct cpdma_ctlr		*ctlr = chan->ctlr;
	struct cpdma_desc __iomem	*prev = chan->tail;
	struct cpdma_desc_pool		*pool = ctlr->pool;
	dma_addr_t			desc_dma;
	u32				mode;

	desc_dma = desc_phys(pool, desc);

	/* simple case - idle channel */
	if (!chan->head) {
		chan->stats.head_enqueue++;
		chan->head = desc;
		chan->tail = desc;
		if (chan->state == CPDMA_STATE_ACTIVE)
			chan_write(chan, hdp, desc_dma);
		return;
	}

	/* first chain the descriptor at the tail of the list */
	desc_write(prev, hw_next, desc_dma);
	chan->tail = desc;
	chan->stats.tail_enqueue++;

	/* next check if EOQ has been triggered already */
	mode = desc_read(prev, hw_mode);
	if (((mode & (CPDMA_DESC_EOQ | CPDMA_DESC_OWNER)) == CPDMA_DESC_EOQ) &&
	    (chan->state == CPDMA_STATE_ACTIVE)) {
		desc_write(prev, hw_mode, mode & ~CPDMA_DESC_EOQ);
		chan_write(chan, hdp, desc_dma);
		chan->stats.misqueued++;
	}
}

static int cpdma_chan_submit_si(struct submit_info *si)
{
	struct cpdma_chan		*chan = si->chan;
	struct cpdma_ctlr		*ctlr = chan->ctlr;
	int				len = si->len;
	int				swlen = len;
	struct cpdma_desc __iomem	*desc;
	dma_addr_t			buffer;
	u32				mode;
	int				ret;

	if (chan->count >= chan->desc_num)	{
		chan->stats.desc_alloc_fail++;
		return -ENOMEM;
	}

	desc = cpdma_desc_alloc(ctlr->pool);
	if (!desc) {
		chan->stats.desc_alloc_fail++;
		return -ENOMEM;
	}

	if (len < ctlr->params.min_packet_size) {
		len = ctlr->params.min_packet_size;
		chan->stats.runt_transmit_buff++;
	}

	mode = CPDMA_DESC_OWNER | CPDMA_DESC_SOP | CPDMA_DESC_EOP;
	cpdma_desc_to_port(chan, mode, si->directed);

	if (si->flags & CPDMA_DMA_EXT_MAP) {
		buffer = (dma_addr_t)si->data;
		dma_sync_single_for_device(ctlr->dev, buffer, len, chan->dir);
		swlen |= CPDMA_DMA_EXT_MAP;
	} else {
		buffer = dma_map_single(ctlr->dev, si->data, len, chan->dir);
		ret = dma_mapping_error(ctlr->dev, buffer);
		if (ret) {
			cpdma_desc_free(ctlr->pool, desc, 1);
			return -EINVAL;
		}
	}

	/* Relaxed IO accessors can be used here as there is read barrier
	 * at the end of write sequence.
	 */
	writel_relaxed(0, &desc->hw_next);
	writel_relaxed(buffer, &desc->hw_buffer);
	writel_relaxed(len, &desc->hw_len);
	writel_relaxed(mode | len, &desc->hw_mode);
	writel_relaxed((uintptr_t)si->token, &desc->sw_token);
	writel_relaxed(buffer, &desc->sw_buffer);
	writel_relaxed(swlen, &desc->sw_len);
	desc_read(desc, sw_len);

	__cpdma_chan_submit(chan, desc);

	if (chan->state == CPDMA_STATE_ACTIVE && chan->rxfree)
		chan_write(chan, rxfree, 1);

	chan->count++;
	return 0;
}

int cpdma_chan_idle_submit(struct cpdma_chan *chan, void *token, void *data,
			   int len, int directed)
{
	struct submit_info si;
	unsigned long flags;
	int ret;

	si.chan = chan;
	si.token = token;
	si.data = data;
	si.len = len;
	si.directed = directed;
	si.flags = 0;

	spin_lock_irqsave(&chan->lock, flags);
	if (chan->state == CPDMA_STATE_TEARDOWN) {
		spin_unlock_irqrestore(&chan->lock, flags);
		return -EINVAL;
	}

	ret = cpdma_chan_submit_si(&si);
	spin_unlock_irqrestore(&chan->lock, flags);
	return ret;
}

int cpdma_chan_idle_submit_mapped(struct cpdma_chan *chan, void *token,
				  dma_addr_t data, int len, int directed)
{
	struct submit_info si;
	unsigned long flags;
	int ret;

	si.chan = chan;
	si.token = token;
	si.data = (void *)data;
	si.len = len;
	si.directed = directed;
	si.flags = CPDMA_DMA_EXT_MAP;

	spin_lock_irqsave(&chan->lock, flags);
	if (chan->state == CPDMA_STATE_TEARDOWN) {
		spin_unlock_irqrestore(&chan->lock, flags);
		return -EINVAL;
	}

	ret = cpdma_chan_submit_si(&si);
	spin_unlock_irqrestore(&chan->lock, flags);
	return ret;
}

int cpdma_chan_submit(struct cpdma_chan *chan, void *token, void *data,
		      int len, int directed)
{
	struct submit_info si;
	unsigned long flags;
	int ret;

	si.chan = chan;
	si.token = token;
	si.data = data;
	si.len = len;
	si.directed = directed;
	si.flags = 0;

	spin_lock_irqsave(&chan->lock, flags);
	if (chan->state != CPDMA_STATE_ACTIVE) {
		spin_unlock_irqrestore(&chan->lock, flags);
		return -EINVAL;
	}

	ret = cpdma_chan_submit_si(&si);
	spin_unlock_irqrestore(&chan->lock, flags);
	return ret;
}

int cpdma_chan_submit_mapped(struct cpdma_chan *chan, void *token,
			     dma_addr_t data, int len, int directed)
{
	struct submit_info si;
	unsigned long flags;
	int ret;

	si.chan = chan;
	si.token = token;
	si.data = (void *)data;
	si.len = len;
	si.directed = directed;
	si.flags = CPDMA_DMA_EXT_MAP;

	spin_lock_irqsave(&chan->lock, flags);
	if (chan->state != CPDMA_STATE_ACTIVE) {
		spin_unlock_irqrestore(&chan->lock, flags);
		return -EINVAL;
	}

	ret = cpdma_chan_submit_si(&si);
	spin_unlock_irqrestore(&chan->lock, flags);
	return ret;
}

bool cpdma_check_free_tx_desc(struct cpdma_chan *chan)
{
	struct cpdma_ctlr	*ctlr = chan->ctlr;
	struct cpdma_desc_pool	*pool = ctlr->pool;
	bool			free_tx_desc;
	unsigned long		flags;

	spin_lock_irqsave(&chan->lock, flags);
	free_tx_desc = (chan->count < chan->desc_num) &&
			 gen_pool_avail(pool->gen_pool);
	spin_unlock_irqrestore(&chan->lock, flags);
	return free_tx_desc;
}

static void __cpdma_chan_free(struct cpdma_chan *chan,
			      struct cpdma_desc __iomem *desc,
			      int outlen, int status)
{
	struct cpdma_ctlr		*ctlr = chan->ctlr;
	struct cpdma_desc_pool		*pool = ctlr->pool;
	dma_addr_t			buff_dma;
	int				origlen;
	uintptr_t			token;

	token      = desc_read(desc, sw_token);
	origlen    = desc_read(desc, sw_len);

	buff_dma   = desc_read(desc, sw_buffer);
	if (origlen & CPDMA_DMA_EXT_MAP) {
		origlen &= ~CPDMA_DMA_EXT_MAP;
		dma_sync_single_for_cpu(ctlr->dev, buff_dma, origlen,
					chan->dir);
	} else {
		dma_unmap_single(ctlr->dev, buff_dma, origlen, chan->dir);
	}

	cpdma_desc_free(pool, desc, 1);
	(*chan->handler)((void *)token, outlen, status);
}

static int __cpdma_chan_process(struct cpdma_chan *chan)
{
	struct cpdma_ctlr		*ctlr = chan->ctlr;
	struct cpdma_desc __iomem	*desc;
	int				status, outlen;
	int				cb_status = 0;
	struct cpdma_desc_pool		*pool = ctlr->pool;
	dma_addr_t			desc_dma;
	unsigned long			flags;

	spin_lock_irqsave(&chan->lock, flags);

	desc = chan->head;
	if (!desc) {
		chan->stats.empty_dequeue++;
		status = -ENOENT;
		goto unlock_ret;
	}
	desc_dma = desc_phys(pool, desc);

	status	= desc_read(desc, hw_mode);
	outlen	= status & 0x7ff;
	if (status & CPDMA_DESC_OWNER) {
		chan->stats.busy_dequeue++;
		status = -EBUSY;
		goto unlock_ret;
	}

	if (status & CPDMA_DESC_PASS_CRC)
		outlen -= CPDMA_DESC_CRC_LEN;

	status	= status & (CPDMA_DESC_EOQ | CPDMA_DESC_TD_COMPLETE |
			    CPDMA_DESC_PORT_MASK | CPDMA_RX_VLAN_ENCAP);

	chan->head = desc_from_phys(pool, desc_read(desc, hw_next));
	chan_write(chan, cp, desc_dma);
	chan->count--;
	chan->stats.good_dequeue++;

	if ((status & CPDMA_DESC_EOQ) && chan->head) {
		chan->stats.requeue++;
		chan_write(chan, hdp, desc_phys(pool, chan->head));
	}

	spin_unlock_irqrestore(&chan->lock, flags);
	if (unlikely(status & CPDMA_DESC_TD_COMPLETE))
		cb_status = -ENOSYS;
	else
		cb_status = status;

	__cpdma_chan_free(chan, desc, outlen, cb_status);
	return status;

unlock_ret:
	spin_unlock_irqrestore(&chan->lock, flags);
	return status;
}

int cpdma_chan_process(struct cpdma_chan *chan, int quota)
{
	int used = 0, ret = 0;

	if (chan->state != CPDMA_STATE_ACTIVE)
		return -EINVAL;

	while (used < quota) {
		ret = __cpdma_chan_process(chan);
		if (ret < 0)
			break;
		used++;
	}
	return used;
}

int cpdma_chan_start(struct cpdma_chan *chan)
{
	struct cpdma_ctlr *ctlr = chan->ctlr;
	unsigned long flags;
	int ret;

	spin_lock_irqsave(&ctlr->lock, flags);
	ret = cpdma_chan_set_chan_shaper(chan);
	spin_unlock_irqrestore(&ctlr->lock, flags);
	if (ret)
		return ret;

	ret = cpdma_chan_on(chan);
	if (ret)
		return ret;

	return 0;
}

int cpdma_chan_stop(struct cpdma_chan *chan)
{
	struct cpdma_ctlr	*ctlr = chan->ctlr;
	struct cpdma_desc_pool	*pool = ctlr->pool;
	unsigned long		flags;
	int			ret;
	unsigned		timeout;

	spin_lock_irqsave(&chan->lock, flags);
	if (chan->state == CPDMA_STATE_TEARDOWN) {
		spin_unlock_irqrestore(&chan->lock, flags);
		return -EINVAL;
	}

	chan->state = CPDMA_STATE_TEARDOWN;
	dma_reg_write(ctlr, chan->int_clear, chan->mask);

	/* trigger teardown */
	dma_reg_write(ctlr, chan->td, chan_linear(chan));

	/* wait for teardown complete */
	timeout = 100 * 100; /* 100 ms */
	while (timeout) {
		u32 cp = chan_read(chan, cp);
		if ((cp & CPDMA_TEARDOWN_VALUE) == CPDMA_TEARDOWN_VALUE)
			break;
		udelay(10);
		timeout--;
	}
	WARN_ON(!timeout);
	chan_write(chan, cp, CPDMA_TEARDOWN_VALUE);

	/* handle completed packets */
	spin_unlock_irqrestore(&chan->lock, flags);
	do {
		ret = __cpdma_chan_process(chan);
		if (ret < 0)
			break;
	} while ((ret & CPDMA_DESC_TD_COMPLETE) == 0);
	spin_lock_irqsave(&chan->lock, flags);

	/* remaining packets haven't been tx/rx'ed, clean them up */
	while (chan->head) {
		struct cpdma_desc __iomem *desc = chan->head;
		dma_addr_t next_dma;

		next_dma = desc_read(desc, hw_next);
		chan->head = desc_from_phys(pool, next_dma);
		chan->count--;
		chan->stats.teardown_dequeue++;

		/* issue callback without locks held */
		spin_unlock_irqrestore(&chan->lock, flags);
		__cpdma_chan_free(chan, desc, 0, -ENOSYS);
		spin_lock_irqsave(&chan->lock, flags);
	}

	chan->state = CPDMA_STATE_IDLE;
	spin_unlock_irqrestore(&chan->lock, flags);
	return 0;
}

int cpdma_chan_int_ctrl(struct cpdma_chan *chan, bool enable)
{
	unsigned long flags;

	spin_lock_irqsave(&chan->lock, flags);
	if (chan->state != CPDMA_STATE_ACTIVE) {
		spin_unlock_irqrestore(&chan->lock, flags);
		return -EINVAL;
	}

	dma_reg_write(chan->ctlr, enable ? chan->int_set : chan->int_clear,
		      chan->mask);
	spin_unlock_irqrestore(&chan->lock, flags);

	return 0;
}

int cpdma_control_get(struct cpdma_ctlr *ctlr, int control)
{
	unsigned long flags;
	int ret;

	spin_lock_irqsave(&ctlr->lock, flags);
	ret = _cpdma_control_get(ctlr, control);
	spin_unlock_irqrestore(&ctlr->lock, flags);

	return ret;
}

int cpdma_control_set(struct cpdma_ctlr *ctlr, int control, int value)
{
	unsigned long flags;
	int ret;

	spin_lock_irqsave(&ctlr->lock, flags);
	ret = _cpdma_control_set(ctlr, control, value);
	spin_unlock_irqrestore(&ctlr->lock, flags);

	return ret;
}

int cpdma_get_num_rx_descs(struct cpdma_ctlr *ctlr)
{
	return ctlr->num_rx_desc;
}

int cpdma_get_num_tx_descs(struct cpdma_ctlr *ctlr)
{
	return ctlr->num_tx_desc;
}

int cpdma_set_num_rx_descs(struct cpdma_ctlr *ctlr, int num_rx_desc)
{
	unsigned long flags;
	int temp, ret;

	spin_lock_irqsave(&ctlr->lock, flags);

	temp = ctlr->num_rx_desc;
	ctlr->num_rx_desc = num_rx_desc;
	ctlr->num_tx_desc = ctlr->pool->num_desc - ctlr->num_rx_desc;
<<<<<<< HEAD
=======
	ret = cpdma_chan_split_pool(ctlr);
	if (ret) {
		ctlr->num_rx_desc = temp;
		ctlr->num_tx_desc = ctlr->pool->num_desc - ctlr->num_rx_desc;
	}

	spin_unlock_irqrestore(&ctlr->lock, flags);

	return ret;
>>>>>>> 4ff96fb5
}<|MERGE_RESOLUTION|>--- conflicted
+++ resolved
@@ -1433,8 +1433,6 @@
 	temp = ctlr->num_rx_desc;
 	ctlr->num_rx_desc = num_rx_desc;
 	ctlr->num_tx_desc = ctlr->pool->num_desc - ctlr->num_rx_desc;
-<<<<<<< HEAD
-=======
 	ret = cpdma_chan_split_pool(ctlr);
 	if (ret) {
 		ctlr->num_rx_desc = temp;
@@ -1444,5 +1442,4 @@
 	spin_unlock_irqrestore(&ctlr->lock, flags);
 
 	return ret;
->>>>>>> 4ff96fb5
 }