--- conflicted
+++ resolved
@@ -73,190 +73,6 @@
 #define GLFLXP_RXDID_FLX_WRD_3_PROT_MDID_S	0
 #define GLFLXP_RXDID_FLX_WRD_3_PROT_MDID_M	ICE_M(0xFF, 0)
 #define GLFLXP_RXDID_FLX_WRD_3_RXDID_OPCODE_S	30
-<<<<<<< HEAD
-#define GLFLXP_RXDID_FLX_WRD_3_RXDID_OPCODE_M	ICE_M(0x3, GLFLXP_RXDID_FLX_WRD_3_RXDID_OPCODE_S)
-
-#define QRXFLXP_CNTXT(_QRX)		(0x00480000 + ((_QRX) * 4))
-#define QRXFLXP_CNTXT_RXDID_IDX_S	0
-#define QRXFLXP_CNTXT_RXDID_IDX_M	ICE_M(0x3F, QRXFLXP_CNTXT_RXDID_IDX_S)
-#define QRXFLXP_CNTXT_RXDID_PRIO_S	8
-#define QRXFLXP_CNTXT_RXDID_PRIO_M	ICE_M(0x7, QRXFLXP_CNTXT_RXDID_PRIO_S)
-#define QRXFLXP_CNTXT_TS_S		11
-#define QRXFLXP_CNTXT_TS_M		BIT(QRXFLXP_CNTXT_TS_S)
-#define GLGEN_RSTAT			0x000B8188
-#define GLGEN_RSTAT_DEVSTATE_S		0
-#define GLGEN_RSTAT_DEVSTATE_M		ICE_M(0x3, GLGEN_RSTAT_DEVSTATE_S)
-#define GLGEN_RSTCTL			0x000B8180
-#define GLGEN_RSTCTL_GRSTDEL_S		0
-#define GLGEN_RSTCTL_GRSTDEL_M		ICE_M(0x3F, GLGEN_RSTCTL_GRSTDEL_S)
-#define GLGEN_RSTAT_RESET_TYPE_S	2
-#define GLGEN_RSTAT_RESET_TYPE_M	ICE_M(0x3, GLGEN_RSTAT_RESET_TYPE_S)
-#define GLGEN_RTRIG			0x000B8190
-#define GLGEN_RTRIG_CORER_S		0
-#define GLGEN_RTRIG_CORER_M		BIT(GLGEN_RTRIG_CORER_S)
-#define GLGEN_RTRIG_GLOBR_S		1
-#define GLGEN_RTRIG_GLOBR_M		BIT(GLGEN_RTRIG_GLOBR_S)
-#define GLGEN_STAT			0x000B612C
-#define PFGEN_CTRL			0x00091000
-#define PFGEN_CTRL_PFSWR_S		0
-#define PFGEN_CTRL_PFSWR_M		BIT(PFGEN_CTRL_PFSWR_S)
-#define PFGEN_STATE			0x00088000
-#define PRTGEN_STATUS			0x000B8100
-#define PFHMC_ERRORDATA			0x00520500
-#define PFHMC_ERRORINFO			0x00520400
-#define GLINT_DYN_CTL(_INT)		(0x00160000 + ((_INT) * 4))
-#define GLINT_DYN_CTL_INTENA_S		0
-#define GLINT_DYN_CTL_INTENA_M		BIT(GLINT_DYN_CTL_INTENA_S)
-#define GLINT_DYN_CTL_CLEARPBA_S	1
-#define GLINT_DYN_CTL_CLEARPBA_M	BIT(GLINT_DYN_CTL_CLEARPBA_S)
-#define GLINT_DYN_CTL_SWINT_TRIG_S	2
-#define GLINT_DYN_CTL_SWINT_TRIG_M	BIT(GLINT_DYN_CTL_SWINT_TRIG_S)
-#define GLINT_DYN_CTL_ITR_INDX_S	3
-#define GLINT_DYN_CTL_SW_ITR_INDX_S	25
-#define GLINT_DYN_CTL_SW_ITR_INDX_M	ICE_M(0x3, GLINT_DYN_CTL_SW_ITR_INDX_S)
-#define GLINT_DYN_CTL_INTENA_MSK_S	31
-#define GLINT_DYN_CTL_INTENA_MSK_M	BIT(GLINT_DYN_CTL_INTENA_MSK_S)
-#define GLINT_ITR(_i, _INT)		(0x00154000 + ((_i) * 8192 + (_INT) * 4))
-#define PFINT_FW_CTL			0x0016C800
-#define PFINT_FW_CTL_MSIX_INDX_S	0
-#define PFINT_FW_CTL_MSIX_INDX_M	ICE_M(0x7FF, PFINT_FW_CTL_MSIX_INDX_S)
-#define PFINT_FW_CTL_ITR_INDX_S		11
-#define PFINT_FW_CTL_ITR_INDX_M		ICE_M(0x3, PFINT_FW_CTL_ITR_INDX_S)
-#define PFINT_FW_CTL_CAUSE_ENA_S	30
-#define PFINT_FW_CTL_CAUSE_ENA_M	BIT(PFINT_FW_CTL_CAUSE_ENA_S)
-#define PFINT_OICR			0x0016CA00
-#define PFINT_OICR_ECC_ERR_S		16
-#define PFINT_OICR_ECC_ERR_M		BIT(PFINT_OICR_ECC_ERR_S)
-#define PFINT_OICR_MAL_DETECT_S		19
-#define PFINT_OICR_MAL_DETECT_M		BIT(PFINT_OICR_MAL_DETECT_S)
-#define PFINT_OICR_GRST_S		20
-#define PFINT_OICR_GRST_M		BIT(PFINT_OICR_GRST_S)
-#define PFINT_OICR_PCI_EXCEPTION_S	21
-#define PFINT_OICR_PCI_EXCEPTION_M	BIT(PFINT_OICR_PCI_EXCEPTION_S)
-#define PFINT_OICR_HMC_ERR_S		26
-#define PFINT_OICR_HMC_ERR_M		BIT(PFINT_OICR_HMC_ERR_S)
-#define PFINT_OICR_PE_CRITERR_S		28
-#define PFINT_OICR_PE_CRITERR_M		BIT(PFINT_OICR_PE_CRITERR_S)
-#define PFINT_OICR_CTL			0x0016CA80
-#define PFINT_OICR_CTL_MSIX_INDX_S	0
-#define PFINT_OICR_CTL_MSIX_INDX_M	ICE_M(0x7FF, PFINT_OICR_CTL_MSIX_INDX_S)
-#define PFINT_OICR_CTL_ITR_INDX_S	11
-#define PFINT_OICR_CTL_ITR_INDX_M	ICE_M(0x3, PFINT_OICR_CTL_ITR_INDX_S)
-#define PFINT_OICR_CTL_CAUSE_ENA_S	30
-#define PFINT_OICR_CTL_CAUSE_ENA_M	BIT(PFINT_OICR_CTL_CAUSE_ENA_S)
-#define PFINT_OICR_ENA			0x0016C900
-#define QINT_RQCTL(_QRX)		(0x00150000 + ((_QRX) * 4))
-#define QINT_RQCTL_MSIX_INDX_S		0
-#define QINT_RQCTL_ITR_INDX_S		11
-#define QINT_RQCTL_CAUSE_ENA_S		30
-#define QINT_RQCTL_CAUSE_ENA_M		BIT(QINT_RQCTL_CAUSE_ENA_S)
-#define QINT_TQCTL(_DBQM)		(0x00140000 + ((_DBQM) * 4))
-#define QINT_TQCTL_MSIX_INDX_S		0
-#define QINT_TQCTL_ITR_INDX_S		11
-#define QINT_TQCTL_CAUSE_ENA_S		30
-#define QINT_TQCTL_CAUSE_ENA_M		BIT(QINT_TQCTL_CAUSE_ENA_S)
-#define GLLAN_RCTL_0			0x002941F8
-#define QRX_CONTEXT(_i, _QRX)		(0x00280000 + ((_i) * 8192 + (_QRX) * 4))
-#define QRX_CTRL(_QRX)			(0x00120000 + ((_QRX) * 4))
-#define QRX_CTRL_MAX_INDEX		2047
-#define QRX_CTRL_QENA_REQ_S		0
-#define QRX_CTRL_QENA_REQ_M		BIT(QRX_CTRL_QENA_REQ_S)
-#define QRX_CTRL_QENA_STAT_S		2
-#define QRX_CTRL_QENA_STAT_M		BIT(QRX_CTRL_QENA_STAT_S)
-#define QRX_ITR(_QRX)			(0x00292000 + ((_QRX) * 4))
-#define QRX_TAIL(_QRX)			(0x00290000 + ((_QRX) * 4))
-#define GLNVM_FLA			0x000B6108
-#define GLNVM_FLA_LOCKED_S		6
-#define GLNVM_FLA_LOCKED_M		BIT(GLNVM_FLA_LOCKED_S)
-#define GLNVM_GENS			0x000B6100
-#define GLNVM_GENS_SR_SIZE_S		5
-#define GLNVM_GENS_SR_SIZE_M		ICE_M(0x7, GLNVM_GENS_SR_SIZE_S)
-#define GLNVM_ULD			0x000B6008
-#define GLNVM_ULD_CORER_DONE_S		3
-#define GLNVM_ULD_CORER_DONE_M		BIT(GLNVM_ULD_CORER_DONE_S)
-#define GLNVM_ULD_GLOBR_DONE_S		4
-#define GLNVM_ULD_GLOBR_DONE_M		BIT(GLNVM_ULD_GLOBR_DONE_S)
-#define PF_FUNC_RID			0x0009E880
-#define PF_FUNC_RID_FUNC_NUM_S		0
-#define PF_FUNC_RID_FUNC_NUM_M		ICE_M(0x7, PF_FUNC_RID_FUNC_NUM_S)
-#define GLPRT_BPRCH(_i)			(0x00381384 + ((_i) * 8))
-#define GLPRT_BPRCL(_i)			(0x00381380 + ((_i) * 8))
-#define GLPRT_BPTCH(_i)			(0x00381244 + ((_i) * 8))
-#define GLPRT_BPTCL(_i)			(0x00381240 + ((_i) * 8))
-#define GLPRT_CRCERRS(_i)		(0x00380100 + ((_i) * 8))
-#define GLPRT_GORCH(_i)			(0x00380004 + ((_i) * 8))
-#define GLPRT_GORCL(_i)			(0x00380000 + ((_i) * 8))
-#define GLPRT_GOTCH(_i)			(0x00380B44 + ((_i) * 8))
-#define GLPRT_GOTCL(_i)			(0x00380B40 + ((_i) * 8))
-#define GLPRT_ILLERRC(_i)		(0x003801C0 + ((_i) * 8))
-#define GLPRT_LXOFFRXC(_i)		(0x003802C0 + ((_i) * 8))
-#define GLPRT_LXOFFTXC(_i)		(0x00381180 + ((_i) * 8))
-#define GLPRT_LXONRXC(_i)		(0x00380280 + ((_i) * 8))
-#define GLPRT_LXONTXC(_i)		(0x00381140 + ((_i) * 8))
-#define GLPRT_MLFC(_i)			(0x00380040 + ((_i) * 8))
-#define GLPRT_MPRCH(_i)			(0x00381344 + ((_i) * 8))
-#define GLPRT_MPRCL(_i)			(0x00381340 + ((_i) * 8))
-#define GLPRT_MPTCH(_i)			(0x00381204 + ((_i) * 8))
-#define GLPRT_MPTCL(_i)			(0x00381200 + ((_i) * 8))
-#define GLPRT_MRFC(_i)			(0x00380080 + ((_i) * 8))
-#define GLPRT_PRC1023H(_i)		(0x00380A04 + ((_i) * 8))
-#define GLPRT_PRC1023L(_i)		(0x00380A00 + ((_i) * 8))
-#define GLPRT_PRC127H(_i)		(0x00380944 + ((_i) * 8))
-#define GLPRT_PRC127L(_i)		(0x00380940 + ((_i) * 8))
-#define GLPRT_PRC1522H(_i)		(0x00380A44 + ((_i) * 8))
-#define GLPRT_PRC1522L(_i)		(0x00380A40 + ((_i) * 8))
-#define GLPRT_PRC255H(_i)		(0x00380984 + ((_i) * 8))
-#define GLPRT_PRC255L(_i)		(0x00380980 + ((_i) * 8))
-#define GLPRT_PRC511H(_i)		(0x003809C4 + ((_i) * 8))
-#define GLPRT_PRC511L(_i)		(0x003809C0 + ((_i) * 8))
-#define GLPRT_PRC64H(_i)		(0x00380904 + ((_i) * 8))
-#define GLPRT_PRC64L(_i)		(0x00380900 + ((_i) * 8))
-#define GLPRT_PRC9522H(_i)		(0x00380A84 + ((_i) * 8))
-#define GLPRT_PRC9522L(_i)		(0x00380A80 + ((_i) * 8))
-#define GLPRT_PTC1023H(_i)		(0x00380C84 + ((_i) * 8))
-#define GLPRT_PTC1023L(_i)		(0x00380C80 + ((_i) * 8))
-#define GLPRT_PTC127H(_i)		(0x00380BC4 + ((_i) * 8))
-#define GLPRT_PTC127L(_i)		(0x00380BC0 + ((_i) * 8))
-#define GLPRT_PTC1522H(_i)		(0x00380CC4 + ((_i) * 8))
-#define GLPRT_PTC1522L(_i)		(0x00380CC0 + ((_i) * 8))
-#define GLPRT_PTC255H(_i)		(0x00380C04 + ((_i) * 8))
-#define GLPRT_PTC255L(_i)		(0x00380C00 + ((_i) * 8))
-#define GLPRT_PTC511H(_i)		(0x00380C44 + ((_i) * 8))
-#define GLPRT_PTC511L(_i)		(0x00380C40 + ((_i) * 8))
-#define GLPRT_PTC64H(_i)		(0x00380B84 + ((_i) * 8))
-#define GLPRT_PTC64L(_i)		(0x00380B80 + ((_i) * 8))
-#define GLPRT_PTC9522H(_i)		(0x00380D04 + ((_i) * 8))
-#define GLPRT_PTC9522L(_i)		(0x00380D00 + ((_i) * 8))
-#define GLPRT_RFC(_i)			(0x00380AC0 + ((_i) * 8))
-#define GLPRT_RJC(_i)			(0x00380B00 + ((_i) * 8))
-#define GLPRT_RLEC(_i)			(0x00380140 + ((_i) * 8))
-#define GLPRT_ROC(_i)			(0x00380240 + ((_i) * 8))
-#define GLPRT_RUC(_i)			(0x00380200 + ((_i) * 8))
-#define GLPRT_TDOLD(_i)			(0x00381280 + ((_i) * 8))
-#define GLPRT_UPRCH(_i)			(0x00381304 + ((_i) * 8))
-#define GLPRT_UPRCL(_i)			(0x00381300 + ((_i) * 8))
-#define GLPRT_UPTCH(_i)			(0x003811C4 + ((_i) * 8))
-#define GLPRT_UPTCL(_i)			(0x003811C0 + ((_i) * 8))
-#define GLV_BPRCH(_i)			(0x003B6004 + ((_i) * 8))
-#define GLV_BPRCL(_i)			(0x003B6000 + ((_i) * 8))
-#define GLV_BPTCH(_i)			(0x0030E004 + ((_i) * 8))
-#define GLV_BPTCL(_i)			(0x0030E000 + ((_i) * 8))
-#define GLV_GORCH(_i)			(0x003B0004 + ((_i) * 8))
-#define GLV_GORCL(_i)			(0x003B0000 + ((_i) * 8))
-#define GLV_GOTCH(_i)			(0x00300004 + ((_i) * 8))
-#define GLV_GOTCL(_i)			(0x00300000 + ((_i) * 8))
-#define GLV_MPRCH(_i)			(0x003B4004 + ((_i) * 8))
-#define GLV_MPRCL(_i)			(0x003B4000 + ((_i) * 8))
-#define GLV_MPTCH(_i)			(0x0030C004 + ((_i) * 8))
-#define GLV_MPTCL(_i)			(0x0030C000 + ((_i) * 8))
-#define GLV_RDPC(_i)			(0x00294C04 + ((_i) * 4))
-#define GLV_TEPC(_VSI)			(0x00312000 + ((_VSI) * 4))
-#define GLV_UPRCH(_i)			(0x003B2004 + ((_i) * 8))
-#define GLV_UPRCL(_i)			(0x003B2000 + ((_i) * 8))
-#define GLV_UPTCH(_i)			(0x0030A004 + ((_i) * 8))
-#define GLV_UPTCL(_i)			(0x0030A000 + ((_i) * 8))
-#define VSIQF_HKEY_MAX_INDEX		12
-=======
 #define GLFLXP_RXDID_FLX_WRD_3_RXDID_OPCODE_M	ICE_M(0x3, 30)
 #define QRXFLXP_CNTXT(_QRX)			(0x00480000 + ((_QRX) * 4))
 #define QRXFLXP_CNTXT_RXDID_IDX_S		0
@@ -516,6 +332,5 @@
 #define VSIQF_HLUT_MAX_INDEX			15
 #define VFINT_DYN_CTLN(_i)			(0x00003800 + ((_i) * 4))
 #define VFINT_DYN_CTLN_CLEARPBA_M		BIT(1)
->>>>>>> 0fd79184
 
 #endif /* _ICE_HW_AUTOGEN_H_ */