--- conflicted
+++ resolved
@@ -1286,10 +1286,7 @@
 	buflen += SKB_DATA_ALIGN(len + pad);
 	rcu_read_unlock();
 
-<<<<<<< HEAD
-=======
 	alloc_frag->offset = ALIGN((u64)alloc_frag->offset, SMP_CACHE_BYTES);
->>>>>>> 9abd04af
 	if (unlikely(!skb_page_frag_refill(buflen, alloc_frag, GFP_KERNEL)))
 		return ERR_PTR(-ENOMEM);
 
