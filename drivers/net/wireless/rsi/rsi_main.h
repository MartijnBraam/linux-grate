--- conflicted
+++ resolved
@@ -48,12 +48,6 @@
 	FSM_COMMON_DEV_PARAMS_SENT,
 	FSM_BOOT_PARAMS_SENT,
 	FSM_EEPROM_READ_MAC_ADDR,
-<<<<<<< HEAD
-	FSM_RESET_MAC_SENT,
-	FSM_RADIO_CAPS_SENT,
-	FSM_BB_RF_PROG_SENT,
-	FSM_MAC_INIT_DONE
-=======
 	FSM_EEPROM_READ_RF_TYPE,
 	FSM_RESET_MAC_SENT,
 	FSM_RADIO_CAPS_SENT,
@@ -61,7 +55,6 @@
 	FSM_MAC_INIT_DONE,
 
 	NUM_FSM_STATES
->>>>>>> bb176f67
 };
 
 extern u32 rsi_zone_enabled;
@@ -260,10 +253,7 @@
 	u16 oper_mode;
 	u8 lp_ps_handshake_mode;
 	u8 ulp_ps_handshake_mode;
-<<<<<<< HEAD
-=======
 	u8 uapsd_bitmap;
->>>>>>> bb176f67
 	u8 rf_power_val;
 	u8 wlan_rf_power_mode;
 	u8 obm_ant_sel_val;
@@ -300,11 +290,6 @@
 	u16 off_set;
 };
 
-enum host_intf {
-	RSI_HOST_INTF_SDIO = 0,
-	RSI_HOST_INTF_USB
-};
-
 struct rsi_hw {
 	struct rsi_common *priv;
 	u8 device_model;
@@ -318,12 +303,9 @@
 
 	enum host_intf rsi_host_intf;
 	u16 block_size;
-<<<<<<< HEAD
-=======
 	enum ps_state ps_state;
 	struct rsi_ps_info ps_info;
 	spinlock_t ps_lock; /*To protect power save config*/
->>>>>>> bb176f67
 	u32 usb_buffer_status_reg;
 #ifdef CONFIG_RSI_DEBUGFS
 	struct rsi_debugfs *dfsentry;
@@ -333,11 +315,8 @@
 	struct timer_list bl_cmd_timer;
 	bool blcmd_timer_expired;
 	u32 flash_capacity;
-<<<<<<< HEAD
-=======
 	struct eepromrw_info eeprom;
 	u32 interrupt_status;
->>>>>>> bb176f67
 	u8 dfs_region;
 	char country[2];
 	void *rsi_dev;
