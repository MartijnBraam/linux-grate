// SPDX-License-Identifier: GPL-2.0-only
/*
 * This file is part of wlcore
 *
 * Copyright (C) 2008-2010 Nokia Corporation
 * Copyright (C) 2011-2013 Texas Instruments Inc.
 */

#include <linux/module.h>
#include <linux/firmware.h>
#include <linux/etherdevice.h>
#include <linux/vmalloc.h>
#include <linux/interrupt.h>
#include <linux/irq.h>
#include <linux/pm_runtime.h>
#include <linux/pm_wakeirq.h>

#include "wlcore.h"
#include "debug.h"
#include "wl12xx_80211.h"
#include "io.h"
#include "tx.h"
#include "ps.h"
#include "init.h"
#include "debugfs.h"
#include "testmode.h"
#include "vendor_cmd.h"
#include "scan.h"
#include "hw_ops.h"
#include "sysfs.h"

#define WL1271_BOOT_RETRIES 3
#define WL1271_SUSPEND_SLEEP 100
#define WL1271_WAKEUP_TIMEOUT 500

static char *fwlog_param;
static int fwlog_mem_blocks = -1;
static int bug_on_recovery = -1;
static int no_recovery     = -1;

static void __wl1271_op_remove_interface(struct wl1271 *wl,
					 struct ieee80211_vif *vif,
					 bool reset_tx_queues);
static void wlcore_op_stop_locked(struct wl1271 *wl);
static void wl1271_free_ap_keys(struct wl1271 *wl, struct wl12xx_vif *wlvif);

static int wl12xx_set_authorized(struct wl1271 *wl, struct wl12xx_vif *wlvif)
{
	int ret;

	if (WARN_ON(wlvif->bss_type != BSS_TYPE_STA_BSS))
		return -EINVAL;

	if (!test_bit(WLVIF_FLAG_STA_ASSOCIATED, &wlvif->flags))
		return 0;

	if (test_and_set_bit(WLVIF_FLAG_STA_STATE_SENT, &wlvif->flags))
		return 0;

	ret = wl12xx_cmd_set_peer_state(wl, wlvif, wlvif->sta.hlid);
	if (ret < 0)
		return ret;

	wl1271_info("Association completed.");
	return 0;
}

static void wl1271_reg_notify(struct wiphy *wiphy,
			      struct regulatory_request *request)
{
	struct ieee80211_hw *hw = wiphy_to_ieee80211_hw(wiphy);
	struct wl1271 *wl = hw->priv;

	/* copy the current dfs region */
	if (request)
		wl->dfs_region = request->dfs_region;

	wlcore_regdomain_config(wl);
}

static int wl1271_set_rx_streaming(struct wl1271 *wl, struct wl12xx_vif *wlvif,
				   bool enable)
{
	int ret = 0;

	/* we should hold wl->mutex */
	ret = wl1271_acx_ps_rx_streaming(wl, wlvif, enable);
	if (ret < 0)
		goto out;

	if (enable)
		set_bit(WLVIF_FLAG_RX_STREAMING_STARTED, &wlvif->flags);
	else
		clear_bit(WLVIF_FLAG_RX_STREAMING_STARTED, &wlvif->flags);
out:
	return ret;
}

/*
 * this function is being called when the rx_streaming interval
 * has beed changed or rx_streaming should be disabled
 */
int wl1271_recalc_rx_streaming(struct wl1271 *wl, struct wl12xx_vif *wlvif)
{
	int ret = 0;
	int period = wl->conf.rx_streaming.interval;

	/* don't reconfigure if rx_streaming is disabled */
	if (!test_bit(WLVIF_FLAG_RX_STREAMING_STARTED, &wlvif->flags))
		goto out;

	/* reconfigure/disable according to new streaming_period */
	if (period &&
	    test_bit(WLVIF_FLAG_STA_ASSOCIATED, &wlvif->flags) &&
	    (wl->conf.rx_streaming.always ||
	     test_bit(WL1271_FLAG_SOFT_GEMINI, &wl->flags)))
		ret = wl1271_set_rx_streaming(wl, wlvif, true);
	else {
		ret = wl1271_set_rx_streaming(wl, wlvif, false);
		/* don't cancel_work_sync since we might deadlock */
		del_timer_sync(&wlvif->rx_streaming_timer);
	}
out:
	return ret;
}

static void wl1271_rx_streaming_enable_work(struct work_struct *work)
{
	int ret;
	struct wl12xx_vif *wlvif = container_of(work, struct wl12xx_vif,
						rx_streaming_enable_work);
	struct wl1271 *wl = wlvif->wl;

	mutex_lock(&wl->mutex);

	if (test_bit(WLVIF_FLAG_RX_STREAMING_STARTED, &wlvif->flags) ||
	    !test_bit(WLVIF_FLAG_STA_ASSOCIATED, &wlvif->flags) ||
	    (!wl->conf.rx_streaming.always &&
	     !test_bit(WL1271_FLAG_SOFT_GEMINI, &wl->flags)))
		goto out;

	if (!wl->conf.rx_streaming.interval)
		goto out;

	ret = pm_runtime_get_sync(wl->dev);
	if (ret < 0) {
		pm_runtime_put_noidle(wl->dev);
		goto out;
	}

	ret = wl1271_set_rx_streaming(wl, wlvif, true);
	if (ret < 0)
		goto out_sleep;

	/* stop it after some time of inactivity */
	mod_timer(&wlvif->rx_streaming_timer,
		  jiffies + msecs_to_jiffies(wl->conf.rx_streaming.duration));

out_sleep:
	pm_runtime_mark_last_busy(wl->dev);
	pm_runtime_put_autosuspend(wl->dev);
out:
	mutex_unlock(&wl->mutex);
}

static void wl1271_rx_streaming_disable_work(struct work_struct *work)
{
	int ret;
	struct wl12xx_vif *wlvif = container_of(work, struct wl12xx_vif,
						rx_streaming_disable_work);
	struct wl1271 *wl = wlvif->wl;

	mutex_lock(&wl->mutex);

	if (!test_bit(WLVIF_FLAG_RX_STREAMING_STARTED, &wlvif->flags))
		goto out;

	ret = pm_runtime_get_sync(wl->dev);
	if (ret < 0) {
		pm_runtime_put_noidle(wl->dev);
		goto out;
	}

	ret = wl1271_set_rx_streaming(wl, wlvif, false);
	if (ret)
		goto out_sleep;

out_sleep:
	pm_runtime_mark_last_busy(wl->dev);
	pm_runtime_put_autosuspend(wl->dev);
out:
	mutex_unlock(&wl->mutex);
}

static void wl1271_rx_streaming_timer(struct timer_list *t)
{
	struct wl12xx_vif *wlvif = from_timer(wlvif, t, rx_streaming_timer);
	struct wl1271 *wl = wlvif->wl;
	ieee80211_queue_work(wl->hw, &wlvif->rx_streaming_disable_work);
}

/* wl->mutex must be taken */
void wl12xx_rearm_tx_watchdog_locked(struct wl1271 *wl)
{
	/* if the watchdog is not armed, don't do anything */
	if (wl->tx_allocated_blocks == 0)
		return;

	cancel_delayed_work(&wl->tx_watchdog_work);
	ieee80211_queue_delayed_work(wl->hw, &wl->tx_watchdog_work,
		msecs_to_jiffies(wl->conf.tx.tx_watchdog_timeout));
}

static void wlcore_rc_update_work(struct work_struct *work)
{
	int ret;
	struct wl12xx_vif *wlvif = container_of(work, struct wl12xx_vif,
						rc_update_work);
	struct wl1271 *wl = wlvif->wl;
	struct ieee80211_vif *vif = wl12xx_wlvif_to_vif(wlvif);

	mutex_lock(&wl->mutex);

	if (unlikely(wl->state != WLCORE_STATE_ON))
		goto out;

	ret = pm_runtime_get_sync(wl->dev);
	if (ret < 0) {
		pm_runtime_put_noidle(wl->dev);
		goto out;
	}

	if (ieee80211_vif_is_mesh(vif)) {
		ret = wl1271_acx_set_ht_capabilities(wl, &wlvif->rc_ht_cap,
						     true, wlvif->sta.hlid);
		if (ret < 0)
			goto out_sleep;
	} else {
		wlcore_hw_sta_rc_update(wl, wlvif);
	}

out_sleep:
	pm_runtime_mark_last_busy(wl->dev);
	pm_runtime_put_autosuspend(wl->dev);
out:
	mutex_unlock(&wl->mutex);
}

static void wl12xx_tx_watchdog_work(struct work_struct *work)
{
	struct delayed_work *dwork;
	struct wl1271 *wl;

	dwork = to_delayed_work(work);
	wl = container_of(dwork, struct wl1271, tx_watchdog_work);

	mutex_lock(&wl->mutex);

	if (unlikely(wl->state != WLCORE_STATE_ON))
		goto out;

	/* Tx went out in the meantime - everything is ok */
	if (unlikely(wl->tx_allocated_blocks == 0))
		goto out;

	/*
	 * if a ROC is in progress, we might not have any Tx for a long
	 * time (e.g. pending Tx on the non-ROC channels)
	 */
	if (find_first_bit(wl->roc_map, WL12XX_MAX_ROLES) < WL12XX_MAX_ROLES) {
		wl1271_debug(DEBUG_TX, "No Tx (in FW) for %d ms due to ROC",
			     wl->conf.tx.tx_watchdog_timeout);
		wl12xx_rearm_tx_watchdog_locked(wl);
		goto out;
	}

	/*
	 * if a scan is in progress, we might not have any Tx for a long
	 * time
	 */
	if (wl->scan.state != WL1271_SCAN_STATE_IDLE) {
		wl1271_debug(DEBUG_TX, "No Tx (in FW) for %d ms due to scan",
			     wl->conf.tx.tx_watchdog_timeout);
		wl12xx_rearm_tx_watchdog_locked(wl);
		goto out;
	}

	/*
	* AP might cache a frame for a long time for a sleeping station,
	* so rearm the timer if there's an AP interface with stations. If
	* Tx is genuinely stuck we will most hopefully discover it when all
	* stations are removed due to inactivity.
	*/
	if (wl->active_sta_count) {
		wl1271_debug(DEBUG_TX, "No Tx (in FW) for %d ms. AP has "
			     " %d stations",
			      wl->conf.tx.tx_watchdog_timeout,
			      wl->active_sta_count);
		wl12xx_rearm_tx_watchdog_locked(wl);
		goto out;
	}

	wl1271_error("Tx stuck (in FW) for %d ms. Starting recovery",
		     wl->conf.tx.tx_watchdog_timeout);
	wl12xx_queue_recovery_work(wl);

out:
	mutex_unlock(&wl->mutex);
}

static void wlcore_adjust_conf(struct wl1271 *wl)
{

	if (fwlog_param) {
		if (!strcmp(fwlog_param, "continuous")) {
			wl->conf.fwlog.mode = WL12XX_FWLOG_CONTINUOUS;
			wl->conf.fwlog.output = WL12XX_FWLOG_OUTPUT_HOST;
		} else if (!strcmp(fwlog_param, "dbgpins")) {
			wl->conf.fwlog.mode = WL12XX_FWLOG_CONTINUOUS;
			wl->conf.fwlog.output = WL12XX_FWLOG_OUTPUT_DBG_PINS;
		} else if (!strcmp(fwlog_param, "disable")) {
			wl->conf.fwlog.mem_blocks = 0;
			wl->conf.fwlog.output = WL12XX_FWLOG_OUTPUT_NONE;
		} else {
			wl1271_error("Unknown fwlog parameter %s", fwlog_param);
		}
	}

	if (bug_on_recovery != -1)
		wl->conf.recovery.bug_on_recovery = (u8) bug_on_recovery;

	if (no_recovery != -1)
		wl->conf.recovery.no_recovery = (u8) no_recovery;
}

static void wl12xx_irq_ps_regulate_link(struct wl1271 *wl,
					struct wl12xx_vif *wlvif,
					u8 hlid, u8 tx_pkts)
{
	bool fw_ps;

	fw_ps = test_bit(hlid, &wl->ap_fw_ps_map);

	/*
	 * Wake up from high level PS if the STA is asleep with too little
	 * packets in FW or if the STA is awake.
	 */
	if (!fw_ps || tx_pkts < WL1271_PS_STA_MAX_PACKETS)
		wl12xx_ps_link_end(wl, wlvif, hlid);

	/*
	 * Start high-level PS if the STA is asleep with enough blocks in FW.
	 * Make an exception if this is the only connected link. In this
	 * case FW-memory congestion is less of a problem.
	 * Note that a single connected STA means 2*ap_count + 1 active links,
	 * since we must account for the global and broadcast AP links
	 * for each AP. The "fw_ps" check assures us the other link is a STA
	 * connected to the AP. Otherwise the FW would not set the PSM bit.
	 */
	else if (wl->active_link_count > (wl->ap_count*2 + 1) && fw_ps &&
		 tx_pkts >= WL1271_PS_STA_MAX_PACKETS)
		wl12xx_ps_link_start(wl, wlvif, hlid, true);
}

static void wl12xx_irq_update_links_status(struct wl1271 *wl,
					   struct wl12xx_vif *wlvif,
					   struct wl_fw_status *status)
{
	unsigned long cur_fw_ps_map;
	u8 hlid;

	cur_fw_ps_map = status->link_ps_bitmap;
	if (wl->ap_fw_ps_map != cur_fw_ps_map) {
		wl1271_debug(DEBUG_PSM,
			     "link ps prev 0x%lx cur 0x%lx changed 0x%lx",
			     wl->ap_fw_ps_map, cur_fw_ps_map,
			     wl->ap_fw_ps_map ^ cur_fw_ps_map);

		wl->ap_fw_ps_map = cur_fw_ps_map;
	}

	for_each_set_bit(hlid, wlvif->ap.sta_hlid_map, wl->num_links)
		wl12xx_irq_ps_regulate_link(wl, wlvif, hlid,
					    wl->links[hlid].allocated_pkts);
}

static int wlcore_fw_status(struct wl1271 *wl, struct wl_fw_status *status)
{
	struct wl12xx_vif *wlvif;
	u32 old_tx_blk_count = wl->tx_blocks_available;
	int avail, freed_blocks;
	int i;
	int ret;
	struct wl1271_link *lnk;

	ret = wlcore_raw_read_data(wl, REG_RAW_FW_STATUS_ADDR,
				   wl->raw_fw_status,
				   wl->fw_status_len, false);
	if (ret < 0)
		return ret;

	wlcore_hw_convert_fw_status(wl, wl->raw_fw_status, wl->fw_status);

	wl1271_debug(DEBUG_IRQ, "intr: 0x%x (fw_rx_counter = %d, "
		     "drv_rx_counter = %d, tx_results_counter = %d)",
		     status->intr,
		     status->fw_rx_counter,
		     status->drv_rx_counter,
		     status->tx_results_counter);

	for (i = 0; i < NUM_TX_QUEUES; i++) {
		/* prevent wrap-around in freed-packets counter */
		wl->tx_allocated_pkts[i] -=
				(status->counters.tx_released_pkts[i] -
				wl->tx_pkts_freed[i]) & 0xff;

		wl->tx_pkts_freed[i] = status->counters.tx_released_pkts[i];
	}


	for_each_set_bit(i, wl->links_map, wl->num_links) {
		u8 diff;
		lnk = &wl->links[i];

		/* prevent wrap-around in freed-packets counter */
		diff = (status->counters.tx_lnk_free_pkts[i] -
		       lnk->prev_freed_pkts) & 0xff;

		if (diff == 0)
			continue;

		lnk->allocated_pkts -= diff;
		lnk->prev_freed_pkts = status->counters.tx_lnk_free_pkts[i];

		/* accumulate the prev_freed_pkts counter */
		lnk->total_freed_pkts += diff;
	}

	/* prevent wrap-around in total blocks counter */
	if (likely(wl->tx_blocks_freed <= status->total_released_blks))
		freed_blocks = status->total_released_blks -
			       wl->tx_blocks_freed;
	else
		freed_blocks = 0x100000000LL - wl->tx_blocks_freed +
			       status->total_released_blks;

	wl->tx_blocks_freed = status->total_released_blks;

	wl->tx_allocated_blocks -= freed_blocks;

	/*
	 * If the FW freed some blocks:
	 * If we still have allocated blocks - re-arm the timer, Tx is
	 * not stuck. Otherwise, cancel the timer (no Tx currently).
	 */
	if (freed_blocks) {
		if (wl->tx_allocated_blocks)
			wl12xx_rearm_tx_watchdog_locked(wl);
		else
			cancel_delayed_work(&wl->tx_watchdog_work);
	}

	avail = status->tx_total - wl->tx_allocated_blocks;

	/*
	 * The FW might change the total number of TX memblocks before
	 * we get a notification about blocks being released. Thus, the
	 * available blocks calculation might yield a temporary result
	 * which is lower than the actual available blocks. Keeping in
	 * mind that only blocks that were allocated can be moved from
	 * TX to RX, tx_blocks_available should never decrease here.
	 */
	wl->tx_blocks_available = max((int)wl->tx_blocks_available,
				      avail);

	/* if more blocks are available now, tx work can be scheduled */
	if (wl->tx_blocks_available > old_tx_blk_count)
		clear_bit(WL1271_FLAG_FW_TX_BUSY, &wl->flags);

	/* for AP update num of allocated TX blocks per link and ps status */
	wl12xx_for_each_wlvif_ap(wl, wlvif) {
		wl12xx_irq_update_links_status(wl, wlvif, status);
	}

	/* update the host-chipset time offset */
	wl->time_offset = (ktime_get_boottime_ns() >> 10) -
		(s64)(status->fw_localtime);

	wl->fw_fast_lnk_map = status->link_fast_bitmap;

	return 0;
}

static void wl1271_flush_deferred_work(struct wl1271 *wl)
{
	struct sk_buff *skb;

	/* Pass all received frames to the network stack */
	while ((skb = skb_dequeue(&wl->deferred_rx_queue)))
		ieee80211_rx_ni(wl->hw, skb);

	/* Return sent skbs to the network stack */
	while ((skb = skb_dequeue(&wl->deferred_tx_queue)))
		ieee80211_tx_status_ni(wl->hw, skb);
}

static void wl1271_netstack_work(struct work_struct *work)
{
	struct wl1271 *wl =
		container_of(work, struct wl1271, netstack_work);

	do {
		wl1271_flush_deferred_work(wl);
	} while (skb_queue_len(&wl->deferred_rx_queue));
}

#define WL1271_IRQ_MAX_LOOPS 256

static int wlcore_irq_locked(struct wl1271 *wl)
{
	int ret = 0;
	u32 intr;
	int loopcount = WL1271_IRQ_MAX_LOOPS;
	bool done = false;
	unsigned int defer_count;
	unsigned long flags;

	/*
	 * In case edge triggered interrupt must be used, we cannot iterate
	 * more than once without introducing race conditions with the hardirq.
	 */
	if (wl->irq_flags & (IRQF_TRIGGER_RISING | IRQF_TRIGGER_FALLING))
		loopcount = 1;

	wl1271_debug(DEBUG_IRQ, "IRQ work");

	if (unlikely(wl->state != WLCORE_STATE_ON))
		goto out;

	ret = pm_runtime_get_sync(wl->dev);
	if (ret < 0) {
		pm_runtime_put_noidle(wl->dev);
		goto out;
	}

	while (!done && loopcount--) {
		smp_mb__after_atomic();

		ret = wlcore_fw_status(wl, wl->fw_status);
		if (ret < 0)
			goto out;

		wlcore_hw_tx_immediate_compl(wl);

		intr = wl->fw_status->intr;
		intr &= WLCORE_ALL_INTR_MASK;
		if (!intr) {
			done = true;
			continue;
		}

		if (unlikely(intr & WL1271_ACX_INTR_WATCHDOG)) {
			wl1271_error("HW watchdog interrupt received! starting recovery.");
			wl->watchdog_recovery = true;
			ret = -EIO;

			/* restarting the chip. ignore any other interrupt. */
			goto out;
		}

		if (unlikely(intr & WL1271_ACX_SW_INTR_WATCHDOG)) {
			wl1271_error("SW watchdog interrupt received! "
				     "starting recovery.");
			wl->watchdog_recovery = true;
			ret = -EIO;

			/* restarting the chip. ignore any other interrupt. */
			goto out;
		}

		if (likely(intr & WL1271_ACX_INTR_DATA)) {
			wl1271_debug(DEBUG_IRQ, "WL1271_ACX_INTR_DATA");

			ret = wlcore_rx(wl, wl->fw_status);
			if (ret < 0)
				goto out;

			/* Check if any tx blocks were freed */
			spin_lock_irqsave(&wl->wl_lock, flags);
			if (!test_bit(WL1271_FLAG_FW_TX_BUSY, &wl->flags) &&
			    wl1271_tx_total_queue_count(wl) > 0) {
				spin_unlock_irqrestore(&wl->wl_lock, flags);
				/*
				 * In order to avoid starvation of the TX path,
				 * call the work function directly.
				 */
				ret = wlcore_tx_work_locked(wl);
				if (ret < 0)
					goto out;
			} else {
				spin_unlock_irqrestore(&wl->wl_lock, flags);
			}

			/* check for tx results */
			ret = wlcore_hw_tx_delayed_compl(wl);
			if (ret < 0)
				goto out;

			/* Make sure the deferred queues don't get too long */
			defer_count = skb_queue_len(&wl->deferred_tx_queue) +
				      skb_queue_len(&wl->deferred_rx_queue);
			if (defer_count > WL1271_DEFERRED_QUEUE_LIMIT)
				wl1271_flush_deferred_work(wl);
		}

		if (intr & WL1271_ACX_INTR_EVENT_A) {
			wl1271_debug(DEBUG_IRQ, "WL1271_ACX_INTR_EVENT_A");
			ret = wl1271_event_handle(wl, 0);
			if (ret < 0)
				goto out;
		}

		if (intr & WL1271_ACX_INTR_EVENT_B) {
			wl1271_debug(DEBUG_IRQ, "WL1271_ACX_INTR_EVENT_B");
			ret = wl1271_event_handle(wl, 1);
			if (ret < 0)
				goto out;
		}

		if (intr & WL1271_ACX_INTR_INIT_COMPLETE)
			wl1271_debug(DEBUG_IRQ,
				     "WL1271_ACX_INTR_INIT_COMPLETE");

		if (intr & WL1271_ACX_INTR_HW_AVAILABLE)
			wl1271_debug(DEBUG_IRQ, "WL1271_ACX_INTR_HW_AVAILABLE");
	}

	pm_runtime_mark_last_busy(wl->dev);
	pm_runtime_put_autosuspend(wl->dev);

out:
	return ret;
}

static irqreturn_t wlcore_irq(int irq, void *cookie)
{
	int ret;
	unsigned long flags;
	struct wl1271 *wl = cookie;

	/* complete the ELP completion */
	spin_lock_irqsave(&wl->wl_lock, flags);
	set_bit(WL1271_FLAG_IRQ_RUNNING, &wl->flags);
	if (wl->elp_compl) {
		complete(wl->elp_compl);
		wl->elp_compl = NULL;
	}

	if (test_bit(WL1271_FLAG_SUSPENDED, &wl->flags)) {
		/* don't enqueue a work right now. mark it as pending */
		set_bit(WL1271_FLAG_PENDING_WORK, &wl->flags);
		wl1271_debug(DEBUG_IRQ, "should not enqueue work");
		disable_irq_nosync(wl->irq);
		pm_wakeup_event(wl->dev, 0);
		spin_unlock_irqrestore(&wl->wl_lock, flags);
		goto out_handled;
	}
	spin_unlock_irqrestore(&wl->wl_lock, flags);

	/* TX might be handled here, avoid redundant work */
	set_bit(WL1271_FLAG_TX_PENDING, &wl->flags);
	cancel_work_sync(&wl->tx_work);

	mutex_lock(&wl->mutex);

	ret = wlcore_irq_locked(wl);
	if (ret)
		wl12xx_queue_recovery_work(wl);

	spin_lock_irqsave(&wl->wl_lock, flags);
	/* In case TX was not handled here, queue TX work */
	clear_bit(WL1271_FLAG_TX_PENDING, &wl->flags);
	if (!test_bit(WL1271_FLAG_FW_TX_BUSY, &wl->flags) &&
	    wl1271_tx_total_queue_count(wl) > 0)
		ieee80211_queue_work(wl->hw, &wl->tx_work);
	spin_unlock_irqrestore(&wl->wl_lock, flags);

	mutex_unlock(&wl->mutex);

out_handled:
	spin_lock_irqsave(&wl->wl_lock, flags);
	clear_bit(WL1271_FLAG_IRQ_RUNNING, &wl->flags);
	spin_unlock_irqrestore(&wl->wl_lock, flags);

	return IRQ_HANDLED;
}

struct vif_counter_data {
	u8 counter;

	struct ieee80211_vif *cur_vif;
	bool cur_vif_running;
};

static void wl12xx_vif_count_iter(void *data, u8 *mac,
				  struct ieee80211_vif *vif)
{
	struct vif_counter_data *counter = data;

	counter->counter++;
	if (counter->cur_vif == vif)
		counter->cur_vif_running = true;
}

/* caller must not hold wl->mutex, as it might deadlock */
static void wl12xx_get_vif_count(struct ieee80211_hw *hw,
			       struct ieee80211_vif *cur_vif,
			       struct vif_counter_data *data)
{
	memset(data, 0, sizeof(*data));
	data->cur_vif = cur_vif;

	ieee80211_iterate_active_interfaces(hw, IEEE80211_IFACE_ITER_RESUME_ALL,
					    wl12xx_vif_count_iter, data);
}

static int wl12xx_fetch_firmware(struct wl1271 *wl, bool plt)
{
	const struct firmware *fw;
	const char *fw_name;
	enum wl12xx_fw_type fw_type;
	int ret;

	if (plt) {
		fw_type = WL12XX_FW_TYPE_PLT;
		fw_name = wl->plt_fw_name;
	} else {
		/*
		 * we can't call wl12xx_get_vif_count() here because
		 * wl->mutex is taken, so use the cached last_vif_count value
		 */
		if (wl->last_vif_count > 1 && wl->mr_fw_name) {
			fw_type = WL12XX_FW_TYPE_MULTI;
			fw_name = wl->mr_fw_name;
		} else {
			fw_type = WL12XX_FW_TYPE_NORMAL;
			fw_name = wl->sr_fw_name;
		}
	}

	if (wl->fw_type == fw_type)
		return 0;

	wl1271_debug(DEBUG_BOOT, "booting firmware %s", fw_name);

	ret = request_firmware(&fw, fw_name, wl->dev);

	if (ret < 0) {
		wl1271_error("could not get firmware %s: %d", fw_name, ret);
		return ret;
	}

	if (fw->size % 4) {
		wl1271_error("firmware size is not multiple of 32 bits: %zu",
			     fw->size);
		ret = -EILSEQ;
		goto out;
	}

	vfree(wl->fw);
	wl->fw_type = WL12XX_FW_TYPE_NONE;
	wl->fw_len = fw->size;
	wl->fw = vmalloc(wl->fw_len);

	if (!wl->fw) {
		wl1271_error("could not allocate memory for the firmware");
		ret = -ENOMEM;
		goto out;
	}

	memcpy(wl->fw, fw->data, wl->fw_len);
	ret = 0;
	wl->fw_type = fw_type;
out:
	release_firmware(fw);

	return ret;
}

void wl12xx_queue_recovery_work(struct wl1271 *wl)
{
	/* Avoid a recursive recovery */
	if (wl->state == WLCORE_STATE_ON) {
		WARN_ON(!test_bit(WL1271_FLAG_INTENDED_FW_RECOVERY,
				  &wl->flags));

		wl->state = WLCORE_STATE_RESTARTING;
		set_bit(WL1271_FLAG_RECOVERY_IN_PROGRESS, &wl->flags);
		ieee80211_queue_work(wl->hw, &wl->recovery_work);
	}
}

size_t wl12xx_copy_fwlog(struct wl1271 *wl, u8 *memblock, size_t maxlen)
{
	size_t len;

	/* Make sure we have enough room */
	len = min_t(size_t, maxlen, PAGE_SIZE - wl->fwlog_size);

	/* Fill the FW log file, consumed by the sysfs fwlog entry */
	memcpy(wl->fwlog + wl->fwlog_size, memblock, len);
	wl->fwlog_size += len;

	return len;
}

static void wl12xx_read_fwlog_panic(struct wl1271 *wl)
{
	u32 end_of_log = 0;
	int error;

	if (wl->quirks & WLCORE_QUIRK_FWLOG_NOT_IMPLEMENTED)
		return;

	wl1271_info("Reading FW panic log");

	/*
	 * Make sure the chip is awake and the logger isn't active.
	 * Do not send a stop fwlog command if the fw is hanged or if
	 * dbgpins are used (due to some fw bug).
	 */
	error = pm_runtime_get_sync(wl->dev);
	if (error < 0) {
		pm_runtime_put_noidle(wl->dev);
		return;
	}
	if (!wl->watchdog_recovery &&
	    wl->conf.fwlog.output != WL12XX_FWLOG_OUTPUT_DBG_PINS)
		wl12xx_cmd_stop_fwlog(wl);

	/* Traverse the memory blocks linked list */
	do {
		end_of_log = wlcore_event_fw_logger(wl);
		if (end_of_log == 0) {
			msleep(100);
			end_of_log = wlcore_event_fw_logger(wl);
		}
	} while (end_of_log != 0);
}

static void wlcore_save_freed_pkts(struct wl1271 *wl, struct wl12xx_vif *wlvif,
				   u8 hlid, struct ieee80211_sta *sta)
{
	struct wl1271_station *wl_sta;
	u32 sqn_recovery_padding = WL1271_TX_SQN_POST_RECOVERY_PADDING;

	wl_sta = (void *)sta->drv_priv;
	wl_sta->total_freed_pkts = wl->links[hlid].total_freed_pkts;

	/*
	 * increment the initial seq number on recovery to account for
	 * transmitted packets that we haven't yet got in the FW status
	 */
	if (wlvif->encryption_type == KEY_GEM)
		sqn_recovery_padding = WL1271_TX_SQN_POST_RECOVERY_PADDING_GEM;

	if (test_bit(WL1271_FLAG_RECOVERY_IN_PROGRESS, &wl->flags))
		wl_sta->total_freed_pkts += sqn_recovery_padding;
}

static void wlcore_save_freed_pkts_addr(struct wl1271 *wl,
					struct wl12xx_vif *wlvif,
					u8 hlid, const u8 *addr)
{
	struct ieee80211_sta *sta;
	struct ieee80211_vif *vif = wl12xx_wlvif_to_vif(wlvif);

	if (WARN_ON(hlid == WL12XX_INVALID_LINK_ID ||
		    is_zero_ether_addr(addr)))
		return;

	rcu_read_lock();
	sta = ieee80211_find_sta(vif, addr);
	if (sta)
		wlcore_save_freed_pkts(wl, wlvif, hlid, sta);
	rcu_read_unlock();
}

static void wlcore_print_recovery(struct wl1271 *wl)
{
	u32 pc = 0;
	u32 hint_sts = 0;
	int ret;

	wl1271_info("Hardware recovery in progress. FW ver: %s",
		    wl->chip.fw_ver_str);

	/* change partitions momentarily so we can read the FW pc */
	ret = wlcore_set_partition(wl, &wl->ptable[PART_BOOT]);
	if (ret < 0)
		return;

	ret = wlcore_read_reg(wl, REG_PC_ON_RECOVERY, &pc);
	if (ret < 0)
		return;

	ret = wlcore_read_reg(wl, REG_INTERRUPT_NO_CLEAR, &hint_sts);
	if (ret < 0)
		return;

	wl1271_info("pc: 0x%x, hint_sts: 0x%08x count: %d",
				pc, hint_sts, ++wl->recovery_count);

	wlcore_set_partition(wl, &wl->ptable[PART_WORK]);
}


static void wl1271_recovery_work(struct work_struct *work)
{
	struct wl1271 *wl =
		container_of(work, struct wl1271, recovery_work);
	struct wl12xx_vif *wlvif;
	struct ieee80211_vif *vif;
	int error;

	mutex_lock(&wl->mutex);

	if (wl->state == WLCORE_STATE_OFF || wl->plt)
		goto out_unlock;

	error = pm_runtime_get_sync(wl->dev);
	if (error < 0) {
		wl1271_warning("Enable for recovery failed");
		pm_runtime_put_noidle(wl->dev);
	}
	wlcore_disable_interrupts_nosync(wl);

	if (!test_bit(WL1271_FLAG_INTENDED_FW_RECOVERY, &wl->flags)) {
		if (wl->conf.fwlog.output == WL12XX_FWLOG_OUTPUT_HOST)
			wl12xx_read_fwlog_panic(wl);
		wlcore_print_recovery(wl);
	}

	BUG_ON(wl->conf.recovery.bug_on_recovery &&
	       !test_bit(WL1271_FLAG_INTENDED_FW_RECOVERY, &wl->flags));

	clear_bit(WL1271_FLAG_INTENDED_FW_RECOVERY, &wl->flags);

	if (wl->conf.recovery.no_recovery) {
		wl1271_info("No recovery (chosen on module load). Fw will remain stuck.");
		goto out_unlock;
	}

	/* Prevent spurious TX during FW restart */
	wlcore_stop_queues(wl, WLCORE_QUEUE_STOP_REASON_FW_RESTART);

	/* reboot the chipset */
	while (!list_empty(&wl->wlvif_list)) {
		wlvif = list_first_entry(&wl->wlvif_list,
				       struct wl12xx_vif, list);
		vif = wl12xx_wlvif_to_vif(wlvif);

		if (wlvif->bss_type == BSS_TYPE_STA_BSS &&
		    test_bit(WLVIF_FLAG_STA_ASSOCIATED, &wlvif->flags)) {
			wlcore_save_freed_pkts_addr(wl, wlvif, wlvif->sta.hlid,
						    vif->bss_conf.bssid);
		}

		__wl1271_op_remove_interface(wl, vif, false);
	}

	wlcore_op_stop_locked(wl);
	pm_runtime_mark_last_busy(wl->dev);
	pm_runtime_put_autosuspend(wl->dev);

	ieee80211_restart_hw(wl->hw);

	/*
	 * Its safe to enable TX now - the queues are stopped after a request
	 * to restart the HW.
	 */
	wlcore_wake_queues(wl, WLCORE_QUEUE_STOP_REASON_FW_RESTART);

out_unlock:
	wl->watchdog_recovery = false;
	clear_bit(WL1271_FLAG_RECOVERY_IN_PROGRESS, &wl->flags);
	mutex_unlock(&wl->mutex);
}

static int wlcore_fw_wakeup(struct wl1271 *wl)
{
	return wlcore_raw_write32(wl, HW_ACCESS_ELP_CTRL_REG, ELPCTRL_WAKE_UP);
}

static int wl1271_setup(struct wl1271 *wl)
{
	wl->raw_fw_status = kzalloc(wl->fw_status_len, GFP_KERNEL);
	if (!wl->raw_fw_status)
		goto err;

	wl->fw_status = kzalloc(sizeof(*wl->fw_status), GFP_KERNEL);
	if (!wl->fw_status)
		goto err;

	wl->tx_res_if = kzalloc(sizeof(*wl->tx_res_if), GFP_KERNEL);
	if (!wl->tx_res_if)
		goto err;

	return 0;
err:
	kfree(wl->fw_status);
	kfree(wl->raw_fw_status);
	return -ENOMEM;
}

static int wl12xx_set_power_on(struct wl1271 *wl)
{
	int ret;

	msleep(WL1271_PRE_POWER_ON_SLEEP);
	ret = wl1271_power_on(wl);
	if (ret < 0)
		goto out;
	msleep(WL1271_POWER_ON_SLEEP);
	wl1271_io_reset(wl);
	wl1271_io_init(wl);

	ret = wlcore_set_partition(wl, &wl->ptable[PART_BOOT]);
	if (ret < 0)
		goto fail;

	/* ELP module wake up */
	ret = wlcore_fw_wakeup(wl);
	if (ret < 0)
		goto fail;

out:
	return ret;

fail:
	wl1271_power_off(wl);
	return ret;
}

static int wl12xx_chip_wakeup(struct wl1271 *wl, bool plt)
{
	int ret = 0;

	ret = wl12xx_set_power_on(wl);
	if (ret < 0)
		goto out;

	/*
	 * For wl127x based devices we could use the default block
	 * size (512 bytes), but due to a bug in the sdio driver, we
	 * need to set it explicitly after the chip is powered on.  To
	 * simplify the code and since the performance impact is
	 * negligible, we use the same block size for all different
	 * chip types.
	 *
	 * Check if the bus supports blocksize alignment and, if it
	 * doesn't, make sure we don't have the quirk.
	 */
	if (!wl1271_set_block_size(wl))
		wl->quirks &= ~WLCORE_QUIRK_TX_BLOCKSIZE_ALIGN;

	/* TODO: make sure the lower driver has set things up correctly */

	ret = wl1271_setup(wl);
	if (ret < 0)
		goto out;

	ret = wl12xx_fetch_firmware(wl, plt);
	if (ret < 0) {
		kfree(wl->fw_status);
		kfree(wl->raw_fw_status);
		kfree(wl->tx_res_if);
	}

out:
	return ret;
}

int wl1271_plt_start(struct wl1271 *wl, const enum plt_mode plt_mode)
{
	int retries = WL1271_BOOT_RETRIES;
	struct wiphy *wiphy = wl->hw->wiphy;

	static const char* const PLT_MODE[] = {
		"PLT_OFF",
		"PLT_ON",
		"PLT_FEM_DETECT",
		"PLT_CHIP_AWAKE"
	};

	int ret;

	mutex_lock(&wl->mutex);

	wl1271_notice("power up");

	if (wl->state != WLCORE_STATE_OFF) {
		wl1271_error("cannot go into PLT state because not "
			     "in off state: %d", wl->state);
		ret = -EBUSY;
		goto out;
	}

	/* Indicate to lower levels that we are now in PLT mode */
	wl->plt = true;
	wl->plt_mode = plt_mode;

	while (retries) {
		retries--;
		ret = wl12xx_chip_wakeup(wl, true);
		if (ret < 0)
			goto power_off;

		if (plt_mode != PLT_CHIP_AWAKE) {
			ret = wl->ops->plt_init(wl);
			if (ret < 0)
				goto power_off;
		}

		wl->state = WLCORE_STATE_ON;
		wl1271_notice("firmware booted in PLT mode %s (%s)",
			      PLT_MODE[plt_mode],
			      wl->chip.fw_ver_str);

		/* update hw/fw version info in wiphy struct */
		wiphy->hw_version = wl->chip.id;
		strncpy(wiphy->fw_version, wl->chip.fw_ver_str,
			sizeof(wiphy->fw_version));

		goto out;

power_off:
		wl1271_power_off(wl);
	}

	wl->plt = false;
	wl->plt_mode = PLT_OFF;

	wl1271_error("firmware boot in PLT mode failed despite %d retries",
		     WL1271_BOOT_RETRIES);
out:
	mutex_unlock(&wl->mutex);

	return ret;
}

int wl1271_plt_stop(struct wl1271 *wl)
{
	int ret = 0;

	wl1271_notice("power down");

	/*
	 * Interrupts must be disabled before setting the state to OFF.
	 * Otherwise, the interrupt handler might be called and exit without
	 * reading the interrupt status.
	 */
	wlcore_disable_interrupts(wl);
	mutex_lock(&wl->mutex);
	if (!wl->plt) {
		mutex_unlock(&wl->mutex);

		/*
		 * This will not necessarily enable interrupts as interrupts
		 * may have been disabled when op_stop was called. It will,
		 * however, balance the above call to disable_interrupts().
		 */
		wlcore_enable_interrupts(wl);

		wl1271_error("cannot power down because not in PLT "
			     "state: %d", wl->state);
		ret = -EBUSY;
		goto out;
	}

	mutex_unlock(&wl->mutex);

	wl1271_flush_deferred_work(wl);
	cancel_work_sync(&wl->netstack_work);
	cancel_work_sync(&wl->recovery_work);
	cancel_delayed_work_sync(&wl->tx_watchdog_work);

	mutex_lock(&wl->mutex);
	wl1271_power_off(wl);
	wl->flags = 0;
	wl->sleep_auth = WL1271_PSM_ILLEGAL;
	wl->state = WLCORE_STATE_OFF;
	wl->plt = false;
	wl->plt_mode = PLT_OFF;
	wl->rx_counter = 0;
	mutex_unlock(&wl->mutex);

out:
	return ret;
}

static void wl1271_op_tx(struct ieee80211_hw *hw,
			 struct ieee80211_tx_control *control,
			 struct sk_buff *skb)
{
	struct wl1271 *wl = hw->priv;
	struct ieee80211_tx_info *info = IEEE80211_SKB_CB(skb);
	struct ieee80211_vif *vif = info->control.vif;
	struct wl12xx_vif *wlvif = NULL;
	unsigned long flags;
	int q, mapping;
	u8 hlid;

	if (!vif) {
		wl1271_debug(DEBUG_TX, "DROP skb with no vif");
		ieee80211_free_txskb(hw, skb);
		return;
	}

	wlvif = wl12xx_vif_to_data(vif);
	mapping = skb_get_queue_mapping(skb);
	q = wl1271_tx_get_queue(mapping);

	hlid = wl12xx_tx_get_hlid(wl, wlvif, skb, control->sta);

	spin_lock_irqsave(&wl->wl_lock, flags);

	/*
	 * drop the packet if the link is invalid or the queue is stopped
	 * for any reason but watermark. Watermark is a "soft"-stop so we
	 * allow these packets through.
	 */
	if (hlid == WL12XX_INVALID_LINK_ID ||
	    (!test_bit(hlid, wlvif->links_map)) ||
	     (wlcore_is_queue_stopped_locked(wl, wlvif, q) &&
	      !wlcore_is_queue_stopped_by_reason_locked(wl, wlvif, q,
			WLCORE_QUEUE_STOP_REASON_WATERMARK))) {
		wl1271_debug(DEBUG_TX, "DROP skb hlid %d q %d", hlid, q);
		ieee80211_free_txskb(hw, skb);
		goto out;
	}

	wl1271_debug(DEBUG_TX, "queue skb hlid %d q %d len %d",
		     hlid, q, skb->len);
	skb_queue_tail(&wl->links[hlid].tx_queue[q], skb);

	wl->tx_queue_count[q]++;
	wlvif->tx_queue_count[q]++;

	/*
	 * The workqueue is slow to process the tx_queue and we need stop
	 * the queue here, otherwise the queue will get too long.
	 */
	if (wlvif->tx_queue_count[q] >= WL1271_TX_QUEUE_HIGH_WATERMARK &&
	    !wlcore_is_queue_stopped_by_reason_locked(wl, wlvif, q,
					WLCORE_QUEUE_STOP_REASON_WATERMARK)) {
		wl1271_debug(DEBUG_TX, "op_tx: stopping queues for q %d", q);
		wlcore_stop_queue_locked(wl, wlvif, q,
					 WLCORE_QUEUE_STOP_REASON_WATERMARK);
	}

	/*
	 * The chip specific setup must run before the first TX packet -
	 * before that, the tx_work will not be initialized!
	 */

	if (!test_bit(WL1271_FLAG_FW_TX_BUSY, &wl->flags) &&
	    !test_bit(WL1271_FLAG_TX_PENDING, &wl->flags))
		ieee80211_queue_work(wl->hw, &wl->tx_work);

out:
	spin_unlock_irqrestore(&wl->wl_lock, flags);
}

int wl1271_tx_dummy_packet(struct wl1271 *wl)
{
	unsigned long flags;
	int q;

	/* no need to queue a new dummy packet if one is already pending */
	if (test_bit(WL1271_FLAG_DUMMY_PACKET_PENDING, &wl->flags))
		return 0;

	q = wl1271_tx_get_queue(skb_get_queue_mapping(wl->dummy_packet));

	spin_lock_irqsave(&wl->wl_lock, flags);
	set_bit(WL1271_FLAG_DUMMY_PACKET_PENDING, &wl->flags);
	wl->tx_queue_count[q]++;
	spin_unlock_irqrestore(&wl->wl_lock, flags);

	/* The FW is low on RX memory blocks, so send the dummy packet asap */
	if (!test_bit(WL1271_FLAG_FW_TX_BUSY, &wl->flags))
		return wlcore_tx_work_locked(wl);

	/*
	 * If the FW TX is busy, TX work will be scheduled by the threaded
	 * interrupt handler function
	 */
	return 0;
}

/*
 * The size of the dummy packet should be at least 1400 bytes. However, in
 * order to minimize the number of bus transactions, aligning it to 512 bytes
 * boundaries could be beneficial, performance wise
 */
#define TOTAL_TX_DUMMY_PACKET_SIZE (ALIGN(1400, 512))

static struct sk_buff *wl12xx_alloc_dummy_packet(struct wl1271 *wl)
{
	struct sk_buff *skb;
	struct ieee80211_hdr_3addr *hdr;
	unsigned int dummy_packet_size;

	dummy_packet_size = TOTAL_TX_DUMMY_PACKET_SIZE -
			    sizeof(struct wl1271_tx_hw_descr) - sizeof(*hdr);

	skb = dev_alloc_skb(TOTAL_TX_DUMMY_PACKET_SIZE);
	if (!skb) {
		wl1271_warning("Failed to allocate a dummy packet skb");
		return NULL;
	}

	skb_reserve(skb, sizeof(struct wl1271_tx_hw_descr));

	hdr = skb_put_zero(skb, sizeof(*hdr));
	hdr->frame_control = cpu_to_le16(IEEE80211_FTYPE_DATA |
					 IEEE80211_STYPE_NULLFUNC |
					 IEEE80211_FCTL_TODS);

	skb_put_zero(skb, dummy_packet_size);

	/* Dummy packets require the TID to be management */
	skb->priority = WL1271_TID_MGMT;

	/* Initialize all fields that might be used */
	skb_set_queue_mapping(skb, 0);
	memset(IEEE80211_SKB_CB(skb), 0, sizeof(struct ieee80211_tx_info));

	return skb;
}


static int
wl1271_validate_wowlan_pattern(struct cfg80211_pkt_pattern *p)
{
	int num_fields = 0, in_field = 0, fields_size = 0;
	int i, pattern_len = 0;

	if (!p->mask) {
		wl1271_warning("No mask in WoWLAN pattern");
		return -EINVAL;
	}

	/*
	 * The pattern is broken up into segments of bytes at different offsets
	 * that need to be checked by the FW filter. Each segment is called
	 * a field in the FW API. We verify that the total number of fields
	 * required for this pattern won't exceed FW limits (8)
	 * as well as the total fields buffer won't exceed the FW limit.
	 * Note that if there's a pattern which crosses Ethernet/IP header
	 * boundary a new field is required.
	 */
	for (i = 0; i < p->pattern_len; i++) {
		if (test_bit(i, (unsigned long *)p->mask)) {
			if (!in_field) {
				in_field = 1;
				pattern_len = 1;
			} else {
				if (i == WL1271_RX_FILTER_ETH_HEADER_SIZE) {
					num_fields++;
					fields_size += pattern_len +
						RX_FILTER_FIELD_OVERHEAD;
					pattern_len = 1;
				} else
					pattern_len++;
			}
		} else {
			if (in_field) {
				in_field = 0;
				fields_size += pattern_len +
					RX_FILTER_FIELD_OVERHEAD;
				num_fields++;
			}
		}
	}

	if (in_field) {
		fields_size += pattern_len + RX_FILTER_FIELD_OVERHEAD;
		num_fields++;
	}

	if (num_fields > WL1271_RX_FILTER_MAX_FIELDS) {
		wl1271_warning("RX Filter too complex. Too many segments");
		return -EINVAL;
	}

	if (fields_size > WL1271_RX_FILTER_MAX_FIELDS_SIZE) {
		wl1271_warning("RX filter pattern is too big");
		return -E2BIG;
	}

	return 0;
}

struct wl12xx_rx_filter *wl1271_rx_filter_alloc(void)
{
	return kzalloc(sizeof(struct wl12xx_rx_filter), GFP_KERNEL);
}

void wl1271_rx_filter_free(struct wl12xx_rx_filter *filter)
{
	int i;

	if (filter == NULL)
		return;

	for (i = 0; i < filter->num_fields; i++)
		kfree(filter->fields[i].pattern);

	kfree(filter);
}

int wl1271_rx_filter_alloc_field(struct wl12xx_rx_filter *filter,
				 u16 offset, u8 flags,
				 const u8 *pattern, u8 len)
{
	struct wl12xx_rx_filter_field *field;

	if (filter->num_fields == WL1271_RX_FILTER_MAX_FIELDS) {
		wl1271_warning("Max fields per RX filter. can't alloc another");
		return -EINVAL;
	}

	field = &filter->fields[filter->num_fields];

	field->pattern = kmemdup(pattern, len, GFP_KERNEL);
	if (!field->pattern) {
		wl1271_warning("Failed to allocate RX filter pattern");
		return -ENOMEM;
	}

	filter->num_fields++;

	field->offset = cpu_to_le16(offset);
	field->flags = flags;
	field->len = len;

	return 0;
}

int wl1271_rx_filter_get_fields_size(struct wl12xx_rx_filter *filter)
{
	int i, fields_size = 0;

	for (i = 0; i < filter->num_fields; i++)
		fields_size += filter->fields[i].len +
			sizeof(struct wl12xx_rx_filter_field) -
			sizeof(u8 *);

	return fields_size;
}

void wl1271_rx_filter_flatten_fields(struct wl12xx_rx_filter *filter,
				    u8 *buf)
{
	int i;
	struct wl12xx_rx_filter_field *field;

	for (i = 0; i < filter->num_fields; i++) {
		field = (struct wl12xx_rx_filter_field *)buf;

		field->offset = filter->fields[i].offset;
		field->flags = filter->fields[i].flags;
		field->len = filter->fields[i].len;

		memcpy(&field->pattern, filter->fields[i].pattern, field->len);
		buf += sizeof(struct wl12xx_rx_filter_field) -
			sizeof(u8 *) + field->len;
	}
}

/*
 * Allocates an RX filter returned through f
 * which needs to be freed using rx_filter_free()
 */
static int
wl1271_convert_wowlan_pattern_to_rx_filter(struct cfg80211_pkt_pattern *p,
					   struct wl12xx_rx_filter **f)
{
	int i, j, ret = 0;
	struct wl12xx_rx_filter *filter;
	u16 offset;
	u8 flags, len;

	filter = wl1271_rx_filter_alloc();
	if (!filter) {
		wl1271_warning("Failed to alloc rx filter");
		ret = -ENOMEM;
		goto err;
	}

	i = 0;
	while (i < p->pattern_len) {
		if (!test_bit(i, (unsigned long *)p->mask)) {
			i++;
			continue;
		}

		for (j = i; j < p->pattern_len; j++) {
			if (!test_bit(j, (unsigned long *)p->mask))
				break;

			if (i < WL1271_RX_FILTER_ETH_HEADER_SIZE &&
			    j >= WL1271_RX_FILTER_ETH_HEADER_SIZE)
				break;
		}

		if (i < WL1271_RX_FILTER_ETH_HEADER_SIZE) {
			offset = i;
			flags = WL1271_RX_FILTER_FLAG_ETHERNET_HEADER;
		} else {
			offset = i - WL1271_RX_FILTER_ETH_HEADER_SIZE;
			flags = WL1271_RX_FILTER_FLAG_IP_HEADER;
		}

		len = j - i;

		ret = wl1271_rx_filter_alloc_field(filter,
						   offset,
						   flags,
						   &p->pattern[i], len);
		if (ret)
			goto err;

		i = j;
	}

	filter->action = FILTER_SIGNAL;

	*f = filter;
	return 0;

err:
	wl1271_rx_filter_free(filter);
	*f = NULL;

	return ret;
}

static int wl1271_configure_wowlan(struct wl1271 *wl,
				   struct cfg80211_wowlan *wow)
{
	int i, ret;

	if (!wow || wow->any || !wow->n_patterns) {
		ret = wl1271_acx_default_rx_filter_enable(wl, 0,
							  FILTER_SIGNAL);
		if (ret)
			goto out;

		ret = wl1271_rx_filter_clear_all(wl);
		if (ret)
			goto out;

		return 0;
	}

	if (WARN_ON(wow->n_patterns > WL1271_MAX_RX_FILTERS))
		return -EINVAL;

	/* Validate all incoming patterns before clearing current FW state */
	for (i = 0; i < wow->n_patterns; i++) {
		ret = wl1271_validate_wowlan_pattern(&wow->patterns[i]);
		if (ret) {
			wl1271_warning("Bad wowlan pattern %d", i);
			return ret;
		}
	}

	ret = wl1271_acx_default_rx_filter_enable(wl, 0, FILTER_SIGNAL);
	if (ret)
		goto out;

	ret = wl1271_rx_filter_clear_all(wl);
	if (ret)
		goto out;

	/* Translate WoWLAN patterns into filters */
	for (i = 0; i < wow->n_patterns; i++) {
		struct cfg80211_pkt_pattern *p;
		struct wl12xx_rx_filter *filter = NULL;

		p = &wow->patterns[i];

		ret = wl1271_convert_wowlan_pattern_to_rx_filter(p, &filter);
		if (ret) {
			wl1271_warning("Failed to create an RX filter from "
				       "wowlan pattern %d", i);
			goto out;
		}

		ret = wl1271_rx_filter_enable(wl, i, 1, filter);

		wl1271_rx_filter_free(filter);
		if (ret)
			goto out;
	}

	ret = wl1271_acx_default_rx_filter_enable(wl, 1, FILTER_DROP);

out:
	return ret;
}

static int wl1271_configure_suspend_sta(struct wl1271 *wl,
					struct wl12xx_vif *wlvif,
					struct cfg80211_wowlan *wow)
{
	int ret = 0;

	if (!test_bit(WLVIF_FLAG_STA_ASSOCIATED, &wlvif->flags))
		goto out;

	ret = wl1271_configure_wowlan(wl, wow);
	if (ret < 0)
		goto out;

	if ((wl->conf.conn.suspend_wake_up_event ==
	     wl->conf.conn.wake_up_event) &&
	    (wl->conf.conn.suspend_listen_interval ==
	     wl->conf.conn.listen_interval))
		goto out;

	ret = wl1271_acx_wake_up_conditions(wl, wlvif,
				    wl->conf.conn.suspend_wake_up_event,
				    wl->conf.conn.suspend_listen_interval);

	if (ret < 0)
		wl1271_error("suspend: set wake up conditions failed: %d", ret);
out:
	return ret;

}

static int wl1271_configure_suspend_ap(struct wl1271 *wl,
					struct wl12xx_vif *wlvif,
					struct cfg80211_wowlan *wow)
{
	int ret = 0;

	if (!test_bit(WLVIF_FLAG_AP_STARTED, &wlvif->flags))
		goto out;

	ret = wl1271_acx_beacon_filter_opt(wl, wlvif, true);
	if (ret < 0)
		goto out;

	ret = wl1271_configure_wowlan(wl, wow);
	if (ret < 0)
		goto out;

out:
	return ret;

}

static int wl1271_configure_suspend(struct wl1271 *wl,
				    struct wl12xx_vif *wlvif,
				    struct cfg80211_wowlan *wow)
{
	if (wlvif->bss_type == BSS_TYPE_STA_BSS)
		return wl1271_configure_suspend_sta(wl, wlvif, wow);
	if (wlvif->bss_type == BSS_TYPE_AP_BSS)
		return wl1271_configure_suspend_ap(wl, wlvif, wow);
	return 0;
}

static void wl1271_configure_resume(struct wl1271 *wl, struct wl12xx_vif *wlvif)
{
	int ret = 0;
	bool is_ap = wlvif->bss_type == BSS_TYPE_AP_BSS;
	bool is_sta = wlvif->bss_type == BSS_TYPE_STA_BSS;

	if ((!is_ap) && (!is_sta))
		return;

	if ((is_sta && !test_bit(WLVIF_FLAG_STA_ASSOCIATED, &wlvif->flags)) ||
	    (is_ap && !test_bit(WLVIF_FLAG_AP_STARTED, &wlvif->flags)))
		return;

	wl1271_configure_wowlan(wl, NULL);

	if (is_sta) {
		if ((wl->conf.conn.suspend_wake_up_event ==
		     wl->conf.conn.wake_up_event) &&
		    (wl->conf.conn.suspend_listen_interval ==
		     wl->conf.conn.listen_interval))
			return;

		ret = wl1271_acx_wake_up_conditions(wl, wlvif,
				    wl->conf.conn.wake_up_event,
				    wl->conf.conn.listen_interval);

		if (ret < 0)
			wl1271_error("resume: wake up conditions failed: %d",
				     ret);

	} else if (is_ap) {
		ret = wl1271_acx_beacon_filter_opt(wl, wlvif, false);
	}
}

static int __maybe_unused wl1271_op_suspend(struct ieee80211_hw *hw,
					    struct cfg80211_wowlan *wow)
{
	struct wl1271 *wl = hw->priv;
	struct wl12xx_vif *wlvif;
	unsigned long flags;
	int ret;

	wl1271_debug(DEBUG_MAC80211, "mac80211 suspend wow=%d", !!wow);
	WARN_ON(!wow);

	/* we want to perform the recovery before suspending */
	if (test_bit(WL1271_FLAG_RECOVERY_IN_PROGRESS, &wl->flags)) {
		wl1271_warning("postponing suspend to perform recovery");
		return -EBUSY;
	}

	wl1271_tx_flush(wl);

	mutex_lock(&wl->mutex);

	ret = pm_runtime_get_sync(wl->dev);
	if (ret < 0) {
		pm_runtime_put_noidle(wl->dev);
		mutex_unlock(&wl->mutex);
		return ret;
	}

	wl->wow_enabled = true;
	wl12xx_for_each_wlvif(wl, wlvif) {
		if (wlcore_is_p2p_mgmt(wlvif))
			continue;

		ret = wl1271_configure_suspend(wl, wlvif, wow);
		if (ret < 0) {
			mutex_unlock(&wl->mutex);
			wl1271_warning("couldn't prepare device to suspend");
			return ret;
		}
	}

	/* disable fast link flow control notifications from FW */
	ret = wlcore_hw_interrupt_notify(wl, false);
	if (ret < 0)
		goto out_sleep;

	/* if filtering is enabled, configure the FW to drop all RX BA frames */
	ret = wlcore_hw_rx_ba_filter(wl,
				     !!wl->conf.conn.suspend_rx_ba_activity);
	if (ret < 0)
		goto out_sleep;

out_sleep:
	pm_runtime_put_noidle(wl->dev);
	mutex_unlock(&wl->mutex);

	if (ret < 0) {
		wl1271_warning("couldn't prepare device to suspend");
		return ret;
	}

	/* flush any remaining work */
	wl1271_debug(DEBUG_MAC80211, "flushing remaining works");

	flush_work(&wl->tx_work);

	/*
	 * Cancel the watchdog even if above tx_flush failed. We will detect
	 * it on resume anyway.
	 */
	cancel_delayed_work(&wl->tx_watchdog_work);

	/*
	 * set suspended flag to avoid triggering a new threaded_irq
	 * work.
	 */
	spin_lock_irqsave(&wl->wl_lock, flags);
	set_bit(WL1271_FLAG_SUSPENDED, &wl->flags);
	spin_unlock_irqrestore(&wl->wl_lock, flags);

	return pm_runtime_force_suspend(wl->dev);
}

static int __maybe_unused wl1271_op_resume(struct ieee80211_hw *hw)
{
	struct wl1271 *wl = hw->priv;
	struct wl12xx_vif *wlvif;
	unsigned long flags;
	bool run_irq_work = false, pending_recovery;
	int ret;

	wl1271_debug(DEBUG_MAC80211, "mac80211 resume wow=%d",
		     wl->wow_enabled);
	WARN_ON(!wl->wow_enabled);

	ret = pm_runtime_force_resume(wl->dev);
	if (ret < 0) {
		wl1271_error("ELP wakeup failure!");
		goto out_sleep;
	}

	/*
	 * re-enable irq_work enqueuing, and call irq_work directly if
	 * there is a pending work.
	 */
	spin_lock_irqsave(&wl->wl_lock, flags);
	clear_bit(WL1271_FLAG_SUSPENDED, &wl->flags);
	if (test_and_clear_bit(WL1271_FLAG_PENDING_WORK, &wl->flags))
		run_irq_work = true;
	spin_unlock_irqrestore(&wl->wl_lock, flags);

	mutex_lock(&wl->mutex);

	/* test the recovery flag before calling any SDIO functions */
	pending_recovery = test_bit(WL1271_FLAG_RECOVERY_IN_PROGRESS,
				    &wl->flags);

	if (run_irq_work) {
		wl1271_debug(DEBUG_MAC80211,
			     "run postponed irq_work directly");

		/* don't talk to the HW if recovery is pending */
		if (!pending_recovery) {
			ret = wlcore_irq_locked(wl);
			if (ret)
				wl12xx_queue_recovery_work(wl);
		}

		wlcore_enable_interrupts(wl);
	}

	if (pending_recovery) {
		wl1271_warning("queuing forgotten recovery on resume");
		ieee80211_queue_work(wl->hw, &wl->recovery_work);
		goto out_sleep;
	}

	ret = pm_runtime_get_sync(wl->dev);
	if (ret < 0) {
		pm_runtime_put_noidle(wl->dev);
		goto out;
	}

	wl12xx_for_each_wlvif(wl, wlvif) {
		if (wlcore_is_p2p_mgmt(wlvif))
			continue;

		wl1271_configure_resume(wl, wlvif);
	}

	ret = wlcore_hw_interrupt_notify(wl, true);
	if (ret < 0)
		goto out_sleep;

	/* if filtering is enabled, configure the FW to drop all RX BA frames */
	ret = wlcore_hw_rx_ba_filter(wl, false);
	if (ret < 0)
		goto out_sleep;

out_sleep:
	pm_runtime_mark_last_busy(wl->dev);
	pm_runtime_put_autosuspend(wl->dev);

out:
	wl->wow_enabled = false;

	/*
	 * Set a flag to re-init the watchdog on the first Tx after resume.
	 * That way we avoid possible conditions where Tx-complete interrupts
	 * fail to arrive and we perform a spurious recovery.
	 */
	set_bit(WL1271_FLAG_REINIT_TX_WDOG, &wl->flags);
	mutex_unlock(&wl->mutex);

	return 0;
}

static int wl1271_op_start(struct ieee80211_hw *hw)
{
	wl1271_debug(DEBUG_MAC80211, "mac80211 start");

	/*
	 * We have to delay the booting of the hardware because
	 * we need to know the local MAC address before downloading and
	 * initializing the firmware. The MAC address cannot be changed
	 * after boot, and without the proper MAC address, the firmware
	 * will not function properly.
	 *
	 * The MAC address is first known when the corresponding interface
	 * is added. That is where we will initialize the hardware.
	 */

	return 0;
}

static void wlcore_op_stop_locked(struct wl1271 *wl)
{
	int i;

	if (wl->state == WLCORE_STATE_OFF) {
		if (test_and_clear_bit(WL1271_FLAG_RECOVERY_IN_PROGRESS,
					&wl->flags))
			wlcore_enable_interrupts(wl);

		return;
	}

	/*
	 * this must be before the cancel_work calls below, so that the work
	 * functions don't perform further work.
	 */
	wl->state = WLCORE_STATE_OFF;

	/*
	 * Use the nosync variant to disable interrupts, so the mutex could be
	 * held while doing so without deadlocking.
	 */
	wlcore_disable_interrupts_nosync(wl);

	mutex_unlock(&wl->mutex);

	wlcore_synchronize_interrupts(wl);
	if (!test_bit(WL1271_FLAG_RECOVERY_IN_PROGRESS, &wl->flags))
		cancel_work_sync(&wl->recovery_work);
	wl1271_flush_deferred_work(wl);
	cancel_delayed_work_sync(&wl->scan_complete_work);
	cancel_work_sync(&wl->netstack_work);
	cancel_work_sync(&wl->tx_work);
	cancel_delayed_work_sync(&wl->tx_watchdog_work);

	/* let's notify MAC80211 about the remaining pending TX frames */
	mutex_lock(&wl->mutex);
	wl12xx_tx_reset(wl);

	wl1271_power_off(wl);
	/*
	 * In case a recovery was scheduled, interrupts were disabled to avoid
	 * an interrupt storm. Now that the power is down, it is safe to
	 * re-enable interrupts to balance the disable depth
	 */
	if (test_and_clear_bit(WL1271_FLAG_RECOVERY_IN_PROGRESS, &wl->flags))
		wlcore_enable_interrupts(wl);

	wl->band = NL80211_BAND_2GHZ;

	wl->rx_counter = 0;
	wl->power_level = WL1271_DEFAULT_POWER_LEVEL;
	wl->channel_type = NL80211_CHAN_NO_HT;
	wl->tx_blocks_available = 0;
	wl->tx_allocated_blocks = 0;
	wl->tx_results_count = 0;
	wl->tx_packets_count = 0;
	wl->time_offset = 0;
	wl->ap_fw_ps_map = 0;
	wl->ap_ps_map = 0;
	wl->sleep_auth = WL1271_PSM_ILLEGAL;
	memset(wl->roles_map, 0, sizeof(wl->roles_map));
	memset(wl->links_map, 0, sizeof(wl->links_map));
	memset(wl->roc_map, 0, sizeof(wl->roc_map));
	memset(wl->session_ids, 0, sizeof(wl->session_ids));
	memset(wl->rx_filter_enabled, 0, sizeof(wl->rx_filter_enabled));
	wl->active_sta_count = 0;
	wl->active_link_count = 0;

	/* The system link is always allocated */
	wl->links[WL12XX_SYSTEM_HLID].allocated_pkts = 0;
	wl->links[WL12XX_SYSTEM_HLID].prev_freed_pkts = 0;
	__set_bit(WL12XX_SYSTEM_HLID, wl->links_map);

	/*
	 * this is performed after the cancel_work calls and the associated
	 * mutex_lock, so that wl1271_op_add_interface does not accidentally
	 * get executed before all these vars have been reset.
	 */
	wl->flags = 0;

	wl->tx_blocks_freed = 0;

	for (i = 0; i < NUM_TX_QUEUES; i++) {
		wl->tx_pkts_freed[i] = 0;
		wl->tx_allocated_pkts[i] = 0;
	}

	wl1271_debugfs_reset(wl);

	kfree(wl->raw_fw_status);
	wl->raw_fw_status = NULL;
	kfree(wl->fw_status);
	wl->fw_status = NULL;
	kfree(wl->tx_res_if);
	wl->tx_res_if = NULL;
	kfree(wl->target_mem_map);
	wl->target_mem_map = NULL;

	/*
	 * FW channels must be re-calibrated after recovery,
	 * save current Reg-Domain channel configuration and clear it.
	 */
	memcpy(wl->reg_ch_conf_pending, wl->reg_ch_conf_last,
	       sizeof(wl->reg_ch_conf_pending));
	memset(wl->reg_ch_conf_last, 0, sizeof(wl->reg_ch_conf_last));
}

static void wlcore_op_stop(struct ieee80211_hw *hw)
{
	struct wl1271 *wl = hw->priv;

	wl1271_debug(DEBUG_MAC80211, "mac80211 stop");

	mutex_lock(&wl->mutex);

	wlcore_op_stop_locked(wl);

	mutex_unlock(&wl->mutex);
}

static void wlcore_channel_switch_work(struct work_struct *work)
{
	struct delayed_work *dwork;
	struct wl1271 *wl;
	struct ieee80211_vif *vif;
	struct wl12xx_vif *wlvif;
	int ret;

	dwork = to_delayed_work(work);
	wlvif = container_of(dwork, struct wl12xx_vif, channel_switch_work);
	wl = wlvif->wl;

	wl1271_info("channel switch failed (role_id: %d).", wlvif->role_id);

	mutex_lock(&wl->mutex);

	if (unlikely(wl->state != WLCORE_STATE_ON))
		goto out;

	/* check the channel switch is still ongoing */
	if (!test_and_clear_bit(WLVIF_FLAG_CS_PROGRESS, &wlvif->flags))
		goto out;

	vif = wl12xx_wlvif_to_vif(wlvif);
	ieee80211_chswitch_done(vif, false);

	ret = pm_runtime_get_sync(wl->dev);
	if (ret < 0) {
		pm_runtime_put_noidle(wl->dev);
		goto out;
	}

	wl12xx_cmd_stop_channel_switch(wl, wlvif);

	pm_runtime_mark_last_busy(wl->dev);
	pm_runtime_put_autosuspend(wl->dev);
out:
	mutex_unlock(&wl->mutex);
}

static void wlcore_connection_loss_work(struct work_struct *work)
{
	struct delayed_work *dwork;
	struct wl1271 *wl;
	struct ieee80211_vif *vif;
	struct wl12xx_vif *wlvif;

	dwork = to_delayed_work(work);
	wlvif = container_of(dwork, struct wl12xx_vif, connection_loss_work);
	wl = wlvif->wl;

	wl1271_info("Connection loss work (role_id: %d).", wlvif->role_id);

	mutex_lock(&wl->mutex);

	if (unlikely(wl->state != WLCORE_STATE_ON))
		goto out;

	/* Call mac80211 connection loss */
	if (!test_bit(WLVIF_FLAG_STA_ASSOCIATED, &wlvif->flags))
		goto out;

	vif = wl12xx_wlvif_to_vif(wlvif);
	ieee80211_connection_loss(vif);
out:
	mutex_unlock(&wl->mutex);
}

static void wlcore_pending_auth_complete_work(struct work_struct *work)
{
	struct delayed_work *dwork;
	struct wl1271 *wl;
	struct wl12xx_vif *wlvif;
	unsigned long time_spare;
	int ret;

	dwork = to_delayed_work(work);
	wlvif = container_of(dwork, struct wl12xx_vif,
			     pending_auth_complete_work);
	wl = wlvif->wl;

	mutex_lock(&wl->mutex);

	if (unlikely(wl->state != WLCORE_STATE_ON))
		goto out;

	/*
	 * Make sure a second really passed since the last auth reply. Maybe
	 * a second auth reply arrived while we were stuck on the mutex.
	 * Check for a little less than the timeout to protect from scheduler
	 * irregularities.
	 */
	time_spare = jiffies +
			msecs_to_jiffies(WLCORE_PEND_AUTH_ROC_TIMEOUT - 50);
	if (!time_after(time_spare, wlvif->pending_auth_reply_time))
		goto out;

	ret = pm_runtime_get_sync(wl->dev);
	if (ret < 0) {
		pm_runtime_put_noidle(wl->dev);
		goto out;
	}

	/* cancel the ROC if active */
	wlcore_update_inconn_sta(wl, wlvif, NULL, false);

	pm_runtime_mark_last_busy(wl->dev);
	pm_runtime_put_autosuspend(wl->dev);
out:
	mutex_unlock(&wl->mutex);
}

static int wl12xx_allocate_rate_policy(struct wl1271 *wl, u8 *idx)
{
	u8 policy = find_first_zero_bit(wl->rate_policies_map,
					WL12XX_MAX_RATE_POLICIES);
	if (policy >= WL12XX_MAX_RATE_POLICIES)
		return -EBUSY;

	__set_bit(policy, wl->rate_policies_map);
	*idx = policy;
	return 0;
}

static void wl12xx_free_rate_policy(struct wl1271 *wl, u8 *idx)
{
	if (WARN_ON(*idx >= WL12XX_MAX_RATE_POLICIES))
		return;

	__clear_bit(*idx, wl->rate_policies_map);
	*idx = WL12XX_MAX_RATE_POLICIES;
}

static int wlcore_allocate_klv_template(struct wl1271 *wl, u8 *idx)
{
	u8 policy = find_first_zero_bit(wl->klv_templates_map,
					WLCORE_MAX_KLV_TEMPLATES);
	if (policy >= WLCORE_MAX_KLV_TEMPLATES)
		return -EBUSY;

	__set_bit(policy, wl->klv_templates_map);
	*idx = policy;
	return 0;
}

static void wlcore_free_klv_template(struct wl1271 *wl, u8 *idx)
{
	if (WARN_ON(*idx >= WLCORE_MAX_KLV_TEMPLATES))
		return;

	__clear_bit(*idx, wl->klv_templates_map);
	*idx = WLCORE_MAX_KLV_TEMPLATES;
}

static u8 wl12xx_get_role_type(struct wl1271 *wl, struct wl12xx_vif *wlvif)
{
	struct ieee80211_vif *vif = wl12xx_wlvif_to_vif(wlvif);

	switch (wlvif->bss_type) {
	case BSS_TYPE_AP_BSS:
		if (wlvif->p2p)
			return WL1271_ROLE_P2P_GO;
		else if (ieee80211_vif_is_mesh(vif))
			return WL1271_ROLE_MESH_POINT;
		else
			return WL1271_ROLE_AP;

	case BSS_TYPE_STA_BSS:
		if (wlvif->p2p)
			return WL1271_ROLE_P2P_CL;
		else
			return WL1271_ROLE_STA;

	case BSS_TYPE_IBSS:
		return WL1271_ROLE_IBSS;

	default:
		wl1271_error("invalid bss_type: %d", wlvif->bss_type);
	}
	return WL12XX_INVALID_ROLE_TYPE;
}

static int wl12xx_init_vif_data(struct wl1271 *wl, struct ieee80211_vif *vif)
{
	struct wl12xx_vif *wlvif = wl12xx_vif_to_data(vif);
	int i;

	/* clear everything but the persistent data */
	memset(wlvif, 0, offsetof(struct wl12xx_vif, persistent));

	switch (ieee80211_vif_type_p2p(vif)) {
	case NL80211_IFTYPE_P2P_CLIENT:
		wlvif->p2p = 1;
		/* fall-through */
	case NL80211_IFTYPE_STATION:
	case NL80211_IFTYPE_P2P_DEVICE:
		wlvif->bss_type = BSS_TYPE_STA_BSS;
		break;
	case NL80211_IFTYPE_ADHOC:
		wlvif->bss_type = BSS_TYPE_IBSS;
		break;
	case NL80211_IFTYPE_P2P_GO:
		wlvif->p2p = 1;
		/* fall-through */
	case NL80211_IFTYPE_AP:
	case NL80211_IFTYPE_MESH_POINT:
		wlvif->bss_type = BSS_TYPE_AP_BSS;
		break;
	default:
		wlvif->bss_type = MAX_BSS_TYPE;
		return -EOPNOTSUPP;
	}

	wlvif->role_id = WL12XX_INVALID_ROLE_ID;
	wlvif->dev_role_id = WL12XX_INVALID_ROLE_ID;
	wlvif->dev_hlid = WL12XX_INVALID_LINK_ID;

	if (wlvif->bss_type == BSS_TYPE_STA_BSS ||
	    wlvif->bss_type == BSS_TYPE_IBSS) {
		/* init sta/ibss data */
		wlvif->sta.hlid = WL12XX_INVALID_LINK_ID;
		wl12xx_allocate_rate_policy(wl, &wlvif->sta.basic_rate_idx);
		wl12xx_allocate_rate_policy(wl, &wlvif->sta.ap_rate_idx);
		wl12xx_allocate_rate_policy(wl, &wlvif->sta.p2p_rate_idx);
		wlcore_allocate_klv_template(wl, &wlvif->sta.klv_template_id);
		wlvif->basic_rate_set = CONF_TX_RATE_MASK_BASIC;
		wlvif->basic_rate = CONF_TX_RATE_MASK_BASIC;
		wlvif->rate_set = CONF_TX_RATE_MASK_BASIC;
	} else {
		/* init ap data */
		wlvif->ap.bcast_hlid = WL12XX_INVALID_LINK_ID;
		wlvif->ap.global_hlid = WL12XX_INVALID_LINK_ID;
		wl12xx_allocate_rate_policy(wl, &wlvif->ap.mgmt_rate_idx);
		wl12xx_allocate_rate_policy(wl, &wlvif->ap.bcast_rate_idx);
		for (i = 0; i < CONF_TX_MAX_AC_COUNT; i++)
			wl12xx_allocate_rate_policy(wl,
						&wlvif->ap.ucast_rate_idx[i]);
		wlvif->basic_rate_set = CONF_TX_ENABLED_RATES;
		/*
		 * TODO: check if basic_rate shouldn't be
		 * wl1271_tx_min_rate_get(wl, wlvif->basic_rate_set);
		 * instead (the same thing for STA above).
		*/
		wlvif->basic_rate = CONF_TX_ENABLED_RATES;
		/* TODO: this seems to be used only for STA, check it */
		wlvif->rate_set = CONF_TX_ENABLED_RATES;
	}

	wlvif->bitrate_masks[NL80211_BAND_2GHZ] = wl->conf.tx.basic_rate;
	wlvif->bitrate_masks[NL80211_BAND_5GHZ] = wl->conf.tx.basic_rate_5;
	wlvif->beacon_int = WL1271_DEFAULT_BEACON_INT;

	/*
	 * mac80211 configures some values globally, while we treat them
	 * per-interface. thus, on init, we have to copy them from wl
	 */
	wlvif->band = wl->band;
	wlvif->channel = wl->channel;
	wlvif->power_level = wl->power_level;
	wlvif->channel_type = wl->channel_type;

	INIT_WORK(&wlvif->rx_streaming_enable_work,
		  wl1271_rx_streaming_enable_work);
	INIT_WORK(&wlvif->rx_streaming_disable_work,
		  wl1271_rx_streaming_disable_work);
	INIT_WORK(&wlvif->rc_update_work, wlcore_rc_update_work);
	INIT_DELAYED_WORK(&wlvif->channel_switch_work,
			  wlcore_channel_switch_work);
	INIT_DELAYED_WORK(&wlvif->connection_loss_work,
			  wlcore_connection_loss_work);
	INIT_DELAYED_WORK(&wlvif->pending_auth_complete_work,
			  wlcore_pending_auth_complete_work);
	INIT_LIST_HEAD(&wlvif->list);

	timer_setup(&wlvif->rx_streaming_timer, wl1271_rx_streaming_timer, 0);
	return 0;
}

static int wl12xx_init_fw(struct wl1271 *wl)
{
	int retries = WL1271_BOOT_RETRIES;
	bool booted = false;
	struct wiphy *wiphy = wl->hw->wiphy;
	int ret;

	while (retries) {
		retries--;
		ret = wl12xx_chip_wakeup(wl, false);
		if (ret < 0)
			goto power_off;

		ret = wl->ops->boot(wl);
		if (ret < 0)
			goto power_off;

		ret = wl1271_hw_init(wl);
		if (ret < 0)
			goto irq_disable;

		booted = true;
		break;

irq_disable:
		mutex_unlock(&wl->mutex);
		/* Unlocking the mutex in the middle of handling is
		   inherently unsafe. In this case we deem it safe to do,
		   because we need to let any possibly pending IRQ out of
		   the system (and while we are WLCORE_STATE_OFF the IRQ
		   work function will not do anything.) Also, any other
		   possible concurrent operations will fail due to the
		   current state, hence the wl1271 struct should be safe. */
		wlcore_disable_interrupts(wl);
		wl1271_flush_deferred_work(wl);
		cancel_work_sync(&wl->netstack_work);
		mutex_lock(&wl->mutex);
power_off:
		wl1271_power_off(wl);
	}

	if (!booted) {
		wl1271_error("firmware boot failed despite %d retries",
			     WL1271_BOOT_RETRIES);
		goto out;
	}

	wl1271_info("firmware booted (%s)", wl->chip.fw_ver_str);

	/* update hw/fw version info in wiphy struct */
	wiphy->hw_version = wl->chip.id;
	strncpy(wiphy->fw_version, wl->chip.fw_ver_str,
		sizeof(wiphy->fw_version));

	/*
	 * Now we know if 11a is supported (info from the NVS), so disable
	 * 11a channels if not supported
	 */
	if (!wl->enable_11a)
		wiphy->bands[NL80211_BAND_5GHZ]->n_channels = 0;

	wl1271_debug(DEBUG_MAC80211, "11a is %ssupported",
		     wl->enable_11a ? "" : "not ");

	wl->state = WLCORE_STATE_ON;
out:
	return ret;
}

static bool wl12xx_dev_role_started(struct wl12xx_vif *wlvif)
{
	return wlvif->dev_hlid != WL12XX_INVALID_LINK_ID;
}

/*
 * Check whether a fw switch (i.e. moving from one loaded
 * fw to another) is needed. This function is also responsible
 * for updating wl->last_vif_count, so it must be called before
 * loading a non-plt fw (so the correct fw (single-role/multi-role)
 * will be used).
 */
static bool wl12xx_need_fw_change(struct wl1271 *wl,
				  struct vif_counter_data vif_counter_data,
				  bool add)
{
	enum wl12xx_fw_type current_fw = wl->fw_type;
	u8 vif_count = vif_counter_data.counter;

	if (test_bit(WL1271_FLAG_VIF_CHANGE_IN_PROGRESS, &wl->flags))
		return false;

	/* increase the vif count if this is a new vif */
	if (add && !vif_counter_data.cur_vif_running)
		vif_count++;

	wl->last_vif_count = vif_count;

	/* no need for fw change if the device is OFF */
	if (wl->state == WLCORE_STATE_OFF)
		return false;

	/* no need for fw change if a single fw is used */
	if (!wl->mr_fw_name)
		return false;

	if (vif_count > 1 && current_fw == WL12XX_FW_TYPE_NORMAL)
		return true;
	if (vif_count <= 1 && current_fw == WL12XX_FW_TYPE_MULTI)
		return true;

	return false;
}

/*
 * Enter "forced psm". Make sure the sta is in psm against the ap,
 * to make the fw switch a bit more disconnection-persistent.
 */
static void wl12xx_force_active_psm(struct wl1271 *wl)
{
	struct wl12xx_vif *wlvif;

	wl12xx_for_each_wlvif_sta(wl, wlvif) {
		wl1271_ps_set_mode(wl, wlvif, STATION_POWER_SAVE_MODE);
	}
}

struct wlcore_hw_queue_iter_data {
	unsigned long hw_queue_map[BITS_TO_LONGS(WLCORE_NUM_MAC_ADDRESSES)];
	/* current vif */
	struct ieee80211_vif *vif;
	/* is the current vif among those iterated */
	bool cur_running;
};

static void wlcore_hw_queue_iter(void *data, u8 *mac,
				 struct ieee80211_vif *vif)
{
	struct wlcore_hw_queue_iter_data *iter_data = data;

	if (vif->type == NL80211_IFTYPE_P2P_DEVICE ||
	    WARN_ON_ONCE(vif->hw_queue[0] == IEEE80211_INVAL_HW_QUEUE))
		return;

	if (iter_data->cur_running || vif == iter_data->vif) {
		iter_data->cur_running = true;
		return;
	}

	__set_bit(vif->hw_queue[0] / NUM_TX_QUEUES, iter_data->hw_queue_map);
}

static int wlcore_allocate_hw_queue_base(struct wl1271 *wl,
					 struct wl12xx_vif *wlvif)
{
	struct ieee80211_vif *vif = wl12xx_wlvif_to_vif(wlvif);
	struct wlcore_hw_queue_iter_data iter_data = {};
	int i, q_base;

	if (vif->type == NL80211_IFTYPE_P2P_DEVICE) {
		vif->cab_queue = IEEE80211_INVAL_HW_QUEUE;
		return 0;
	}

	iter_data.vif = vif;

	/* mark all bits taken by active interfaces */
	ieee80211_iterate_active_interfaces_atomic(wl->hw,
					IEEE80211_IFACE_ITER_RESUME_ALL,
					wlcore_hw_queue_iter, &iter_data);

	/* the current vif is already running in mac80211 (resume/recovery) */
	if (iter_data.cur_running) {
		wlvif->hw_queue_base = vif->hw_queue[0];
		wl1271_debug(DEBUG_MAC80211,
			     "using pre-allocated hw queue base %d",
			     wlvif->hw_queue_base);

		/* interface type might have changed type */
		goto adjust_cab_queue;
	}

	q_base = find_first_zero_bit(iter_data.hw_queue_map,
				     WLCORE_NUM_MAC_ADDRESSES);
	if (q_base >= WLCORE_NUM_MAC_ADDRESSES)
		return -EBUSY;

	wlvif->hw_queue_base = q_base * NUM_TX_QUEUES;
	wl1271_debug(DEBUG_MAC80211, "allocating hw queue base: %d",
		     wlvif->hw_queue_base);

	for (i = 0; i < NUM_TX_QUEUES; i++) {
		wl->queue_stop_reasons[wlvif->hw_queue_base + i] = 0;
		/* register hw queues in mac80211 */
		vif->hw_queue[i] = wlvif->hw_queue_base + i;
	}

adjust_cab_queue:
	/* the last places are reserved for cab queues per interface */
	if (wlvif->bss_type == BSS_TYPE_AP_BSS)
		vif->cab_queue = NUM_TX_QUEUES * WLCORE_NUM_MAC_ADDRESSES +
				 wlvif->hw_queue_base / NUM_TX_QUEUES;
	else
		vif->cab_queue = IEEE80211_INVAL_HW_QUEUE;

	return 0;
}

static int wl1271_op_add_interface(struct ieee80211_hw *hw,
				   struct ieee80211_vif *vif)
{
	struct wl1271 *wl = hw->priv;
	struct wl12xx_vif *wlvif = wl12xx_vif_to_data(vif);
	struct vif_counter_data vif_count;
	int ret = 0;
	u8 role_type;

	if (wl->plt) {
		wl1271_error("Adding Interface not allowed while in PLT mode");
		return -EBUSY;
	}

	vif->driver_flags |= IEEE80211_VIF_BEACON_FILTER |
			     IEEE80211_VIF_SUPPORTS_UAPSD |
			     IEEE80211_VIF_SUPPORTS_CQM_RSSI;

	wl1271_debug(DEBUG_MAC80211, "mac80211 add interface type %d mac %pM",
		     ieee80211_vif_type_p2p(vif), vif->addr);

	wl12xx_get_vif_count(hw, vif, &vif_count);

	mutex_lock(&wl->mutex);

	/*
	 * in some very corner case HW recovery scenarios its possible to
	 * get here before __wl1271_op_remove_interface is complete, so
	 * opt out if that is the case.
	 */
	if (test_bit(WL1271_FLAG_RECOVERY_IN_PROGRESS, &wl->flags) ||
	    test_bit(WLVIF_FLAG_INITIALIZED, &wlvif->flags)) {
		ret = -EBUSY;
		goto out;
	}


	ret = wl12xx_init_vif_data(wl, vif);
	if (ret < 0)
		goto out;

	wlvif->wl = wl;
	role_type = wl12xx_get_role_type(wl, wlvif);
	if (role_type == WL12XX_INVALID_ROLE_TYPE) {
		ret = -EINVAL;
		goto out;
	}

	ret = wlcore_allocate_hw_queue_base(wl, wlvif);
	if (ret < 0)
		goto out;

	/*
	 * TODO: after the nvs issue will be solved, move this block
	 * to start(), and make sure here the driver is ON.
	 */
	if (wl->state == WLCORE_STATE_OFF) {
		/*
		 * we still need this in order to configure the fw
		 * while uploading the nvs
		 */
		memcpy(wl->addresses[0].addr, vif->addr, ETH_ALEN);

		ret = wl12xx_init_fw(wl);
		if (ret < 0)
			goto out;
	}

	/*
	 * Call runtime PM only after possible wl12xx_init_fw() above
	 * is done. Otherwise we do not have interrupts enabled.
	 */
	ret = pm_runtime_get_sync(wl->dev);
	if (ret < 0) {
		pm_runtime_put_noidle(wl->dev);
		goto out_unlock;
	}

	if (wl12xx_need_fw_change(wl, vif_count, true)) {
		wl12xx_force_active_psm(wl);
		set_bit(WL1271_FLAG_INTENDED_FW_RECOVERY, &wl->flags);
		mutex_unlock(&wl->mutex);
		wl1271_recovery_work(&wl->recovery_work);
		return 0;
	}

	if (!wlcore_is_p2p_mgmt(wlvif)) {
		ret = wl12xx_cmd_role_enable(wl, vif->addr,
					     role_type, &wlvif->role_id);
		if (ret < 0)
			goto out;

		ret = wl1271_init_vif_specific(wl, vif);
		if (ret < 0)
			goto out;

	} else {
		ret = wl12xx_cmd_role_enable(wl, vif->addr, WL1271_ROLE_DEVICE,
					     &wlvif->dev_role_id);
		if (ret < 0)
			goto out;

		/* needed mainly for configuring rate policies */
		ret = wl1271_sta_hw_init(wl, wlvif);
		if (ret < 0)
			goto out;
	}

	list_add(&wlvif->list, &wl->wlvif_list);
	set_bit(WLVIF_FLAG_INITIALIZED, &wlvif->flags);

	if (wlvif->bss_type == BSS_TYPE_AP_BSS)
		wl->ap_count++;
	else
		wl->sta_count++;
out:
	pm_runtime_mark_last_busy(wl->dev);
	pm_runtime_put_autosuspend(wl->dev);
out_unlock:
	mutex_unlock(&wl->mutex);

	return ret;
}

static void __wl1271_op_remove_interface(struct wl1271 *wl,
					 struct ieee80211_vif *vif,
					 bool reset_tx_queues)
{
	struct wl12xx_vif *wlvif = wl12xx_vif_to_data(vif);
	int i, ret;
	bool is_ap = (wlvif->bss_type == BSS_TYPE_AP_BSS);

	wl1271_debug(DEBUG_MAC80211, "mac80211 remove interface");

	if (!test_and_clear_bit(WLVIF_FLAG_INITIALIZED, &wlvif->flags))
		return;

	/* because of hardware recovery, we may get here twice */
	if (wl->state == WLCORE_STATE_OFF)
		return;

	wl1271_info("down");

	if (wl->scan.state != WL1271_SCAN_STATE_IDLE &&
	    wl->scan_wlvif == wlvif) {
		struct cfg80211_scan_info info = {
			.aborted = true,
		};

		/*
		 * Rearm the tx watchdog just before idling scan. This
		 * prevents just-finished scans from triggering the watchdog
		 */
		wl12xx_rearm_tx_watchdog_locked(wl);

		wl->scan.state = WL1271_SCAN_STATE_IDLE;
		memset(wl->scan.scanned_ch, 0, sizeof(wl->scan.scanned_ch));
		wl->scan_wlvif = NULL;
		wl->scan.req = NULL;
		ieee80211_scan_completed(wl->hw, &info);
	}

	if (wl->sched_vif == wlvif)
		wl->sched_vif = NULL;

	if (wl->roc_vif == vif) {
		wl->roc_vif = NULL;
		ieee80211_remain_on_channel_expired(wl->hw);
	}

	if (!test_bit(WL1271_FLAG_RECOVERY_IN_PROGRESS, &wl->flags)) {
		/* disable active roles */
		ret = pm_runtime_get_sync(wl->dev);
		if (ret < 0) {
			pm_runtime_put_noidle(wl->dev);
			goto deinit;
		}

		if (wlvif->bss_type == BSS_TYPE_STA_BSS ||
		    wlvif->bss_type == BSS_TYPE_IBSS) {
			if (wl12xx_dev_role_started(wlvif))
				wl12xx_stop_dev(wl, wlvif);
		}

		if (!wlcore_is_p2p_mgmt(wlvif)) {
			ret = wl12xx_cmd_role_disable(wl, &wlvif->role_id);
			if (ret < 0)
				goto deinit;
		} else {
			ret = wl12xx_cmd_role_disable(wl, &wlvif->dev_role_id);
			if (ret < 0)
				goto deinit;
		}

		pm_runtime_mark_last_busy(wl->dev);
		pm_runtime_put_autosuspend(wl->dev);
	}
deinit:
	wl12xx_tx_reset_wlvif(wl, wlvif);

	/* clear all hlids (except system_hlid) */
	wlvif->dev_hlid = WL12XX_INVALID_LINK_ID;

	if (wlvif->bss_type == BSS_TYPE_STA_BSS ||
	    wlvif->bss_type == BSS_TYPE_IBSS) {
		wlvif->sta.hlid = WL12XX_INVALID_LINK_ID;
		wl12xx_free_rate_policy(wl, &wlvif->sta.basic_rate_idx);
		wl12xx_free_rate_policy(wl, &wlvif->sta.ap_rate_idx);
		wl12xx_free_rate_policy(wl, &wlvif->sta.p2p_rate_idx);
		wlcore_free_klv_template(wl, &wlvif->sta.klv_template_id);
	} else {
		wlvif->ap.bcast_hlid = WL12XX_INVALID_LINK_ID;
		wlvif->ap.global_hlid = WL12XX_INVALID_LINK_ID;
		wl12xx_free_rate_policy(wl, &wlvif->ap.mgmt_rate_idx);
		wl12xx_free_rate_policy(wl, &wlvif->ap.bcast_rate_idx);
		for (i = 0; i < CONF_TX_MAX_AC_COUNT; i++)
			wl12xx_free_rate_policy(wl,
						&wlvif->ap.ucast_rate_idx[i]);
		wl1271_free_ap_keys(wl, wlvif);
	}

	dev_kfree_skb(wlvif->probereq);
	wlvif->probereq = NULL;
	if (wl->last_wlvif == wlvif)
		wl->last_wlvif = NULL;
	list_del(&wlvif->list);
	memset(wlvif->ap.sta_hlid_map, 0, sizeof(wlvif->ap.sta_hlid_map));
	wlvif->role_id = WL12XX_INVALID_ROLE_ID;
	wlvif->dev_role_id = WL12XX_INVALID_ROLE_ID;

	if (is_ap)
		wl->ap_count--;
	else
		wl->sta_count--;

	/*
	 * Last AP, have more stations. Configure sleep auth according to STA.
	 * Don't do thin on unintended recovery.
	 */
	if (test_bit(WL1271_FLAG_RECOVERY_IN_PROGRESS, &wl->flags) &&
	    !test_bit(WL1271_FLAG_INTENDED_FW_RECOVERY, &wl->flags))
		goto unlock;

	if (wl->ap_count == 0 && is_ap) {
		/* mask ap events */
		wl->event_mask &= ~wl->ap_event_mask;
		wl1271_event_unmask(wl);
	}

	if (wl->ap_count == 0 && is_ap && wl->sta_count) {
		u8 sta_auth = wl->conf.conn.sta_sleep_auth;
		/* Configure for power according to debugfs */
		if (sta_auth != WL1271_PSM_ILLEGAL)
			wl1271_acx_sleep_auth(wl, sta_auth);
		/* Configure for ELP power saving */
		else
			wl1271_acx_sleep_auth(wl, WL1271_PSM_ELP);
	}

unlock:
	mutex_unlock(&wl->mutex);

	del_timer_sync(&wlvif->rx_streaming_timer);
	cancel_work_sync(&wlvif->rx_streaming_enable_work);
	cancel_work_sync(&wlvif->rx_streaming_disable_work);
	cancel_work_sync(&wlvif->rc_update_work);
	cancel_delayed_work_sync(&wlvif->connection_loss_work);
	cancel_delayed_work_sync(&wlvif->channel_switch_work);
	cancel_delayed_work_sync(&wlvif->pending_auth_complete_work);

	mutex_lock(&wl->mutex);
}

static void wl1271_op_remove_interface(struct ieee80211_hw *hw,
				       struct ieee80211_vif *vif)
{
	struct wl1271 *wl = hw->priv;
	struct wl12xx_vif *wlvif = wl12xx_vif_to_data(vif);
	struct wl12xx_vif *iter;
	struct vif_counter_data vif_count;

	wl12xx_get_vif_count(hw, vif, &vif_count);
	mutex_lock(&wl->mutex);

	if (wl->state == WLCORE_STATE_OFF ||
	    !test_bit(WLVIF_FLAG_INITIALIZED, &wlvif->flags))
		goto out;

	/*
	 * wl->vif can be null here if someone shuts down the interface
	 * just when hardware recovery has been started.
	 */
	wl12xx_for_each_wlvif(wl, iter) {
		if (iter != wlvif)
			continue;

		__wl1271_op_remove_interface(wl, vif, true);
		break;
	}
	WARN_ON(iter != wlvif);
	if (wl12xx_need_fw_change(wl, vif_count, false)) {
		wl12xx_force_active_psm(wl);
		set_bit(WL1271_FLAG_INTENDED_FW_RECOVERY, &wl->flags);
		wl12xx_queue_recovery_work(wl);
	}
out:
	mutex_unlock(&wl->mutex);
}

static int wl12xx_op_change_interface(struct ieee80211_hw *hw,
				      struct ieee80211_vif *vif,
				      enum nl80211_iftype new_type, bool p2p)
{
	struct wl1271 *wl = hw->priv;
	int ret;

	set_bit(WL1271_FLAG_VIF_CHANGE_IN_PROGRESS, &wl->flags);
	wl1271_op_remove_interface(hw, vif);

	vif->type = new_type;
	vif->p2p = p2p;
	ret = wl1271_op_add_interface(hw, vif);

	clear_bit(WL1271_FLAG_VIF_CHANGE_IN_PROGRESS, &wl->flags);
	return ret;
}

static int wlcore_join(struct wl1271 *wl, struct wl12xx_vif *wlvif)
{
	int ret;
	bool is_ibss = (wlvif->bss_type == BSS_TYPE_IBSS);

	/*
	 * One of the side effects of the JOIN command is that is clears
	 * WPA/WPA2 keys from the chipset. Performing a JOIN while associated
	 * to a WPA/WPA2 access point will therefore kill the data-path.
	 * Currently the only valid scenario for JOIN during association
	 * is on roaming, in which case we will also be given new keys.
	 * Keep the below message for now, unless it starts bothering
	 * users who really like to roam a lot :)
	 */
	if (test_bit(WLVIF_FLAG_STA_ASSOCIATED, &wlvif->flags))
		wl1271_info("JOIN while associated.");

	/* clear encryption type */
	wlvif->encryption_type = KEY_NONE;

	if (is_ibss)
		ret = wl12xx_cmd_role_start_ibss(wl, wlvif);
	else {
		if (wl->quirks & WLCORE_QUIRK_START_STA_FAILS) {
			/*
			 * TODO: this is an ugly workaround for wl12xx fw
			 * bug - we are not able to tx/rx after the first
			 * start_sta, so make dummy start+stop calls,
			 * and then call start_sta again.
			 * this should be fixed in the fw.
			 */
			wl12xx_cmd_role_start_sta(wl, wlvif);
			wl12xx_cmd_role_stop_sta(wl, wlvif);
		}

		ret = wl12xx_cmd_role_start_sta(wl, wlvif);
	}

	return ret;
}

static int wl1271_ssid_set(struct wl12xx_vif *wlvif, struct sk_buff *skb,
			    int offset)
{
	u8 ssid_len;
	const u8 *ptr = cfg80211_find_ie(WLAN_EID_SSID, skb->data + offset,
					 skb->len - offset);

	if (!ptr) {
		wl1271_error("No SSID in IEs!");
		return -ENOENT;
	}

	ssid_len = ptr[1];
	if (ssid_len > IEEE80211_MAX_SSID_LEN) {
		wl1271_error("SSID is too long!");
		return -EINVAL;
	}

	wlvif->ssid_len = ssid_len;
	memcpy(wlvif->ssid, ptr+2, ssid_len);
	return 0;
}

static int wlcore_set_ssid(struct wl1271 *wl, struct wl12xx_vif *wlvif)
{
	struct ieee80211_vif *vif = wl12xx_wlvif_to_vif(wlvif);
	struct sk_buff *skb;
	int ieoffset;

	/* we currently only support setting the ssid from the ap probe req */
	if (wlvif->bss_type != BSS_TYPE_STA_BSS)
		return -EINVAL;

	skb = ieee80211_ap_probereq_get(wl->hw, vif);
	if (!skb)
		return -EINVAL;

	ieoffset = offsetof(struct ieee80211_mgmt,
			    u.probe_req.variable);
	wl1271_ssid_set(wlvif, skb, ieoffset);
	dev_kfree_skb(skb);

	return 0;
}

static int wlcore_set_assoc(struct wl1271 *wl, struct wl12xx_vif *wlvif,
			    struct ieee80211_bss_conf *bss_conf,
			    u32 sta_rate_set)
{
	int ieoffset;
	int ret;

	wlvif->aid = bss_conf->aid;
	wlvif->channel_type = cfg80211_get_chandef_type(&bss_conf->chandef);
	wlvif->beacon_int = bss_conf->beacon_int;
	wlvif->wmm_enabled = bss_conf->qos;

	set_bit(WLVIF_FLAG_STA_ASSOCIATED, &wlvif->flags);

	/*
	 * with wl1271, we don't need to update the
	 * beacon_int and dtim_period, because the firmware
	 * updates it by itself when the first beacon is
	 * received after a join.
	 */
	ret = wl1271_cmd_build_ps_poll(wl, wlvif, wlvif->aid);
	if (ret < 0)
		return ret;

	/*
	 * Get a template for hardware connection maintenance
	 */
	dev_kfree_skb(wlvif->probereq);
	wlvif->probereq = wl1271_cmd_build_ap_probe_req(wl,
							wlvif,
							NULL);
	ieoffset = offsetof(struct ieee80211_mgmt,
			    u.probe_req.variable);
	wl1271_ssid_set(wlvif, wlvif->probereq, ieoffset);

	/* enable the connection monitoring feature */
	ret = wl1271_acx_conn_monit_params(wl, wlvif, true);
	if (ret < 0)
		return ret;

	/*
	 * The join command disable the keep-alive mode, shut down its process,
	 * and also clear the template config, so we need to reset it all after
	 * the join. The acx_aid starts the keep-alive process, and the order
	 * of the commands below is relevant.
	 */
	ret = wl1271_acx_keep_alive_mode(wl, wlvif, true);
	if (ret < 0)
		return ret;

	ret = wl1271_acx_aid(wl, wlvif, wlvif->aid);
	if (ret < 0)
		return ret;

	ret = wl12xx_cmd_build_klv_null_data(wl, wlvif);
	if (ret < 0)
		return ret;

	ret = wl1271_acx_keep_alive_config(wl, wlvif,
					   wlvif->sta.klv_template_id,
					   ACX_KEEP_ALIVE_TPL_VALID);
	if (ret < 0)
		return ret;

	/*
	 * The default fw psm configuration is AUTO, while mac80211 default
	 * setting is off (ACTIVE), so sync the fw with the correct value.
	 */
	ret = wl1271_ps_set_mode(wl, wlvif, STATION_ACTIVE_MODE);
	if (ret < 0)
		return ret;

	if (sta_rate_set) {
		wlvif->rate_set =
			wl1271_tx_enabled_rates_get(wl,
						    sta_rate_set,
						    wlvif->band);
		ret = wl1271_acx_sta_rate_policies(wl, wlvif);
		if (ret < 0)
			return ret;
	}

	return ret;
}

static int wlcore_unset_assoc(struct wl1271 *wl, struct wl12xx_vif *wlvif)
{
	int ret;
	bool sta = wlvif->bss_type == BSS_TYPE_STA_BSS;

	/* make sure we are connected (sta) joined */
	if (sta &&
	    !test_and_clear_bit(WLVIF_FLAG_STA_ASSOCIATED, &wlvif->flags))
		return false;

	/* make sure we are joined (ibss) */
	if (!sta &&
	    test_and_clear_bit(WLVIF_FLAG_IBSS_JOINED, &wlvif->flags))
		return false;

	if (sta) {
		/* use defaults when not associated */
		wlvif->aid = 0;

		/* free probe-request template */
		dev_kfree_skb(wlvif->probereq);
		wlvif->probereq = NULL;

		/* disable connection monitor features */
		ret = wl1271_acx_conn_monit_params(wl, wlvif, false);
		if (ret < 0)
			return ret;

		/* Disable the keep-alive feature */
		ret = wl1271_acx_keep_alive_mode(wl, wlvif, false);
		if (ret < 0)
			return ret;

		/* disable beacon filtering */
		ret = wl1271_acx_beacon_filter_opt(wl, wlvif, false);
		if (ret < 0)
			return ret;
	}

	if (test_and_clear_bit(WLVIF_FLAG_CS_PROGRESS, &wlvif->flags)) {
		struct ieee80211_vif *vif = wl12xx_wlvif_to_vif(wlvif);

		wl12xx_cmd_stop_channel_switch(wl, wlvif);
		ieee80211_chswitch_done(vif, false);
		cancel_delayed_work(&wlvif->channel_switch_work);
	}

	/* invalidate keep-alive template */
	wl1271_acx_keep_alive_config(wl, wlvif,
				     wlvif->sta.klv_template_id,
				     ACX_KEEP_ALIVE_TPL_INVALID);

	return 0;
}

static void wl1271_set_band_rate(struct wl1271 *wl, struct wl12xx_vif *wlvif)
{
	wlvif->basic_rate_set = wlvif->bitrate_masks[wlvif->band];
	wlvif->rate_set = wlvif->basic_rate_set;
}

static void wl1271_sta_handle_idle(struct wl1271 *wl, struct wl12xx_vif *wlvif,
				   bool idle)
{
	bool cur_idle = !test_bit(WLVIF_FLAG_ACTIVE, &wlvif->flags);

	if (idle == cur_idle)
		return;

	if (idle) {
		clear_bit(WLVIF_FLAG_ACTIVE, &wlvif->flags);
	} else {
		/* The current firmware only supports sched_scan in idle */
		if (wl->sched_vif == wlvif)
			wl->ops->sched_scan_stop(wl, wlvif);

		set_bit(WLVIF_FLAG_ACTIVE, &wlvif->flags);
	}
}

static int wl12xx_config_vif(struct wl1271 *wl, struct wl12xx_vif *wlvif,
			     struct ieee80211_conf *conf, u32 changed)
{
	int ret;

	if (wlcore_is_p2p_mgmt(wlvif))
		return 0;

	if (conf->power_level != wlvif->power_level) {
		ret = wl1271_acx_tx_power(wl, wlvif, conf->power_level);
		if (ret < 0)
			return ret;

		wlvif->power_level = conf->power_level;
	}

	return 0;
}

static int wl1271_op_config(struct ieee80211_hw *hw, u32 changed)
{
	struct wl1271 *wl = hw->priv;
	struct wl12xx_vif *wlvif;
	struct ieee80211_conf *conf = &hw->conf;
	int ret = 0;

	wl1271_debug(DEBUG_MAC80211, "mac80211 config psm %s power %d %s"
		     " changed 0x%x",
		     conf->flags & IEEE80211_CONF_PS ? "on" : "off",
		     conf->power_level,
		     conf->flags & IEEE80211_CONF_IDLE ? "idle" : "in use",
			 changed);

	mutex_lock(&wl->mutex);

	if (changed & IEEE80211_CONF_CHANGE_POWER)
		wl->power_level = conf->power_level;

	if (unlikely(wl->state != WLCORE_STATE_ON))
		goto out;

	ret = pm_runtime_get_sync(wl->dev);
	if (ret < 0) {
		pm_runtime_put_noidle(wl->dev);
		goto out;
	}

	/* configure each interface */
	wl12xx_for_each_wlvif(wl, wlvif) {
		ret = wl12xx_config_vif(wl, wlvif, conf, changed);
		if (ret < 0)
			goto out_sleep;
	}

out_sleep:
	pm_runtime_mark_last_busy(wl->dev);
	pm_runtime_put_autosuspend(wl->dev);

out:
	mutex_unlock(&wl->mutex);

	return ret;
}

struct wl1271_filter_params {
	bool enabled;
	int mc_list_length;
	u8 mc_list[ACX_MC_ADDRESS_GROUP_MAX][ETH_ALEN];
};

static u64 wl1271_op_prepare_multicast(struct ieee80211_hw *hw,
				       struct netdev_hw_addr_list *mc_list)
{
	struct wl1271_filter_params *fp;
	struct netdev_hw_addr *ha;

	fp = kzalloc(sizeof(*fp), GFP_ATOMIC);
	if (!fp) {
		wl1271_error("Out of memory setting filters.");
		return 0;
	}

	/* update multicast filtering parameters */
	fp->mc_list_length = 0;
	if (netdev_hw_addr_list_count(mc_list) > ACX_MC_ADDRESS_GROUP_MAX) {
		fp->enabled = false;
	} else {
		fp->enabled = true;
		netdev_hw_addr_list_for_each(ha, mc_list) {
			memcpy(fp->mc_list[fp->mc_list_length],
					ha->addr, ETH_ALEN);
			fp->mc_list_length++;
		}
	}

	return (u64)(unsigned long)fp;
}

#define WL1271_SUPPORTED_FILTERS (FIF_ALLMULTI | \
				  FIF_FCSFAIL | \
				  FIF_BCN_PRBRESP_PROMISC | \
				  FIF_CONTROL | \
				  FIF_OTHER_BSS)

static void wl1271_op_configure_filter(struct ieee80211_hw *hw,
				       unsigned int changed,
				       unsigned int *total, u64 multicast)
{
	struct wl1271_filter_params *fp = (void *)(unsigned long)multicast;
	struct wl1271 *wl = hw->priv;
	struct wl12xx_vif *wlvif;

	int ret;

	wl1271_debug(DEBUG_MAC80211, "mac80211 configure filter changed %x"
		     " total %x", changed, *total);

	mutex_lock(&wl->mutex);

	*total &= WL1271_SUPPORTED_FILTERS;
	changed &= WL1271_SUPPORTED_FILTERS;

	if (unlikely(wl->state != WLCORE_STATE_ON))
		goto out;

	ret = pm_runtime_get_sync(wl->dev);
	if (ret < 0) {
		pm_runtime_put_noidle(wl->dev);
		goto out;
	}

	wl12xx_for_each_wlvif(wl, wlvif) {
		if (wlcore_is_p2p_mgmt(wlvif))
			continue;

		if (wlvif->bss_type != BSS_TYPE_AP_BSS) {
			if (*total & FIF_ALLMULTI)
				ret = wl1271_acx_group_address_tbl(wl, wlvif,
								   false,
								   NULL, 0);
			else if (fp)
				ret = wl1271_acx_group_address_tbl(wl, wlvif,
							fp->enabled,
							fp->mc_list,
							fp->mc_list_length);
			if (ret < 0)
				goto out_sleep;
		}

		/*
		 * If interface in AP mode and created with allmulticast then disable
		 * the firmware filters so that all multicast packets are passed
		 * This is mandatory for MDNS based discovery protocols 
		 */
 		if (wlvif->bss_type == BSS_TYPE_AP_BSS) {
 			if (*total & FIF_ALLMULTI) {
				ret = wl1271_acx_group_address_tbl(wl, wlvif,
							false,
							NULL, 0);
				if (ret < 0)
					goto out_sleep;
			}
		}
	}

	/*
	 * the fw doesn't provide an api to configure the filters. instead,
	 * the filters configuration is based on the active roles / ROC
	 * state.
	 */

out_sleep:
	pm_runtime_mark_last_busy(wl->dev);
	pm_runtime_put_autosuspend(wl->dev);

out:
	mutex_unlock(&wl->mutex);
	kfree(fp);
}

static int wl1271_record_ap_key(struct wl1271 *wl, struct wl12xx_vif *wlvif,
				u8 id, u8 key_type, u8 key_size,
				const u8 *key, u8 hlid, u32 tx_seq_32,
				u16 tx_seq_16, bool is_pairwise)
{
	struct wl1271_ap_key *ap_key;
	int i;

	wl1271_debug(DEBUG_CRYPT, "record ap key id %d", (int)id);

	if (key_size > MAX_KEY_SIZE)
		return -EINVAL;

	/*
	 * Find next free entry in ap_keys. Also check we are not replacing
	 * an existing key.
	 */
	for (i = 0; i < MAX_NUM_KEYS; i++) {
		if (wlvif->ap.recorded_keys[i] == NULL)
			break;

		if (wlvif->ap.recorded_keys[i]->id == id) {
			wl1271_warning("trying to record key replacement");
			return -EINVAL;
		}
	}

	if (i == MAX_NUM_KEYS)
		return -EBUSY;

	ap_key = kzalloc(sizeof(*ap_key), GFP_KERNEL);
	if (!ap_key)
		return -ENOMEM;

	ap_key->id = id;
	ap_key->key_type = key_type;
	ap_key->key_size = key_size;
	memcpy(ap_key->key, key, key_size);
	ap_key->hlid = hlid;
	ap_key->tx_seq_32 = tx_seq_32;
	ap_key->tx_seq_16 = tx_seq_16;
	ap_key->is_pairwise = is_pairwise;

	wlvif->ap.recorded_keys[i] = ap_key;
	return 0;
}

static void wl1271_free_ap_keys(struct wl1271 *wl, struct wl12xx_vif *wlvif)
{
	int i;

	for (i = 0; i < MAX_NUM_KEYS; i++) {
		kfree(wlvif->ap.recorded_keys[i]);
		wlvif->ap.recorded_keys[i] = NULL;
	}
}

static int wl1271_ap_init_hwenc(struct wl1271 *wl, struct wl12xx_vif *wlvif)
{
	int i, ret = 0;
	struct wl1271_ap_key *key;
	bool wep_key_added = false;

	for (i = 0; i < MAX_NUM_KEYS; i++) {
		u8 hlid;
		if (wlvif->ap.recorded_keys[i] == NULL)
			break;

		key = wlvif->ap.recorded_keys[i];
		hlid = key->hlid;
		if (hlid == WL12XX_INVALID_LINK_ID)
			hlid = wlvif->ap.bcast_hlid;

		ret = wl1271_cmd_set_ap_key(wl, wlvif, KEY_ADD_OR_REPLACE,
					    key->id, key->key_type,
					    key->key_size, key->key,
					    hlid, key->tx_seq_32,
					    key->tx_seq_16, key->is_pairwise);
		if (ret < 0)
			goto out;

		if (key->key_type == KEY_WEP)
			wep_key_added = true;
	}

	if (wep_key_added) {
		ret = wl12xx_cmd_set_default_wep_key(wl, wlvif->default_key,
						     wlvif->ap.bcast_hlid);
		if (ret < 0)
			goto out;
	}

out:
	wl1271_free_ap_keys(wl, wlvif);
	return ret;
}

static int wl1271_set_key(struct wl1271 *wl, struct wl12xx_vif *wlvif,
		       u16 action, u8 id, u8 key_type,
		       u8 key_size, const u8 *key, u32 tx_seq_32,
		       u16 tx_seq_16, struct ieee80211_sta *sta,
		       bool is_pairwise)
{
	int ret;
	bool is_ap = (wlvif->bss_type == BSS_TYPE_AP_BSS);

	if (is_ap) {
		struct wl1271_station *wl_sta;
		u8 hlid;

		if (sta) {
			wl_sta = (struct wl1271_station *)sta->drv_priv;
			hlid = wl_sta->hlid;
		} else {
			hlid = wlvif->ap.bcast_hlid;
		}

		if (!test_bit(WLVIF_FLAG_AP_STARTED, &wlvif->flags)) {
			/*
			 * We do not support removing keys after AP shutdown.
			 * Pretend we do to make mac80211 happy.
			 */
			if (action != KEY_ADD_OR_REPLACE)
				return 0;

			ret = wl1271_record_ap_key(wl, wlvif, id,
					     key_type, key_size,
					     key, hlid, tx_seq_32,
					     tx_seq_16, is_pairwise);
		} else {
			ret = wl1271_cmd_set_ap_key(wl, wlvif, action,
					     id, key_type, key_size,
					     key, hlid, tx_seq_32,
					     tx_seq_16, is_pairwise);
		}

		if (ret < 0)
			return ret;
	} else {
		const u8 *addr;
		static const u8 bcast_addr[ETH_ALEN] = {
			0xff, 0xff, 0xff, 0xff, 0xff, 0xff
		};

		addr = sta ? sta->addr : bcast_addr;

		if (is_zero_ether_addr(addr)) {
			/* We dont support TX only encryption */
			return -EOPNOTSUPP;
		}

		/* The wl1271 does not allow to remove unicast keys - they
		   will be cleared automatically on next CMD_JOIN. Ignore the
		   request silently, as we dont want the mac80211 to emit
		   an error message. */
		if (action == KEY_REMOVE && !is_broadcast_ether_addr(addr))
			return 0;

		/* don't remove key if hlid was already deleted */
		if (action == KEY_REMOVE &&
		    wlvif->sta.hlid == WL12XX_INVALID_LINK_ID)
			return 0;

		ret = wl1271_cmd_set_sta_key(wl, wlvif, action,
					     id, key_type, key_size,
					     key, addr, tx_seq_32,
					     tx_seq_16);
		if (ret < 0)
			return ret;

	}

	return 0;
}

static int wlcore_op_set_key(struct ieee80211_hw *hw, enum set_key_cmd cmd,
			     struct ieee80211_vif *vif,
			     struct ieee80211_sta *sta,
			     struct ieee80211_key_conf *key_conf)
{
	struct wl1271 *wl = hw->priv;
	int ret;
	bool might_change_spare =
		key_conf->cipher == WL1271_CIPHER_SUITE_GEM ||
		key_conf->cipher == WLAN_CIPHER_SUITE_TKIP;

	if (might_change_spare) {
		/*
		 * stop the queues and flush to ensure the next packets are
		 * in sync with FW spare block accounting
		 */
		wlcore_stop_queues(wl, WLCORE_QUEUE_STOP_REASON_SPARE_BLK);
		wl1271_tx_flush(wl);
	}

	mutex_lock(&wl->mutex);

	if (unlikely(wl->state != WLCORE_STATE_ON)) {
		ret = -EAGAIN;
		goto out_wake_queues;
	}

	ret = pm_runtime_get_sync(wl->dev);
	if (ret < 0) {
		pm_runtime_put_noidle(wl->dev);
		goto out_wake_queues;
	}

	ret = wlcore_hw_set_key(wl, cmd, vif, sta, key_conf);

	pm_runtime_mark_last_busy(wl->dev);
	pm_runtime_put_autosuspend(wl->dev);

out_wake_queues:
	if (might_change_spare)
		wlcore_wake_queues(wl, WLCORE_QUEUE_STOP_REASON_SPARE_BLK);

	mutex_unlock(&wl->mutex);

	return ret;
}

int wlcore_set_key(struct wl1271 *wl, enum set_key_cmd cmd,
		   struct ieee80211_vif *vif,
		   struct ieee80211_sta *sta,
		   struct ieee80211_key_conf *key_conf)
{
	struct wl12xx_vif *wlvif = wl12xx_vif_to_data(vif);
	int ret;
	u32 tx_seq_32 = 0;
	u16 tx_seq_16 = 0;
	u8 key_type;
	u8 hlid;
	bool is_pairwise;

	wl1271_debug(DEBUG_MAC80211, "mac80211 set key");

	wl1271_debug(DEBUG_CRYPT, "CMD: 0x%x sta: %p", cmd, sta);
	wl1271_debug(DEBUG_CRYPT, "Key: algo:0x%x, id:%d, len:%d flags 0x%x",
		     key_conf->cipher, key_conf->keyidx,
		     key_conf->keylen, key_conf->flags);
	wl1271_dump(DEBUG_CRYPT, "KEY: ", key_conf->key, key_conf->keylen);

	if (wlvif->bss_type == BSS_TYPE_AP_BSS)
		if (sta) {
			struct wl1271_station *wl_sta = (void *)sta->drv_priv;
			hlid = wl_sta->hlid;
		} else {
			hlid = wlvif->ap.bcast_hlid;
		}
	else
		hlid = wlvif->sta.hlid;

	if (hlid != WL12XX_INVALID_LINK_ID) {
		u64 tx_seq = wl->links[hlid].total_freed_pkts;
		tx_seq_32 = WL1271_TX_SECURITY_HI32(tx_seq);
		tx_seq_16 = WL1271_TX_SECURITY_LO16(tx_seq);
	}

	switch (key_conf->cipher) {
	case WLAN_CIPHER_SUITE_WEP40:
	case WLAN_CIPHER_SUITE_WEP104:
		key_type = KEY_WEP;

		key_conf->hw_key_idx = key_conf->keyidx;
		break;
	case WLAN_CIPHER_SUITE_TKIP:
		key_type = KEY_TKIP;
		key_conf->hw_key_idx = key_conf->keyidx;
		break;
	case WLAN_CIPHER_SUITE_CCMP:
		key_type = KEY_AES;
		key_conf->flags |= IEEE80211_KEY_FLAG_PUT_IV_SPACE;
		break;
	case WL1271_CIPHER_SUITE_GEM:
		key_type = KEY_GEM;
		break;
	default:
		wl1271_error("Unknown key algo 0x%x", key_conf->cipher);

		return -EOPNOTSUPP;
	}

	is_pairwise = key_conf->flags & IEEE80211_KEY_FLAG_PAIRWISE;

	switch (cmd) {
	case SET_KEY:
		ret = wl1271_set_key(wl, wlvif, KEY_ADD_OR_REPLACE,
				 key_conf->keyidx, key_type,
				 key_conf->keylen, key_conf->key,
				 tx_seq_32, tx_seq_16, sta, is_pairwise);
		if (ret < 0) {
			wl1271_error("Could not add or replace key");
			return ret;
		}

		/*
		 * reconfiguring arp response if the unicast (or common)
		 * encryption key type was changed
		 */
		if (wlvif->bss_type == BSS_TYPE_STA_BSS &&
		    (sta || key_type == KEY_WEP) &&
		    wlvif->encryption_type != key_type) {
			wlvif->encryption_type = key_type;
			ret = wl1271_cmd_build_arp_rsp(wl, wlvif);
			if (ret < 0) {
				wl1271_warning("build arp rsp failed: %d", ret);
				return ret;
			}
		}
		break;

	case DISABLE_KEY:
		ret = wl1271_set_key(wl, wlvif, KEY_REMOVE,
				     key_conf->keyidx, key_type,
				     key_conf->keylen, key_conf->key,
				     0, 0, sta, is_pairwise);
		if (ret < 0) {
			wl1271_error("Could not remove key");
			return ret;
		}
		break;

	default:
		wl1271_error("Unsupported key cmd 0x%x", cmd);
		return -EOPNOTSUPP;
	}

	return ret;
}
EXPORT_SYMBOL_GPL(wlcore_set_key);

static void wl1271_op_set_default_key_idx(struct ieee80211_hw *hw,
					  struct ieee80211_vif *vif,
					  int key_idx)
{
	struct wl1271 *wl = hw->priv;
	struct wl12xx_vif *wlvif = wl12xx_vif_to_data(vif);
	int ret;

	wl1271_debug(DEBUG_MAC80211, "mac80211 set default key idx %d",
		     key_idx);

	/* we don't handle unsetting of default key */
	if (key_idx == -1)
		return;

	mutex_lock(&wl->mutex);

	if (unlikely(wl->state != WLCORE_STATE_ON)) {
		ret = -EAGAIN;
		goto out_unlock;
	}

	ret = pm_runtime_get_sync(wl->dev);
	if (ret < 0) {
		pm_runtime_put_noidle(wl->dev);
		goto out_unlock;
	}

	wlvif->default_key = key_idx;

	/* the default WEP key needs to be configured at least once */
	if (wlvif->encryption_type == KEY_WEP) {
		ret = wl12xx_cmd_set_default_wep_key(wl,
				key_idx,
				wlvif->sta.hlid);
		if (ret < 0)
			goto out_sleep;
	}

out_sleep:
	pm_runtime_mark_last_busy(wl->dev);
	pm_runtime_put_autosuspend(wl->dev);

out_unlock:
	mutex_unlock(&wl->mutex);
}

void wlcore_regdomain_config(struct wl1271 *wl)
{
	int ret;

	if (!(wl->quirks & WLCORE_QUIRK_REGDOMAIN_CONF))
		return;

	mutex_lock(&wl->mutex);

	if (unlikely(wl->state != WLCORE_STATE_ON))
		goto out;

	ret = pm_runtime_get_sync(wl->dev);
	if (ret < 0)
		goto out;

	ret = wlcore_cmd_regdomain_config_locked(wl);
	if (ret < 0) {
		wl12xx_queue_recovery_work(wl);
		goto out;
	}

	pm_runtime_mark_last_busy(wl->dev);
	pm_runtime_put_autosuspend(wl->dev);
out:
	mutex_unlock(&wl->mutex);
}

static int wl1271_op_hw_scan(struct ieee80211_hw *hw,
			     struct ieee80211_vif *vif,
			     struct ieee80211_scan_request *hw_req)
{
	struct cfg80211_scan_request *req = &hw_req->req;
	struct wl1271 *wl = hw->priv;
	int ret;
	u8 *ssid = NULL;
	size_t len = 0;

	wl1271_debug(DEBUG_MAC80211, "mac80211 hw scan");

	if (req->n_ssids) {
		ssid = req->ssids[0].ssid;
		len = req->ssids[0].ssid_len;
	}

	mutex_lock(&wl->mutex);

	if (unlikely(wl->state != WLCORE_STATE_ON)) {
		/*
		 * We cannot return -EBUSY here because cfg80211 will expect
		 * a call to ieee80211_scan_completed if we do - in this case
		 * there won't be any call.
		 */
		ret = -EAGAIN;
		goto out;
	}

	ret = pm_runtime_get_sync(wl->dev);
	if (ret < 0) {
		pm_runtime_put_noidle(wl->dev);
		goto out;
	}

	/* fail if there is any role in ROC */
	if (find_first_bit(wl->roc_map, WL12XX_MAX_ROLES) < WL12XX_MAX_ROLES) {
		/* don't allow scanning right now */
		ret = -EBUSY;
		goto out_sleep;
	}

	ret = wlcore_scan(hw->priv, vif, ssid, len, req);
out_sleep:
	pm_runtime_mark_last_busy(wl->dev);
	pm_runtime_put_autosuspend(wl->dev);
out:
	mutex_unlock(&wl->mutex);

	return ret;
}

static void wl1271_op_cancel_hw_scan(struct ieee80211_hw *hw,
				     struct ieee80211_vif *vif)
{
	struct wl1271 *wl = hw->priv;
	struct wl12xx_vif *wlvif = wl12xx_vif_to_data(vif);
	struct cfg80211_scan_info info = {
		.aborted = true,
	};
	int ret;

	wl1271_debug(DEBUG_MAC80211, "mac80211 cancel hw scan");

	mutex_lock(&wl->mutex);

	if (unlikely(wl->state != WLCORE_STATE_ON))
		goto out;

	if (wl->scan.state == WL1271_SCAN_STATE_IDLE)
		goto out;

	ret = pm_runtime_get_sync(wl->dev);
	if (ret < 0) {
		pm_runtime_put_noidle(wl->dev);
		goto out;
	}

	if (wl->scan.state != WL1271_SCAN_STATE_DONE) {
		ret = wl->ops->scan_stop(wl, wlvif);
		if (ret < 0)
			goto out_sleep;
	}

	/*
	 * Rearm the tx watchdog just before idling scan. This
	 * prevents just-finished scans from triggering the watchdog
	 */
	wl12xx_rearm_tx_watchdog_locked(wl);

	wl->scan.state = WL1271_SCAN_STATE_IDLE;
	memset(wl->scan.scanned_ch, 0, sizeof(wl->scan.scanned_ch));
	wl->scan_wlvif = NULL;
	wl->scan.req = NULL;
	ieee80211_scan_completed(wl->hw, &info);

out_sleep:
	pm_runtime_mark_last_busy(wl->dev);
	pm_runtime_put_autosuspend(wl->dev);
out:
	mutex_unlock(&wl->mutex);

	cancel_delayed_work_sync(&wl->scan_complete_work);
}

static int wl1271_op_sched_scan_start(struct ieee80211_hw *hw,
				      struct ieee80211_vif *vif,
				      struct cfg80211_sched_scan_request *req,
				      struct ieee80211_scan_ies *ies)
{
	struct wl1271 *wl = hw->priv;
	struct wl12xx_vif *wlvif = wl12xx_vif_to_data(vif);
	int ret;

	wl1271_debug(DEBUG_MAC80211, "wl1271_op_sched_scan_start");

	mutex_lock(&wl->mutex);

	if (unlikely(wl->state != WLCORE_STATE_ON)) {
		ret = -EAGAIN;
		goto out;
	}

	ret = pm_runtime_get_sync(wl->dev);
	if (ret < 0) {
		pm_runtime_put_noidle(wl->dev);
		goto out;
	}

	ret = wl->ops->sched_scan_start(wl, wlvif, req, ies);
	if (ret < 0)
		goto out_sleep;

	wl->sched_vif = wlvif;

out_sleep:
	pm_runtime_mark_last_busy(wl->dev);
	pm_runtime_put_autosuspend(wl->dev);
out:
	mutex_unlock(&wl->mutex);
	return ret;
}

static int wl1271_op_sched_scan_stop(struct ieee80211_hw *hw,
				     struct ieee80211_vif *vif)
{
	struct wl1271 *wl = hw->priv;
	struct wl12xx_vif *wlvif = wl12xx_vif_to_data(vif);
	int ret;

	wl1271_debug(DEBUG_MAC80211, "wl1271_op_sched_scan_stop");

	mutex_lock(&wl->mutex);

	if (unlikely(wl->state != WLCORE_STATE_ON))
		goto out;

	ret = pm_runtime_get_sync(wl->dev);
	if (ret < 0) {
		pm_runtime_put_noidle(wl->dev);
		goto out;
	}

	wl->ops->sched_scan_stop(wl, wlvif);

	pm_runtime_mark_last_busy(wl->dev);
	pm_runtime_put_autosuspend(wl->dev);
out:
	mutex_unlock(&wl->mutex);

	return 0;
}

static int wl1271_op_set_frag_threshold(struct ieee80211_hw *hw, u32 value)
{
	struct wl1271 *wl = hw->priv;
	int ret = 0;

	mutex_lock(&wl->mutex);

	if (unlikely(wl->state != WLCORE_STATE_ON)) {
		ret = -EAGAIN;
		goto out;
	}

	ret = pm_runtime_get_sync(wl->dev);
	if (ret < 0) {
		pm_runtime_put_noidle(wl->dev);
		goto out;
	}

	ret = wl1271_acx_frag_threshold(wl, value);
	if (ret < 0)
		wl1271_warning("wl1271_op_set_frag_threshold failed: %d", ret);

	pm_runtime_mark_last_busy(wl->dev);
	pm_runtime_put_autosuspend(wl->dev);

out:
	mutex_unlock(&wl->mutex);

	return ret;
}

static int wl1271_op_set_rts_threshold(struct ieee80211_hw *hw, u32 value)
{
	struct wl1271 *wl = hw->priv;
	struct wl12xx_vif *wlvif;
	int ret = 0;

	mutex_lock(&wl->mutex);

	if (unlikely(wl->state != WLCORE_STATE_ON)) {
		ret = -EAGAIN;
		goto out;
	}

	ret = pm_runtime_get_sync(wl->dev);
	if (ret < 0) {
		pm_runtime_put_noidle(wl->dev);
		goto out;
	}

	wl12xx_for_each_wlvif(wl, wlvif) {
		ret = wl1271_acx_rts_threshold(wl, wlvif, value);
		if (ret < 0)
			wl1271_warning("set rts threshold failed: %d", ret);
	}
	pm_runtime_mark_last_busy(wl->dev);
	pm_runtime_put_autosuspend(wl->dev);

out:
	mutex_unlock(&wl->mutex);

	return ret;
}

static void wl12xx_remove_ie(struct sk_buff *skb, u8 eid, int ieoffset)
{
	int len;
	const u8 *next, *end = skb->data + skb->len;
	u8 *ie = (u8 *)cfg80211_find_ie(eid, skb->data + ieoffset,
					skb->len - ieoffset);
	if (!ie)
		return;
	len = ie[1] + 2;
	next = ie + len;
	memmove(ie, next, end - next);
	skb_trim(skb, skb->len - len);
}

static void wl12xx_remove_vendor_ie(struct sk_buff *skb,
					    unsigned int oui, u8 oui_type,
					    int ieoffset)
{
	int len;
	const u8 *next, *end = skb->data + skb->len;
	u8 *ie = (u8 *)cfg80211_find_vendor_ie(oui, oui_type,
					       skb->data + ieoffset,
					       skb->len - ieoffset);
	if (!ie)
		return;
	len = ie[1] + 2;
	next = ie + len;
	memmove(ie, next, end - next);
	skb_trim(skb, skb->len - len);
}

static int wl1271_ap_set_probe_resp_tmpl(struct wl1271 *wl, u32 rates,
					 struct ieee80211_vif *vif)
{
	struct wl12xx_vif *wlvif = wl12xx_vif_to_data(vif);
	struct sk_buff *skb;
	int ret;

	skb = ieee80211_proberesp_get(wl->hw, vif);
	if (!skb)
		return -EOPNOTSUPP;

	ret = wl1271_cmd_template_set(wl, wlvif->role_id,
				      CMD_TEMPL_AP_PROBE_RESPONSE,
				      skb->data,
				      skb->len, 0,
				      rates);
	dev_kfree_skb(skb);

	if (ret < 0)
		goto out;

	wl1271_debug(DEBUG_AP, "probe response updated");
	set_bit(WLVIF_FLAG_AP_PROBE_RESP_SET, &wlvif->flags);

out:
	return ret;
}

static int wl1271_ap_set_probe_resp_tmpl_legacy(struct wl1271 *wl,
					     struct ieee80211_vif *vif,
					     u8 *probe_rsp_data,
					     size_t probe_rsp_len,
					     u32 rates)
{
	struct wl12xx_vif *wlvif = wl12xx_vif_to_data(vif);
	struct ieee80211_bss_conf *bss_conf = &vif->bss_conf;
	u8 probe_rsp_templ[WL1271_CMD_TEMPL_MAX_SIZE];
	int ssid_ie_offset, ie_offset, templ_len;
	const u8 *ptr;

	/* no need to change probe response if the SSID is set correctly */
	if (wlvif->ssid_len > 0)
		return wl1271_cmd_template_set(wl, wlvif->role_id,
					       CMD_TEMPL_AP_PROBE_RESPONSE,
					       probe_rsp_data,
					       probe_rsp_len, 0,
					       rates);

	if (probe_rsp_len + bss_conf->ssid_len > WL1271_CMD_TEMPL_MAX_SIZE) {
		wl1271_error("probe_rsp template too big");
		return -EINVAL;
	}

	/* start searching from IE offset */
	ie_offset = offsetof(struct ieee80211_mgmt, u.probe_resp.variable);

	ptr = cfg80211_find_ie(WLAN_EID_SSID, probe_rsp_data + ie_offset,
			       probe_rsp_len - ie_offset);
	if (!ptr) {
		wl1271_error("No SSID in beacon!");
		return -EINVAL;
	}

	ssid_ie_offset = ptr - probe_rsp_data;
	ptr += (ptr[1] + 2);

	memcpy(probe_rsp_templ, probe_rsp_data, ssid_ie_offset);

	/* insert SSID from bss_conf */
	probe_rsp_templ[ssid_ie_offset] = WLAN_EID_SSID;
	probe_rsp_templ[ssid_ie_offset + 1] = bss_conf->ssid_len;
	memcpy(probe_rsp_templ + ssid_ie_offset + 2,
	       bss_conf->ssid, bss_conf->ssid_len);
	templ_len = ssid_ie_offset + 2 + bss_conf->ssid_len;

	memcpy(probe_rsp_templ + ssid_ie_offset + 2 + bss_conf->ssid_len,
	       ptr, probe_rsp_len - (ptr - probe_rsp_data));
	templ_len += probe_rsp_len - (ptr - probe_rsp_data);

	return wl1271_cmd_template_set(wl, wlvif->role_id,
				       CMD_TEMPL_AP_PROBE_RESPONSE,
				       probe_rsp_templ,
				       templ_len, 0,
				       rates);
}

static int wl1271_bss_erp_info_changed(struct wl1271 *wl,
				       struct ieee80211_vif *vif,
				       struct ieee80211_bss_conf *bss_conf,
				       u32 changed)
{
	struct wl12xx_vif *wlvif = wl12xx_vif_to_data(vif);
	int ret = 0;

	if (changed & BSS_CHANGED_ERP_SLOT) {
		if (bss_conf->use_short_slot)
			ret = wl1271_acx_slot(wl, wlvif, SLOT_TIME_SHORT);
		else
			ret = wl1271_acx_slot(wl, wlvif, SLOT_TIME_LONG);
		if (ret < 0) {
			wl1271_warning("Set slot time failed %d", ret);
			goto out;
		}
	}

	if (changed & BSS_CHANGED_ERP_PREAMBLE) {
		if (bss_conf->use_short_preamble)
			wl1271_acx_set_preamble(wl, wlvif, ACX_PREAMBLE_SHORT);
		else
			wl1271_acx_set_preamble(wl, wlvif, ACX_PREAMBLE_LONG);
	}

	if (changed & BSS_CHANGED_ERP_CTS_PROT) {
		if (bss_conf->use_cts_prot)
			ret = wl1271_acx_cts_protect(wl, wlvif,
						     CTSPROTECT_ENABLE);
		else
			ret = wl1271_acx_cts_protect(wl, wlvif,
						     CTSPROTECT_DISABLE);
		if (ret < 0) {
			wl1271_warning("Set ctsprotect failed %d", ret);
			goto out;
		}
	}

out:
	return ret;
}

static int wlcore_set_beacon_template(struct wl1271 *wl,
				      struct ieee80211_vif *vif,
				      bool is_ap)
{
	struct wl12xx_vif *wlvif = wl12xx_vif_to_data(vif);
	struct ieee80211_hdr *hdr;
	u32 min_rate;
	int ret;
	int ieoffset = offsetof(struct ieee80211_mgmt, u.beacon.variable);
	struct sk_buff *beacon = ieee80211_beacon_get(wl->hw, vif);
	u16 tmpl_id;

	if (!beacon) {
		ret = -EINVAL;
		goto out;
	}

	wl1271_debug(DEBUG_MASTER, "beacon updated");

	ret = wl1271_ssid_set(wlvif, beacon, ieoffset);
	if (ret < 0) {
		dev_kfree_skb(beacon);
		goto out;
	}
	min_rate = wl1271_tx_min_rate_get(wl, wlvif->basic_rate_set);
	tmpl_id = is_ap ? CMD_TEMPL_AP_BEACON :
		CMD_TEMPL_BEACON;
	ret = wl1271_cmd_template_set(wl, wlvif->role_id, tmpl_id,
				      beacon->data,
				      beacon->len, 0,
				      min_rate);
	if (ret < 0) {
		dev_kfree_skb(beacon);
		goto out;
	}

	wlvif->wmm_enabled =
		cfg80211_find_vendor_ie(WLAN_OUI_MICROSOFT,
					WLAN_OUI_TYPE_MICROSOFT_WMM,
					beacon->data + ieoffset,
					beacon->len - ieoffset);

	/*
	 * In case we already have a probe-resp beacon set explicitly
	 * by usermode, don't use the beacon data.
	 */
	if (test_bit(WLVIF_FLAG_AP_PROBE_RESP_SET, &wlvif->flags))
		goto end_bcn;

	/* remove TIM ie from probe response */
	wl12xx_remove_ie(beacon, WLAN_EID_TIM, ieoffset);

	/*
	 * remove p2p ie from probe response.
	 * the fw reponds to probe requests that don't include
	 * the p2p ie. probe requests with p2p ie will be passed,
	 * and will be responded by the supplicant (the spec
	 * forbids including the p2p ie when responding to probe
	 * requests that didn't include it).
	 */
	wl12xx_remove_vendor_ie(beacon, WLAN_OUI_WFA,
				WLAN_OUI_TYPE_WFA_P2P, ieoffset);

	hdr = (struct ieee80211_hdr *) beacon->data;
	hdr->frame_control = cpu_to_le16(IEEE80211_FTYPE_MGMT |
					 IEEE80211_STYPE_PROBE_RESP);
	if (is_ap)
		ret = wl1271_ap_set_probe_resp_tmpl_legacy(wl, vif,
							   beacon->data,
							   beacon->len,
							   min_rate);
	else
		ret = wl1271_cmd_template_set(wl, wlvif->role_id,
					      CMD_TEMPL_PROBE_RESPONSE,
					      beacon->data,
					      beacon->len, 0,
					      min_rate);
end_bcn:
	dev_kfree_skb(beacon);
	if (ret < 0)
		goto out;

out:
	return ret;
}

static int wl1271_bss_beacon_info_changed(struct wl1271 *wl,
					  struct ieee80211_vif *vif,
					  struct ieee80211_bss_conf *bss_conf,
					  u32 changed)
{
	struct wl12xx_vif *wlvif = wl12xx_vif_to_data(vif);
	bool is_ap = (wlvif->bss_type == BSS_TYPE_AP_BSS);
	int ret = 0;

	if (changed & BSS_CHANGED_BEACON_INT) {
		wl1271_debug(DEBUG_MASTER, "beacon interval updated: %d",
			bss_conf->beacon_int);

		wlvif->beacon_int = bss_conf->beacon_int;
	}

	if ((changed & BSS_CHANGED_AP_PROBE_RESP) && is_ap) {
		u32 rate = wl1271_tx_min_rate_get(wl, wlvif->basic_rate_set);

		wl1271_ap_set_probe_resp_tmpl(wl, rate, vif);
	}

	if (changed & BSS_CHANGED_BEACON) {
		ret = wlcore_set_beacon_template(wl, vif, is_ap);
		if (ret < 0)
			goto out;

		if (test_and_clear_bit(WLVIF_FLAG_BEACON_DISABLED,
				       &wlvif->flags)) {
			ret = wlcore_hw_dfs_master_restart(wl, wlvif);
			if (ret < 0)
				goto out;
		}
	}
out:
	if (ret != 0)
		wl1271_error("beacon info change failed: %d", ret);
	return ret;
}

/* AP mode changes */
static void wl1271_bss_info_changed_ap(struct wl1271 *wl,
				       struct ieee80211_vif *vif,
				       struct ieee80211_bss_conf *bss_conf,
				       u32 changed)
{
	struct wl12xx_vif *wlvif = wl12xx_vif_to_data(vif);
	int ret = 0;

	if (changed & BSS_CHANGED_BASIC_RATES) {
		u32 rates = bss_conf->basic_rates;

		wlvif->basic_rate_set = wl1271_tx_enabled_rates_get(wl, rates,
								 wlvif->band);
		wlvif->basic_rate = wl1271_tx_min_rate_get(wl,
							wlvif->basic_rate_set);

		ret = wl1271_init_ap_rates(wl, wlvif);
		if (ret < 0) {
			wl1271_error("AP rate policy change failed %d", ret);
			goto out;
		}

		ret = wl1271_ap_init_templates(wl, vif);
		if (ret < 0)
			goto out;

		/* No need to set probe resp template for mesh */
		if (!ieee80211_vif_is_mesh(vif)) {
			ret = wl1271_ap_set_probe_resp_tmpl(wl,
							    wlvif->basic_rate,
							    vif);
			if (ret < 0)
				goto out;
		}

		ret = wlcore_set_beacon_template(wl, vif, true);
		if (ret < 0)
			goto out;
	}

	ret = wl1271_bss_beacon_info_changed(wl, vif, bss_conf, changed);
	if (ret < 0)
		goto out;

	if (changed & BSS_CHANGED_BEACON_ENABLED) {
		if (bss_conf->enable_beacon) {
			if (!test_bit(WLVIF_FLAG_AP_STARTED, &wlvif->flags)) {
				ret = wl12xx_cmd_role_start_ap(wl, wlvif);
				if (ret < 0)
					goto out;

				ret = wl1271_ap_init_hwenc(wl, wlvif);
				if (ret < 0)
					goto out;

				set_bit(WLVIF_FLAG_AP_STARTED, &wlvif->flags);
				wl1271_debug(DEBUG_AP, "started AP");
			}
		} else {
			if (test_bit(WLVIF_FLAG_AP_STARTED, &wlvif->flags)) {
				/*
				 * AP might be in ROC in case we have just
				 * sent auth reply. handle it.
				 */
				if (test_bit(wlvif->role_id, wl->roc_map))
					wl12xx_croc(wl, wlvif->role_id);

				ret = wl12xx_cmd_role_stop_ap(wl, wlvif);
				if (ret < 0)
					goto out;

				clear_bit(WLVIF_FLAG_AP_STARTED, &wlvif->flags);
				clear_bit(WLVIF_FLAG_AP_PROBE_RESP_SET,
					  &wlvif->flags);
				wl1271_debug(DEBUG_AP, "stopped AP");
			}
		}
	}

	ret = wl1271_bss_erp_info_changed(wl, vif, bss_conf, changed);
	if (ret < 0)
		goto out;

	/* Handle HT information change */
	if ((changed & BSS_CHANGED_HT) &&
	    (bss_conf->chandef.width != NL80211_CHAN_WIDTH_20_NOHT)) {
		ret = wl1271_acx_set_ht_information(wl, wlvif,
					bss_conf->ht_operation_mode);
		if (ret < 0) {
			wl1271_warning("Set ht information failed %d", ret);
			goto out;
		}
	}

out:
	return;
}

static int wlcore_set_bssid(struct wl1271 *wl, struct wl12xx_vif *wlvif,
			    struct ieee80211_bss_conf *bss_conf,
			    u32 sta_rate_set)
{
	u32 rates;
	int ret;

	wl1271_debug(DEBUG_MAC80211,
	     "changed_bssid: %pM, aid: %d, bcn_int: %d, brates: 0x%x sta_rate_set: 0x%x",
	     bss_conf->bssid, bss_conf->aid,
	     bss_conf->beacon_int,
	     bss_conf->basic_rates, sta_rate_set);

	wlvif->beacon_int = bss_conf->beacon_int;
	rates = bss_conf->basic_rates;
	wlvif->basic_rate_set =
		wl1271_tx_enabled_rates_get(wl, rates,
					    wlvif->band);
	wlvif->basic_rate =
		wl1271_tx_min_rate_get(wl,
				       wlvif->basic_rate_set);

	if (sta_rate_set)
		wlvif->rate_set =
			wl1271_tx_enabled_rates_get(wl,
						sta_rate_set,
						wlvif->band);

	/* we only support sched_scan while not connected */
	if (wl->sched_vif == wlvif)
		wl->ops->sched_scan_stop(wl, wlvif);

	ret = wl1271_acx_sta_rate_policies(wl, wlvif);
	if (ret < 0)
		return ret;

	ret = wl12xx_cmd_build_null_data(wl, wlvif);
	if (ret < 0)
		return ret;

	ret = wl1271_build_qos_null_data(wl, wl12xx_wlvif_to_vif(wlvif));
	if (ret < 0)
		return ret;

	wlcore_set_ssid(wl, wlvif);

	set_bit(WLVIF_FLAG_IN_USE, &wlvif->flags);

	return 0;
}

static int wlcore_clear_bssid(struct wl1271 *wl, struct wl12xx_vif *wlvif)
{
	int ret;

	/* revert back to minimum rates for the current band */
	wl1271_set_band_rate(wl, wlvif);
	wlvif->basic_rate = wl1271_tx_min_rate_get(wl, wlvif->basic_rate_set);

	ret = wl1271_acx_sta_rate_policies(wl, wlvif);
	if (ret < 0)
		return ret;

	if (wlvif->bss_type == BSS_TYPE_STA_BSS &&
	    test_bit(WLVIF_FLAG_IN_USE, &wlvif->flags)) {
		ret = wl12xx_cmd_role_stop_sta(wl, wlvif);
		if (ret < 0)
			return ret;
	}

	clear_bit(WLVIF_FLAG_IN_USE, &wlvif->flags);
	return 0;
}
/* STA/IBSS mode changes */
static void wl1271_bss_info_changed_sta(struct wl1271 *wl,
					struct ieee80211_vif *vif,
					struct ieee80211_bss_conf *bss_conf,
					u32 changed)
{
	struct wl12xx_vif *wlvif = wl12xx_vif_to_data(vif);
	bool do_join = false;
	bool is_ibss = (wlvif->bss_type == BSS_TYPE_IBSS);
	bool ibss_joined = false;
	u32 sta_rate_set = 0;
	int ret;
	struct ieee80211_sta *sta;
	bool sta_exists = false;
	struct ieee80211_sta_ht_cap sta_ht_cap;

	if (is_ibss) {
		ret = wl1271_bss_beacon_info_changed(wl, vif, bss_conf,
						     changed);
		if (ret < 0)
			goto out;
	}

	if (changed & BSS_CHANGED_IBSS) {
		if (bss_conf->ibss_joined) {
			set_bit(WLVIF_FLAG_IBSS_JOINED, &wlvif->flags);
			ibss_joined = true;
		} else {
			wlcore_unset_assoc(wl, wlvif);
			wl12xx_cmd_role_stop_sta(wl, wlvif);
		}
	}

	if ((changed & BSS_CHANGED_BEACON_INT) && ibss_joined)
		do_join = true;

	/* Need to update the SSID (for filtering etc) */
	if ((changed & BSS_CHANGED_BEACON) && ibss_joined)
		do_join = true;

	if ((changed & BSS_CHANGED_BEACON_ENABLED) && ibss_joined) {
		wl1271_debug(DEBUG_ADHOC, "ad-hoc beaconing: %s",
			     bss_conf->enable_beacon ? "enabled" : "disabled");

		do_join = true;
	}

	if (changed & BSS_CHANGED_IDLE && !is_ibss)
		wl1271_sta_handle_idle(wl, wlvif, bss_conf->idle);

	if (changed & BSS_CHANGED_CQM) {
		bool enable = false;
		if (bss_conf->cqm_rssi_thold)
			enable = true;
		ret = wl1271_acx_rssi_snr_trigger(wl, wlvif, enable,
						  bss_conf->cqm_rssi_thold,
						  bss_conf->cqm_rssi_hyst);
		if (ret < 0)
			goto out;
		wlvif->rssi_thold = bss_conf->cqm_rssi_thold;
	}

	if (changed & (BSS_CHANGED_BSSID | BSS_CHANGED_HT |
		       BSS_CHANGED_ASSOC)) {
		rcu_read_lock();
		sta = ieee80211_find_sta(vif, bss_conf->bssid);
		if (sta) {
			u8 *rx_mask = sta->ht_cap.mcs.rx_mask;

			/* save the supp_rates of the ap */
			sta_rate_set = sta->supp_rates[wlvif->band];
			if (sta->ht_cap.ht_supported)
				sta_rate_set |=
					(rx_mask[0] << HW_HT_RATES_OFFSET) |
					(rx_mask[1] << HW_MIMO_RATES_OFFSET);
			sta_ht_cap = sta->ht_cap;
			sta_exists = true;
		}

		rcu_read_unlock();
	}

	if (changed & BSS_CHANGED_BSSID) {
		if (!is_zero_ether_addr(bss_conf->bssid)) {
			ret = wlcore_set_bssid(wl, wlvif, bss_conf,
					       sta_rate_set);
			if (ret < 0)
				goto out;

			/* Need to update the BSSID (for filtering etc) */
			do_join = true;
		} else {
			ret = wlcore_clear_bssid(wl, wlvif);
			if (ret < 0)
				goto out;
		}
	}

	if (changed & BSS_CHANGED_IBSS) {
		wl1271_debug(DEBUG_ADHOC, "ibss_joined: %d",
			     bss_conf->ibss_joined);

		if (bss_conf->ibss_joined) {
			u32 rates = bss_conf->basic_rates;
			wlvif->basic_rate_set =
				wl1271_tx_enabled_rates_get(wl, rates,
							    wlvif->band);
			wlvif->basic_rate =
				wl1271_tx_min_rate_get(wl,
						       wlvif->basic_rate_set);

			/* by default, use 11b + OFDM rates */
			wlvif->rate_set = CONF_TX_IBSS_DEFAULT_RATES;
			ret = wl1271_acx_sta_rate_policies(wl, wlvif);
			if (ret < 0)
				goto out;
		}
	}

	if ((changed & BSS_CHANGED_BEACON_INFO) && bss_conf->dtim_period) {
		/* enable beacon filtering */
		ret = wl1271_acx_beacon_filter_opt(wl, wlvif, true);
		if (ret < 0)
			goto out;
	}

	ret = wl1271_bss_erp_info_changed(wl, vif, bss_conf, changed);
	if (ret < 0)
		goto out;

	if (do_join) {
		ret = wlcore_join(wl, wlvif);
		if (ret < 0) {
			wl1271_warning("cmd join failed %d", ret);
			goto out;
		}
	}

	if (changed & BSS_CHANGED_ASSOC) {
		if (bss_conf->assoc) {
			ret = wlcore_set_assoc(wl, wlvif, bss_conf,
					       sta_rate_set);
			if (ret < 0)
				goto out;

			if (test_bit(WLVIF_FLAG_STA_AUTHORIZED, &wlvif->flags))
				wl12xx_set_authorized(wl, wlvif);
		} else {
			wlcore_unset_assoc(wl, wlvif);
		}
	}

	if (changed & BSS_CHANGED_PS) {
		if ((bss_conf->ps) &&
		    test_bit(WLVIF_FLAG_STA_ASSOCIATED, &wlvif->flags) &&
		    !test_bit(WLVIF_FLAG_IN_PS, &wlvif->flags)) {
			int ps_mode;
			char *ps_mode_str;

			if (wl->conf.conn.forced_ps) {
				ps_mode = STATION_POWER_SAVE_MODE;
				ps_mode_str = "forced";
			} else {
				ps_mode = STATION_AUTO_PS_MODE;
				ps_mode_str = "auto";
			}

			wl1271_debug(DEBUG_PSM, "%s ps enabled", ps_mode_str);

			ret = wl1271_ps_set_mode(wl, wlvif, ps_mode);
			if (ret < 0)
				wl1271_warning("enter %s ps failed %d",
					       ps_mode_str, ret);
		} else if (!bss_conf->ps &&
			   test_bit(WLVIF_FLAG_IN_PS, &wlvif->flags)) {
			wl1271_debug(DEBUG_PSM, "auto ps disabled");

			ret = wl1271_ps_set_mode(wl, wlvif,
						 STATION_ACTIVE_MODE);
			if (ret < 0)
				wl1271_warning("exit auto ps failed %d", ret);
		}
	}

	/* Handle new association with HT. Do this after join. */
	if (sta_exists) {
		bool enabled =
			bss_conf->chandef.width != NL80211_CHAN_WIDTH_20_NOHT;

		ret = wlcore_hw_set_peer_cap(wl,
					     &sta_ht_cap,
					     enabled,
					     wlvif->rate_set,
					     wlvif->sta.hlid);
		if (ret < 0) {
			wl1271_warning("Set ht cap failed %d", ret);
			goto out;

		}

		if (enabled) {
			ret = wl1271_acx_set_ht_information(wl, wlvif,
						bss_conf->ht_operation_mode);
			if (ret < 0) {
				wl1271_warning("Set ht information failed %d",
					       ret);
				goto out;
			}
		}
	}

	/* Handle arp filtering. Done after join. */
	if ((changed & BSS_CHANGED_ARP_FILTER) ||
	    (!is_ibss && (changed & BSS_CHANGED_QOS))) {
		__be32 addr = bss_conf->arp_addr_list[0];
		wlvif->sta.qos = bss_conf->qos;
		WARN_ON(wlvif->bss_type != BSS_TYPE_STA_BSS);

		if (bss_conf->arp_addr_cnt == 1 && bss_conf->assoc) {
			wlvif->ip_addr = addr;
			/*
			 * The template should have been configured only upon
			 * association. however, it seems that the correct ip
			 * isn't being set (when sending), so we have to
			 * reconfigure the template upon every ip change.
			 */
			ret = wl1271_cmd_build_arp_rsp(wl, wlvif);
			if (ret < 0) {
				wl1271_warning("build arp rsp failed: %d", ret);
				goto out;
			}

			ret = wl1271_acx_arp_ip_filter(wl, wlvif,
				(ACX_ARP_FILTER_ARP_FILTERING |
				 ACX_ARP_FILTER_AUTO_ARP),
				addr);
		} else {
			wlvif->ip_addr = 0;
			ret = wl1271_acx_arp_ip_filter(wl, wlvif, 0, addr);
		}

		if (ret < 0)
			goto out;
	}

out:
	return;
}

static void wl1271_op_bss_info_changed(struct ieee80211_hw *hw,
				       struct ieee80211_vif *vif,
				       struct ieee80211_bss_conf *bss_conf,
				       u32 changed)
{
	struct wl1271 *wl = hw->priv;
	struct wl12xx_vif *wlvif = wl12xx_vif_to_data(vif);
	bool is_ap = (wlvif->bss_type == BSS_TYPE_AP_BSS);
	int ret;

	wl1271_debug(DEBUG_MAC80211, "mac80211 bss info role %d changed 0x%x",
		     wlvif->role_id, (int)changed);

	/*
	 * make sure to cancel pending disconnections if our association
	 * state changed
	 */
	if (!is_ap && (changed & BSS_CHANGED_ASSOC))
		cancel_delayed_work_sync(&wlvif->connection_loss_work);

	if (is_ap && (changed & BSS_CHANGED_BEACON_ENABLED) &&
	    !bss_conf->enable_beacon)
		wl1271_tx_flush(wl);

	mutex_lock(&wl->mutex);

	if (unlikely(wl->state != WLCORE_STATE_ON))
		goto out;

	if (unlikely(!test_bit(WLVIF_FLAG_INITIALIZED, &wlvif->flags)))
		goto out;

	ret = pm_runtime_get_sync(wl->dev);
	if (ret < 0) {
		pm_runtime_put_noidle(wl->dev);
		goto out;
	}

	if ((changed & BSS_CHANGED_TXPOWER) &&
	    bss_conf->txpower != wlvif->power_level) {

		ret = wl1271_acx_tx_power(wl, wlvif, bss_conf->txpower);
		if (ret < 0)
			goto out;

		wlvif->power_level = bss_conf->txpower;
	}

	if (is_ap)
		wl1271_bss_info_changed_ap(wl, vif, bss_conf, changed);
	else
		wl1271_bss_info_changed_sta(wl, vif, bss_conf, changed);

	pm_runtime_mark_last_busy(wl->dev);
	pm_runtime_put_autosuspend(wl->dev);

out:
	mutex_unlock(&wl->mutex);
}

static int wlcore_op_add_chanctx(struct ieee80211_hw *hw,
				 struct ieee80211_chanctx_conf *ctx)
{
	wl1271_debug(DEBUG_MAC80211, "mac80211 add chanctx %d (type %d)",
		     ieee80211_frequency_to_channel(ctx->def.chan->center_freq),
		     cfg80211_get_chandef_type(&ctx->def));
	return 0;
}

static void wlcore_op_remove_chanctx(struct ieee80211_hw *hw,
				     struct ieee80211_chanctx_conf *ctx)
{
	wl1271_debug(DEBUG_MAC80211, "mac80211 remove chanctx %d (type %d)",
		     ieee80211_frequency_to_channel(ctx->def.chan->center_freq),
		     cfg80211_get_chandef_type(&ctx->def));
}

static void wlcore_op_change_chanctx(struct ieee80211_hw *hw,
				     struct ieee80211_chanctx_conf *ctx,
				     u32 changed)
{
	struct wl1271 *wl = hw->priv;
	struct wl12xx_vif *wlvif;
	int ret;
	int channel = ieee80211_frequency_to_channel(
		ctx->def.chan->center_freq);

	wl1271_debug(DEBUG_MAC80211,
		     "mac80211 change chanctx %d (type %d) changed 0x%x",
		     channel, cfg80211_get_chandef_type(&ctx->def), changed);

	mutex_lock(&wl->mutex);

	ret = pm_runtime_get_sync(wl->dev);
	if (ret < 0) {
		pm_runtime_put_noidle(wl->dev);
		goto out;
	}

	wl12xx_for_each_wlvif(wl, wlvif) {
		struct ieee80211_vif *vif = wl12xx_wlvif_to_vif(wlvif);

		rcu_read_lock();
		if (rcu_access_pointer(vif->chanctx_conf) != ctx) {
			rcu_read_unlock();
			continue;
		}
		rcu_read_unlock();

		/* start radar if needed */
		if (changed & IEEE80211_CHANCTX_CHANGE_RADAR &&
		    wlvif->bss_type == BSS_TYPE_AP_BSS &&
		    ctx->radar_enabled && !wlvif->radar_enabled &&
		    ctx->def.chan->dfs_state == NL80211_DFS_USABLE) {
			wl1271_debug(DEBUG_MAC80211, "Start radar detection");
			wlcore_hw_set_cac(wl, wlvif, true);
			wlvif->radar_enabled = true;
		}
	}

	pm_runtime_mark_last_busy(wl->dev);
	pm_runtime_put_autosuspend(wl->dev);
out:
	mutex_unlock(&wl->mutex);
}

static int wlcore_op_assign_vif_chanctx(struct ieee80211_hw *hw,
					struct ieee80211_vif *vif,
					struct ieee80211_chanctx_conf *ctx)
{
	struct wl1271 *wl = hw->priv;
	struct wl12xx_vif *wlvif = wl12xx_vif_to_data(vif);
	int channel = ieee80211_frequency_to_channel(
		ctx->def.chan->center_freq);
	int ret = -EINVAL;

	wl1271_debug(DEBUG_MAC80211,
		     "mac80211 assign chanctx (role %d) %d (type %d) (radar %d dfs_state %d)",
		     wlvif->role_id, channel,
		     cfg80211_get_chandef_type(&ctx->def),
		     ctx->radar_enabled, ctx->def.chan->dfs_state);

	mutex_lock(&wl->mutex);

	if (unlikely(wl->state != WLCORE_STATE_ON))
		goto out;

	if (unlikely(!test_bit(WLVIF_FLAG_INITIALIZED, &wlvif->flags)))
		goto out;

	ret = pm_runtime_get_sync(wl->dev);
	if (ret < 0) {
		pm_runtime_put_noidle(wl->dev);
		goto out;
	}

	wlvif->band = ctx->def.chan->band;
	wlvif->channel = channel;
	wlvif->channel_type = cfg80211_get_chandef_type(&ctx->def);

	/* update default rates according to the band */
	wl1271_set_band_rate(wl, wlvif);

	if (ctx->radar_enabled &&
	    ctx->def.chan->dfs_state == NL80211_DFS_USABLE) {
		wl1271_debug(DEBUG_MAC80211, "Start radar detection");
		wlcore_hw_set_cac(wl, wlvif, true);
		wlvif->radar_enabled = true;
	}

	pm_runtime_mark_last_busy(wl->dev);
	pm_runtime_put_autosuspend(wl->dev);
out:
	mutex_unlock(&wl->mutex);

	return 0;
}

static void wlcore_op_unassign_vif_chanctx(struct ieee80211_hw *hw,
					   struct ieee80211_vif *vif,
					   struct ieee80211_chanctx_conf *ctx)
{
	struct wl1271 *wl = hw->priv;
	struct wl12xx_vif *wlvif = wl12xx_vif_to_data(vif);
	int ret;

	wl1271_debug(DEBUG_MAC80211,
		     "mac80211 unassign chanctx (role %d) %d (type %d)",
		     wlvif->role_id,
		     ieee80211_frequency_to_channel(ctx->def.chan->center_freq),
		     cfg80211_get_chandef_type(&ctx->def));

	wl1271_tx_flush(wl);

	mutex_lock(&wl->mutex);

	if (unlikely(wl->state != WLCORE_STATE_ON))
		goto out;

	if (unlikely(!test_bit(WLVIF_FLAG_INITIALIZED, &wlvif->flags)))
		goto out;

	ret = pm_runtime_get_sync(wl->dev);
	if (ret < 0) {
		pm_runtime_put_noidle(wl->dev);
		goto out;
	}

	if (wlvif->radar_enabled) {
		wl1271_debug(DEBUG_MAC80211, "Stop radar detection");
		wlcore_hw_set_cac(wl, wlvif, false);
		wlvif->radar_enabled = false;
	}

	pm_runtime_mark_last_busy(wl->dev);
	pm_runtime_put_autosuspend(wl->dev);
out:
	mutex_unlock(&wl->mutex);
}

static int __wlcore_switch_vif_chan(struct wl1271 *wl,
				    struct wl12xx_vif *wlvif,
				    struct ieee80211_chanctx_conf *new_ctx)
{
	int channel = ieee80211_frequency_to_channel(
		new_ctx->def.chan->center_freq);

	wl1271_debug(DEBUG_MAC80211,
		     "switch vif (role %d) %d -> %d chan_type: %d",
		     wlvif->role_id, wlvif->channel, channel,
		     cfg80211_get_chandef_type(&new_ctx->def));

	if (WARN_ON_ONCE(wlvif->bss_type != BSS_TYPE_AP_BSS))
		return 0;

	WARN_ON(!test_bit(WLVIF_FLAG_BEACON_DISABLED, &wlvif->flags));

	if (wlvif->radar_enabled) {
		wl1271_debug(DEBUG_MAC80211, "Stop radar detection");
		wlcore_hw_set_cac(wl, wlvif, false);
		wlvif->radar_enabled = false;
	}

	wlvif->band = new_ctx->def.chan->band;
	wlvif->channel = channel;
	wlvif->channel_type = cfg80211_get_chandef_type(&new_ctx->def);

	/* start radar if needed */
	if (new_ctx->radar_enabled) {
		wl1271_debug(DEBUG_MAC80211, "Start radar detection");
		wlcore_hw_set_cac(wl, wlvif, true);
		wlvif->radar_enabled = true;
	}

	return 0;
}

static int
wlcore_op_switch_vif_chanctx(struct ieee80211_hw *hw,
			     struct ieee80211_vif_chanctx_switch *vifs,
			     int n_vifs,
			     enum ieee80211_chanctx_switch_mode mode)
{
	struct wl1271 *wl = hw->priv;
	int i, ret;

	wl1271_debug(DEBUG_MAC80211,
		     "mac80211 switch chanctx n_vifs %d mode %d",
		     n_vifs, mode);

	mutex_lock(&wl->mutex);

	ret = pm_runtime_get_sync(wl->dev);
	if (ret < 0) {
		pm_runtime_put_noidle(wl->dev);
		goto out;
	}

	for (i = 0; i < n_vifs; i++) {
		struct wl12xx_vif *wlvif = wl12xx_vif_to_data(vifs[i].vif);

		ret = __wlcore_switch_vif_chan(wl, wlvif, vifs[i].new_ctx);
		if (ret)
			goto out_sleep;
	}
out_sleep:
	pm_runtime_mark_last_busy(wl->dev);
	pm_runtime_put_autosuspend(wl->dev);
out:
	mutex_unlock(&wl->mutex);

	return 0;
}

static int wl1271_op_conf_tx(struct ieee80211_hw *hw,
			     struct ieee80211_vif *vif, u16 queue,
			     const struct ieee80211_tx_queue_params *params)
{
	struct wl1271 *wl = hw->priv;
	struct wl12xx_vif *wlvif = wl12xx_vif_to_data(vif);
	u8 ps_scheme;
	int ret = 0;

	if (wlcore_is_p2p_mgmt(wlvif))
		return 0;

	mutex_lock(&wl->mutex);

	wl1271_debug(DEBUG_MAC80211, "mac80211 conf tx %d", queue);

	if (params->uapsd)
		ps_scheme = CONF_PS_SCHEME_UPSD_TRIGGER;
	else
		ps_scheme = CONF_PS_SCHEME_LEGACY;

	if (!test_bit(WLVIF_FLAG_INITIALIZED, &wlvif->flags))
		goto out;

	ret = pm_runtime_get_sync(wl->dev);
	if (ret < 0) {
		pm_runtime_put_noidle(wl->dev);
		goto out;
	}

	/*
	 * the txop is confed in units of 32us by the mac80211,
	 * we need us
	 */
	ret = wl1271_acx_ac_cfg(wl, wlvif, wl1271_tx_get_queue(queue),
				params->cw_min, params->cw_max,
				params->aifs, params->txop << 5);
	if (ret < 0)
		goto out_sleep;

	ret = wl1271_acx_tid_cfg(wl, wlvif, wl1271_tx_get_queue(queue),
				 CONF_CHANNEL_TYPE_EDCF,
				 wl1271_tx_get_queue(queue),
				 ps_scheme, CONF_ACK_POLICY_LEGACY,
				 0, 0);

out_sleep:
	pm_runtime_mark_last_busy(wl->dev);
	pm_runtime_put_autosuspend(wl->dev);

out:
	mutex_unlock(&wl->mutex);

	return ret;
}

static u64 wl1271_op_get_tsf(struct ieee80211_hw *hw,
			     struct ieee80211_vif *vif)
{

	struct wl1271 *wl = hw->priv;
	struct wl12xx_vif *wlvif = wl12xx_vif_to_data(vif);
	u64 mactime = ULLONG_MAX;
	int ret;

	wl1271_debug(DEBUG_MAC80211, "mac80211 get tsf");

	mutex_lock(&wl->mutex);

	if (unlikely(wl->state != WLCORE_STATE_ON))
		goto out;

	ret = pm_runtime_get_sync(wl->dev);
	if (ret < 0) {
		pm_runtime_put_noidle(wl->dev);
		goto out;
	}

	ret = wl12xx_acx_tsf_info(wl, wlvif, &mactime);
	if (ret < 0)
		goto out_sleep;

out_sleep:
	pm_runtime_mark_last_busy(wl->dev);
	pm_runtime_put_autosuspend(wl->dev);

out:
	mutex_unlock(&wl->mutex);
	return mactime;
}

static int wl1271_op_get_survey(struct ieee80211_hw *hw, int idx,
				struct survey_info *survey)
{
	struct ieee80211_conf *conf = &hw->conf;

	if (idx != 0)
		return -ENOENT;

	survey->channel = conf->chandef.chan;
	survey->filled = 0;
	return 0;
}

static int wl1271_allocate_sta(struct wl1271 *wl,
			     struct wl12xx_vif *wlvif,
			     struct ieee80211_sta *sta)
{
	struct wl1271_station *wl_sta;
	int ret;


	if (wl->active_sta_count >= wl->max_ap_stations) {
		wl1271_warning("could not allocate HLID - too much stations");
		return -EBUSY;
	}

	wl_sta = (struct wl1271_station *)sta->drv_priv;
	ret = wl12xx_allocate_link(wl, wlvif, &wl_sta->hlid);
	if (ret < 0) {
		wl1271_warning("could not allocate HLID - too many links");
		return -EBUSY;
	}

	/* use the previous security seq, if this is a recovery/resume */
	wl->links[wl_sta->hlid].total_freed_pkts = wl_sta->total_freed_pkts;

	set_bit(wl_sta->hlid, wlvif->ap.sta_hlid_map);
	memcpy(wl->links[wl_sta->hlid].addr, sta->addr, ETH_ALEN);
	wl->active_sta_count++;
	return 0;
}

void wl1271_free_sta(struct wl1271 *wl, struct wl12xx_vif *wlvif, u8 hlid)
{
	if (!test_bit(hlid, wlvif->ap.sta_hlid_map))
		return;

	clear_bit(hlid, wlvif->ap.sta_hlid_map);
	__clear_bit(hlid, &wl->ap_ps_map);
	__clear_bit(hlid, &wl->ap_fw_ps_map);

	/*
	 * save the last used PN in the private part of iee80211_sta,
	 * in case of recovery/suspend
	 */
	wlcore_save_freed_pkts_addr(wl, wlvif, hlid, wl->links[hlid].addr);

	wl12xx_free_link(wl, wlvif, &hlid);
	wl->active_sta_count--;

	/*
	 * rearm the tx watchdog when the last STA is freed - give the FW a
	 * chance to return STA-buffered packets before complaining.
	 */
	if (wl->active_sta_count == 0)
		wl12xx_rearm_tx_watchdog_locked(wl);
}

static int wl12xx_sta_add(struct wl1271 *wl,
			  struct wl12xx_vif *wlvif,
			  struct ieee80211_sta *sta)
{
	struct wl1271_station *wl_sta;
	int ret = 0;
	u8 hlid;

	wl1271_debug(DEBUG_MAC80211, "mac80211 add sta %d", (int)sta->aid);

	ret = wl1271_allocate_sta(wl, wlvif, sta);
	if (ret < 0)
		return ret;

	wl_sta = (struct wl1271_station *)sta->drv_priv;
	hlid = wl_sta->hlid;

	ret = wl12xx_cmd_add_peer(wl, wlvif, sta, hlid);
	if (ret < 0)
		wl1271_free_sta(wl, wlvif, hlid);

	return ret;
}

static int wl12xx_sta_remove(struct wl1271 *wl,
			     struct wl12xx_vif *wlvif,
			     struct ieee80211_sta *sta)
{
	struct wl1271_station *wl_sta;
	int ret = 0, id;

	wl1271_debug(DEBUG_MAC80211, "mac80211 remove sta %d", (int)sta->aid);

	wl_sta = (struct wl1271_station *)sta->drv_priv;
	id = wl_sta->hlid;
	if (WARN_ON(!test_bit(id, wlvif->ap.sta_hlid_map)))
		return -EINVAL;

	ret = wl12xx_cmd_remove_peer(wl, wlvif, wl_sta->hlid);
	if (ret < 0)
		return ret;

	wl1271_free_sta(wl, wlvif, wl_sta->hlid);
	return ret;
}

static void wlcore_roc_if_possible(struct wl1271 *wl,
				   struct wl12xx_vif *wlvif)
{
	if (find_first_bit(wl->roc_map,
			   WL12XX_MAX_ROLES) < WL12XX_MAX_ROLES)
		return;

	if (WARN_ON(wlvif->role_id == WL12XX_INVALID_ROLE_ID))
		return;

	wl12xx_roc(wl, wlvif, wlvif->role_id, wlvif->band, wlvif->channel);
}

/*
 * when wl_sta is NULL, we treat this call as if coming from a
 * pending auth reply.
 * wl->mutex must be taken and the FW must be awake when the call
 * takes place.
 */
void wlcore_update_inconn_sta(struct wl1271 *wl, struct wl12xx_vif *wlvif,
			      struct wl1271_station *wl_sta, bool in_conn)
{
	if (in_conn) {
		if (WARN_ON(wl_sta && wl_sta->in_connection))
			return;

		if (!wlvif->ap_pending_auth_reply &&
		    !wlvif->inconn_count)
			wlcore_roc_if_possible(wl, wlvif);

		if (wl_sta) {
			wl_sta->in_connection = true;
			wlvif->inconn_count++;
		} else {
			wlvif->ap_pending_auth_reply = true;
		}
	} else {
		if (wl_sta && !wl_sta->in_connection)
			return;

		if (WARN_ON(!wl_sta && !wlvif->ap_pending_auth_reply))
			return;

		if (WARN_ON(wl_sta && !wlvif->inconn_count))
			return;

		if (wl_sta) {
			wl_sta->in_connection = false;
			wlvif->inconn_count--;
		} else {
			wlvif->ap_pending_auth_reply = false;
		}

		if (!wlvif->inconn_count && !wlvif->ap_pending_auth_reply &&
		    test_bit(wlvif->role_id, wl->roc_map))
			wl12xx_croc(wl, wlvif->role_id);
	}
}

static int wl12xx_update_sta_state(struct wl1271 *wl,
				   struct wl12xx_vif *wlvif,
				   struct ieee80211_sta *sta,
				   enum ieee80211_sta_state old_state,
				   enum ieee80211_sta_state new_state)
{
	struct wl1271_station *wl_sta;
	bool is_ap = wlvif->bss_type == BSS_TYPE_AP_BSS;
	bool is_sta = wlvif->bss_type == BSS_TYPE_STA_BSS;
	int ret;

	wl_sta = (struct wl1271_station *)sta->drv_priv;

	/* Add station (AP mode) */
	if (is_ap &&
	    old_state == IEEE80211_STA_NOTEXIST &&
	    new_state == IEEE80211_STA_NONE) {
		ret = wl12xx_sta_add(wl, wlvif, sta);
		if (ret)
			return ret;

		wlcore_update_inconn_sta(wl, wlvif, wl_sta, true);
	}

	/* Remove station (AP mode) */
	if (is_ap &&
	    old_state == IEEE80211_STA_NONE &&
	    new_state == IEEE80211_STA_NOTEXIST) {
		/* must not fail */
		wl12xx_sta_remove(wl, wlvif, sta);

		wlcore_update_inconn_sta(wl, wlvif, wl_sta, false);
	}

	/* Authorize station (AP mode) */
	if (is_ap &&
	    new_state == IEEE80211_STA_AUTHORIZED) {
		ret = wl12xx_cmd_set_peer_state(wl, wlvif, wl_sta->hlid);
		if (ret < 0)
			return ret;

		/* reconfigure rates */
		ret = wl12xx_cmd_add_peer(wl, wlvif, sta, wl_sta->hlid);
		if (ret < 0)
			return ret;

		ret = wl1271_acx_set_ht_capabilities(wl, &sta->ht_cap, true,
						     wl_sta->hlid);
		if (ret)
			return ret;

		wlcore_update_inconn_sta(wl, wlvif, wl_sta, false);
	}

	/* Authorize station */
	if (is_sta &&
	    new_state == IEEE80211_STA_AUTHORIZED) {
		set_bit(WLVIF_FLAG_STA_AUTHORIZED, &wlvif->flags);
		ret = wl12xx_set_authorized(wl, wlvif);
		if (ret)
			return ret;
	}

	if (is_sta &&
	    old_state == IEEE80211_STA_AUTHORIZED &&
	    new_state == IEEE80211_STA_ASSOC) {
		clear_bit(WLVIF_FLAG_STA_AUTHORIZED, &wlvif->flags);
		clear_bit(WLVIF_FLAG_STA_STATE_SENT, &wlvif->flags);
	}

	/* save seq number on disassoc (suspend) */
	if (is_sta &&
	    old_state == IEEE80211_STA_ASSOC &&
	    new_state == IEEE80211_STA_AUTH) {
		wlcore_save_freed_pkts(wl, wlvif, wlvif->sta.hlid, sta);
		wlvif->total_freed_pkts = 0;
	}

	/* restore seq number on assoc (resume) */
	if (is_sta &&
	    old_state == IEEE80211_STA_AUTH &&
	    new_state == IEEE80211_STA_ASSOC) {
		wlvif->total_freed_pkts = wl_sta->total_freed_pkts;
	}

	/* clear ROCs on failure or authorization */
	if (is_sta &&
	    (new_state == IEEE80211_STA_AUTHORIZED ||
	     new_state == IEEE80211_STA_NOTEXIST)) {
		if (test_bit(wlvif->role_id, wl->roc_map))
			wl12xx_croc(wl, wlvif->role_id);
	}

	if (is_sta &&
	    old_state == IEEE80211_STA_NOTEXIST &&
	    new_state == IEEE80211_STA_NONE) {
		if (find_first_bit(wl->roc_map,
				   WL12XX_MAX_ROLES) >= WL12XX_MAX_ROLES) {
			WARN_ON(wlvif->role_id == WL12XX_INVALID_ROLE_ID);
			wl12xx_roc(wl, wlvif, wlvif->role_id,
				   wlvif->band, wlvif->channel);
		}
	}
	return 0;
}

static int wl12xx_op_sta_state(struct ieee80211_hw *hw,
			       struct ieee80211_vif *vif,
			       struct ieee80211_sta *sta,
			       enum ieee80211_sta_state old_state,
			       enum ieee80211_sta_state new_state)
{
	struct wl1271 *wl = hw->priv;
	struct wl12xx_vif *wlvif = wl12xx_vif_to_data(vif);
	int ret;

	wl1271_debug(DEBUG_MAC80211, "mac80211 sta %d state=%d->%d",
		     sta->aid, old_state, new_state);

	mutex_lock(&wl->mutex);

	if (unlikely(wl->state != WLCORE_STATE_ON)) {
		ret = -EBUSY;
		goto out;
	}

	ret = pm_runtime_get_sync(wl->dev);
	if (ret < 0) {
		pm_runtime_put_noidle(wl->dev);
		goto out;
	}

	ret = wl12xx_update_sta_state(wl, wlvif, sta, old_state, new_state);

	pm_runtime_mark_last_busy(wl->dev);
	pm_runtime_put_autosuspend(wl->dev);
out:
	mutex_unlock(&wl->mutex);
	if (new_state < old_state)
		return 0;
	return ret;
}

static int wl1271_op_ampdu_action(struct ieee80211_hw *hw,
				  struct ieee80211_vif *vif,
				  struct ieee80211_ampdu_params *params)
{
	struct wl1271 *wl = hw->priv;
	struct wl12xx_vif *wlvif = wl12xx_vif_to_data(vif);
	int ret;
	u8 hlid, *ba_bitmap;
	struct ieee80211_sta *sta = params->sta;
	enum ieee80211_ampdu_mlme_action action = params->action;
	u16 tid = params->tid;
	u16 *ssn = &params->ssn;

	wl1271_debug(DEBUG_MAC80211, "mac80211 ampdu action %d tid %d", action,
		     tid);

	/* sanity check - the fields in FW are only 8bits wide */
	if (WARN_ON(tid > 0xFF))
		return -ENOTSUPP;

	mutex_lock(&wl->mutex);

	if (unlikely(wl->state != WLCORE_STATE_ON)) {
		ret = -EAGAIN;
		goto out;
	}

	if (wlvif->bss_type == BSS_TYPE_STA_BSS) {
		hlid = wlvif->sta.hlid;
	} else if (wlvif->bss_type == BSS_TYPE_AP_BSS) {
		struct wl1271_station *wl_sta;

		wl_sta = (struct wl1271_station *)sta->drv_priv;
		hlid = wl_sta->hlid;
	} else {
		ret = -EINVAL;
		goto out;
	}

	ba_bitmap = &wl->links[hlid].ba_bitmap;

	ret = pm_runtime_get_sync(wl->dev);
	if (ret < 0) {
		pm_runtime_put_noidle(wl->dev);
		goto out;
	}

	wl1271_debug(DEBUG_MAC80211, "mac80211 ampdu: Rx tid %d action %d",
		     tid, action);

	switch (action) {
	case IEEE80211_AMPDU_RX_START:
		if (!wlvif->ba_support || !wlvif->ba_allowed) {
			ret = -ENOTSUPP;
			break;
		}

		if (wl->ba_rx_session_count >= wl->ba_rx_session_count_max) {
			ret = -EBUSY;
			wl1271_error("exceeded max RX BA sessions");
			break;
		}

		if (*ba_bitmap & BIT(tid)) {
			ret = -EINVAL;
			wl1271_error("cannot enable RX BA session on active "
				     "tid: %d", tid);
			break;
		}

		ret = wl12xx_acx_set_ba_receiver_session(wl, tid, *ssn, true,
				hlid,
				params->buf_size);

		if (!ret) {
			*ba_bitmap |= BIT(tid);
			wl->ba_rx_session_count++;
		}
		break;

	case IEEE80211_AMPDU_RX_STOP:
		if (!(*ba_bitmap & BIT(tid))) {
			/*
			 * this happens on reconfig - so only output a debug
			 * message for now, and don't fail the function.
			 */
			wl1271_debug(DEBUG_MAC80211,
				     "no active RX BA session on tid: %d",
				     tid);
			ret = 0;
			break;
		}

		ret = wl12xx_acx_set_ba_receiver_session(wl, tid, 0, false,
							 hlid, 0);
		if (!ret) {
			*ba_bitmap &= ~BIT(tid);
			wl->ba_rx_session_count--;
		}
		break;

	/*
	 * The BA initiator session management in FW independently.
	 * Falling break here on purpose for all TX APDU commands.
	 */
	case IEEE80211_AMPDU_TX_START:
	case IEEE80211_AMPDU_TX_STOP_CONT:
	case IEEE80211_AMPDU_TX_STOP_FLUSH:
	case IEEE80211_AMPDU_TX_STOP_FLUSH_CONT:
	case IEEE80211_AMPDU_TX_OPERATIONAL:
		ret = -EINVAL;
		break;

	default:
		wl1271_error("Incorrect ampdu action id=%x\n", action);
		ret = -EINVAL;
	}

	pm_runtime_mark_last_busy(wl->dev);
	pm_runtime_put_autosuspend(wl->dev);

out:
	mutex_unlock(&wl->mutex);

	return ret;
}

static int wl12xx_set_bitrate_mask(struct ieee80211_hw *hw,
				   struct ieee80211_vif *vif,
				   const struct cfg80211_bitrate_mask *mask)
{
	struct wl12xx_vif *wlvif = wl12xx_vif_to_data(vif);
	struct wl1271 *wl = hw->priv;
	int i, ret = 0;

	wl1271_debug(DEBUG_MAC80211, "mac80211 set_bitrate_mask 0x%x 0x%x",
		mask->control[NL80211_BAND_2GHZ].legacy,
		mask->control[NL80211_BAND_5GHZ].legacy);

	mutex_lock(&wl->mutex);

	for (i = 0; i < WLCORE_NUM_BANDS; i++)
		wlvif->bitrate_masks[i] =
			wl1271_tx_enabled_rates_get(wl,
						    mask->control[i].legacy,
						    i);

	if (unlikely(wl->state != WLCORE_STATE_ON))
		goto out;

	if (wlvif->bss_type == BSS_TYPE_STA_BSS &&
	    !test_bit(WLVIF_FLAG_STA_ASSOCIATED, &wlvif->flags)) {

		ret = pm_runtime_get_sync(wl->dev);
		if (ret < 0) {
			pm_runtime_put_noidle(wl->dev);
			goto out;
		}

		wl1271_set_band_rate(wl, wlvif);
		wlvif->basic_rate =
			wl1271_tx_min_rate_get(wl, wlvif->basic_rate_set);
		ret = wl1271_acx_sta_rate_policies(wl, wlvif);

		pm_runtime_mark_last_busy(wl->dev);
		pm_runtime_put_autosuspend(wl->dev);
	}
out:
	mutex_unlock(&wl->mutex);

	return ret;
}

static void wl12xx_op_channel_switch(struct ieee80211_hw *hw,
				     struct ieee80211_vif *vif,
				     struct ieee80211_channel_switch *ch_switch)
{
	struct wl1271 *wl = hw->priv;
	struct wl12xx_vif *wlvif = wl12xx_vif_to_data(vif);
	int ret;

	wl1271_debug(DEBUG_MAC80211, "mac80211 channel switch");

	wl1271_tx_flush(wl);

	mutex_lock(&wl->mutex);

	if (unlikely(wl->state == WLCORE_STATE_OFF)) {
		if (test_bit(WLVIF_FLAG_STA_ASSOCIATED, &wlvif->flags))
			ieee80211_chswitch_done(vif, false);
		goto out;
	} else if (unlikely(wl->state != WLCORE_STATE_ON)) {
		goto out;
	}

	ret = pm_runtime_get_sync(wl->dev);
	if (ret < 0) {
		pm_runtime_put_noidle(wl->dev);
		goto out;
	}

	/* TODO: change mac80211 to pass vif as param */

	if (test_bit(WLVIF_FLAG_STA_ASSOCIATED, &wlvif->flags)) {
		unsigned long delay_usec;

		ret = wl->ops->channel_switch(wl, wlvif, ch_switch);
		if (ret)
			goto out_sleep;

		set_bit(WLVIF_FLAG_CS_PROGRESS, &wlvif->flags);

		/* indicate failure 5 seconds after channel switch time */
		delay_usec = ieee80211_tu_to_usec(wlvif->beacon_int) *
			ch_switch->count;
		ieee80211_queue_delayed_work(hw, &wlvif->channel_switch_work,
					     usecs_to_jiffies(delay_usec) +
					     msecs_to_jiffies(5000));
	}

out_sleep:
	pm_runtime_mark_last_busy(wl->dev);
	pm_runtime_put_autosuspend(wl->dev);

out:
	mutex_unlock(&wl->mutex);
}

static const void *wlcore_get_beacon_ie(struct wl1271 *wl,
					struct wl12xx_vif *wlvif,
					u8 eid)
{
	int ieoffset = offsetof(struct ieee80211_mgmt, u.beacon.variable);
	struct sk_buff *beacon =
		ieee80211_beacon_get(wl->hw, wl12xx_wlvif_to_vif(wlvif));

	if (!beacon)
		return NULL;

	return cfg80211_find_ie(eid,
				beacon->data + ieoffset,
				beacon->len - ieoffset);
}

static int wlcore_get_csa_count(struct wl1271 *wl, struct wl12xx_vif *wlvif,
				u8 *csa_count)
{
	const u8 *ie;
	const struct ieee80211_channel_sw_ie *ie_csa;

	ie = wlcore_get_beacon_ie(wl, wlvif, WLAN_EID_CHANNEL_SWITCH);
	if (!ie)
		return -EINVAL;

	ie_csa = (struct ieee80211_channel_sw_ie *)&ie[2];
	*csa_count = ie_csa->count;

	return 0;
}

static void wlcore_op_channel_switch_beacon(struct ieee80211_hw *hw,
					    struct ieee80211_vif *vif,
					    struct cfg80211_chan_def *chandef)
{
	struct wl1271 *wl = hw->priv;
	struct wl12xx_vif *wlvif = wl12xx_vif_to_data(vif);
	struct ieee80211_channel_switch ch_switch = {
		.block_tx = true,
		.chandef = *chandef,
	};
	int ret;

	wl1271_debug(DEBUG_MAC80211,
		     "mac80211 channel switch beacon (role %d)",
		     wlvif->role_id);

	ret = wlcore_get_csa_count(wl, wlvif, &ch_switch.count);
	if (ret < 0) {
		wl1271_error("error getting beacon (for CSA counter)");
		return;
	}

	mutex_lock(&wl->mutex);

	if (unlikely(wl->state != WLCORE_STATE_ON)) {
		ret = -EBUSY;
		goto out;
	}

	ret = pm_runtime_get_sync(wl->dev);
	if (ret < 0) {
		pm_runtime_put_noidle(wl->dev);
		goto out;
	}

	ret = wl->ops->channel_switch(wl, wlvif, &ch_switch);
	if (ret)
		goto out_sleep;

	set_bit(WLVIF_FLAG_CS_PROGRESS, &wlvif->flags);

out_sleep:
	pm_runtime_mark_last_busy(wl->dev);
	pm_runtime_put_autosuspend(wl->dev);
out:
	mutex_unlock(&wl->mutex);
}

static void wlcore_op_flush(struct ieee80211_hw *hw, struct ieee80211_vif *vif,
			    u32 queues, bool drop)
{
	struct wl1271 *wl = hw->priv;

	wl1271_tx_flush(wl);
}

static int wlcore_op_remain_on_channel(struct ieee80211_hw *hw,
				       struct ieee80211_vif *vif,
				       struct ieee80211_channel *chan,
				       int duration,
				       enum ieee80211_roc_type type)
{
	struct wl12xx_vif *wlvif = wl12xx_vif_to_data(vif);
	struct wl1271 *wl = hw->priv;
	int channel, active_roc, ret = 0;

	channel = ieee80211_frequency_to_channel(chan->center_freq);

	wl1271_debug(DEBUG_MAC80211, "mac80211 roc %d (%d)",
		     channel, wlvif->role_id);

	mutex_lock(&wl->mutex);

	if (unlikely(wl->state != WLCORE_STATE_ON))
		goto out;

	/* return EBUSY if we can't ROC right now */
	active_roc = find_first_bit(wl->roc_map, WL12XX_MAX_ROLES);
	if (wl->roc_vif || active_roc < WL12XX_MAX_ROLES) {
		wl1271_warning("active roc on role %d", active_roc);
		ret = -EBUSY;
		goto out;
	}

	ret = pm_runtime_get_sync(wl->dev);
	if (ret < 0) {
		pm_runtime_put_noidle(wl->dev);
		goto out;
	}

	ret = wl12xx_start_dev(wl, wlvif, chan->band, channel);
	if (ret < 0)
		goto out_sleep;

	wl->roc_vif = vif;
	ieee80211_queue_delayed_work(hw, &wl->roc_complete_work,
				     msecs_to_jiffies(duration));
out_sleep:
	pm_runtime_mark_last_busy(wl->dev);
	pm_runtime_put_autosuspend(wl->dev);
out:
	mutex_unlock(&wl->mutex);
	return ret;
}

static int __wlcore_roc_completed(struct wl1271 *wl)
{
	struct wl12xx_vif *wlvif;
	int ret;

	/* already completed */
	if (unlikely(!wl->roc_vif))
		return 0;

	wlvif = wl12xx_vif_to_data(wl->roc_vif);

	if (!test_bit(WLVIF_FLAG_INITIALIZED, &wlvif->flags))
		return -EBUSY;

	ret = wl12xx_stop_dev(wl, wlvif);
	if (ret < 0)
		return ret;

	wl->roc_vif = NULL;

	return 0;
}

static int wlcore_roc_completed(struct wl1271 *wl)
{
	int ret;

	wl1271_debug(DEBUG_MAC80211, "roc complete");

	mutex_lock(&wl->mutex);

	if (unlikely(wl->state != WLCORE_STATE_ON)) {
		ret = -EBUSY;
		goto out;
	}

	ret = pm_runtime_get_sync(wl->dev);
	if (ret < 0) {
		pm_runtime_put_noidle(wl->dev);
		goto out;
	}

	ret = __wlcore_roc_completed(wl);

	pm_runtime_mark_last_busy(wl->dev);
	pm_runtime_put_autosuspend(wl->dev);
out:
	mutex_unlock(&wl->mutex);

	return ret;
}

static void wlcore_roc_complete_work(struct work_struct *work)
{
	struct delayed_work *dwork;
	struct wl1271 *wl;
	int ret;

	dwork = to_delayed_work(work);
	wl = container_of(dwork, struct wl1271, roc_complete_work);

	ret = wlcore_roc_completed(wl);
	if (!ret)
		ieee80211_remain_on_channel_expired(wl->hw);
}

static int wlcore_op_cancel_remain_on_channel(struct ieee80211_hw *hw,
					      struct ieee80211_vif *vif)
{
	struct wl1271 *wl = hw->priv;

	wl1271_debug(DEBUG_MAC80211, "mac80211 croc");

	/* TODO: per-vif */
	wl1271_tx_flush(wl);

	/*
	 * we can't just flush_work here, because it might deadlock
	 * (as we might get called from the same workqueue)
	 */
	cancel_delayed_work_sync(&wl->roc_complete_work);
	wlcore_roc_completed(wl);

	return 0;
}

static void wlcore_op_sta_rc_update(struct ieee80211_hw *hw,
				    struct ieee80211_vif *vif,
				    struct ieee80211_sta *sta,
				    u32 changed)
{
	struct wl12xx_vif *wlvif = wl12xx_vif_to_data(vif);

	wl1271_debug(DEBUG_MAC80211, "mac80211 sta_rc_update");

	if (!(changed & IEEE80211_RC_BW_CHANGED))
		return;

	/* this callback is atomic, so schedule a new work */
	wlvif->rc_update_bw = sta->bandwidth;
	memcpy(&wlvif->rc_ht_cap, &sta->ht_cap, sizeof(sta->ht_cap));
	ieee80211_queue_work(hw, &wlvif->rc_update_work);
}

static void wlcore_op_sta_statistics(struct ieee80211_hw *hw,
				     struct ieee80211_vif *vif,
				     struct ieee80211_sta *sta,
				     struct station_info *sinfo)
{
	struct wl1271 *wl = hw->priv;
	struct wl12xx_vif *wlvif = wl12xx_vif_to_data(vif);
	s8 rssi_dbm;
	int ret;

	wl1271_debug(DEBUG_MAC80211, "mac80211 get_rssi");

	mutex_lock(&wl->mutex);

	if (unlikely(wl->state != WLCORE_STATE_ON))
		goto out;

	ret = pm_runtime_get_sync(wl->dev);
	if (ret < 0) {
		pm_runtime_put_noidle(wl->dev);
		goto out_sleep;
	}

	ret = wlcore_acx_average_rssi(wl, wlvif, &rssi_dbm);
	if (ret < 0)
		goto out_sleep;

	sinfo->filled |= BIT_ULL(NL80211_STA_INFO_SIGNAL);
	sinfo->signal = rssi_dbm;

out_sleep:
	pm_runtime_mark_last_busy(wl->dev);
	pm_runtime_put_autosuspend(wl->dev);

out:
	mutex_unlock(&wl->mutex);
}

static u32 wlcore_op_get_expected_throughput(struct ieee80211_hw *hw,
					     struct ieee80211_sta *sta)
{
	struct wl1271_station *wl_sta = (struct wl1271_station *)sta->drv_priv;
	struct wl1271 *wl = hw->priv;
	u8 hlid = wl_sta->hlid;

	/* return in units of Kbps */
	return (wl->links[hlid].fw_rate_mbps * 1000);
}

static bool wl1271_tx_frames_pending(struct ieee80211_hw *hw)
{
	struct wl1271 *wl = hw->priv;
	bool ret = false;

	mutex_lock(&wl->mutex);

	if (unlikely(wl->state != WLCORE_STATE_ON))
		goto out;

	/* packets are considered pending if in the TX queue or the FW */
	ret = (wl1271_tx_total_queue_count(wl) > 0) || (wl->tx_frames_cnt > 0);
out:
	mutex_unlock(&wl->mutex);

	return ret;
}

/* can't be const, mac80211 writes to this */
static struct ieee80211_rate wl1271_rates[] = {
	{ .bitrate = 10,
	  .hw_value = CONF_HW_BIT_RATE_1MBPS,
	  .hw_value_short = CONF_HW_BIT_RATE_1MBPS, },
	{ .bitrate = 20,
	  .hw_value = CONF_HW_BIT_RATE_2MBPS,
	  .hw_value_short = CONF_HW_BIT_RATE_2MBPS,
	  .flags = IEEE80211_RATE_SHORT_PREAMBLE },
	{ .bitrate = 55,
	  .hw_value = CONF_HW_BIT_RATE_5_5MBPS,
	  .hw_value_short = CONF_HW_BIT_RATE_5_5MBPS,
	  .flags = IEEE80211_RATE_SHORT_PREAMBLE },
	{ .bitrate = 110,
	  .hw_value = CONF_HW_BIT_RATE_11MBPS,
	  .hw_value_short = CONF_HW_BIT_RATE_11MBPS,
	  .flags = IEEE80211_RATE_SHORT_PREAMBLE },
	{ .bitrate = 60,
	  .hw_value = CONF_HW_BIT_RATE_6MBPS,
	  .hw_value_short = CONF_HW_BIT_RATE_6MBPS, },
	{ .bitrate = 90,
	  .hw_value = CONF_HW_BIT_RATE_9MBPS,
	  .hw_value_short = CONF_HW_BIT_RATE_9MBPS, },
	{ .bitrate = 120,
	  .hw_value = CONF_HW_BIT_RATE_12MBPS,
	  .hw_value_short = CONF_HW_BIT_RATE_12MBPS, },
	{ .bitrate = 180,
	  .hw_value = CONF_HW_BIT_RATE_18MBPS,
	  .hw_value_short = CONF_HW_BIT_RATE_18MBPS, },
	{ .bitrate = 240,
	  .hw_value = CONF_HW_BIT_RATE_24MBPS,
	  .hw_value_short = CONF_HW_BIT_RATE_24MBPS, },
	{ .bitrate = 360,
	 .hw_value = CONF_HW_BIT_RATE_36MBPS,
	 .hw_value_short = CONF_HW_BIT_RATE_36MBPS, },
	{ .bitrate = 480,
	  .hw_value = CONF_HW_BIT_RATE_48MBPS,
	  .hw_value_short = CONF_HW_BIT_RATE_48MBPS, },
	{ .bitrate = 540,
	  .hw_value = CONF_HW_BIT_RATE_54MBPS,
	  .hw_value_short = CONF_HW_BIT_RATE_54MBPS, },
};

/* can't be const, mac80211 writes to this */
static struct ieee80211_channel wl1271_channels[] = {
	{ .hw_value = 1, .center_freq = 2412, .max_power = WLCORE_MAX_TXPWR },
	{ .hw_value = 2, .center_freq = 2417, .max_power = WLCORE_MAX_TXPWR },
	{ .hw_value = 3, .center_freq = 2422, .max_power = WLCORE_MAX_TXPWR },
	{ .hw_value = 4, .center_freq = 2427, .max_power = WLCORE_MAX_TXPWR },
	{ .hw_value = 5, .center_freq = 2432, .max_power = WLCORE_MAX_TXPWR },
	{ .hw_value = 6, .center_freq = 2437, .max_power = WLCORE_MAX_TXPWR },
	{ .hw_value = 7, .center_freq = 2442, .max_power = WLCORE_MAX_TXPWR },
	{ .hw_value = 8, .center_freq = 2447, .max_power = WLCORE_MAX_TXPWR },
	{ .hw_value = 9, .center_freq = 2452, .max_power = WLCORE_MAX_TXPWR },
	{ .hw_value = 10, .center_freq = 2457, .max_power = WLCORE_MAX_TXPWR },
	{ .hw_value = 11, .center_freq = 2462, .max_power = WLCORE_MAX_TXPWR },
	{ .hw_value = 12, .center_freq = 2467, .max_power = WLCORE_MAX_TXPWR },
	{ .hw_value = 13, .center_freq = 2472, .max_power = WLCORE_MAX_TXPWR },
	{ .hw_value = 14, .center_freq = 2484, .max_power = WLCORE_MAX_TXPWR },
};

/* can't be const, mac80211 writes to this */
static struct ieee80211_supported_band wl1271_band_2ghz = {
	.channels = wl1271_channels,
	.n_channels = ARRAY_SIZE(wl1271_channels),
	.bitrates = wl1271_rates,
	.n_bitrates = ARRAY_SIZE(wl1271_rates),
};

/* 5 GHz data rates for WL1273 */
static struct ieee80211_rate wl1271_rates_5ghz[] = {
	{ .bitrate = 60,
	  .hw_value = CONF_HW_BIT_RATE_6MBPS,
	  .hw_value_short = CONF_HW_BIT_RATE_6MBPS, },
	{ .bitrate = 90,
	  .hw_value = CONF_HW_BIT_RATE_9MBPS,
	  .hw_value_short = CONF_HW_BIT_RATE_9MBPS, },
	{ .bitrate = 120,
	  .hw_value = CONF_HW_BIT_RATE_12MBPS,
	  .hw_value_short = CONF_HW_BIT_RATE_12MBPS, },
	{ .bitrate = 180,
	  .hw_value = CONF_HW_BIT_RATE_18MBPS,
	  .hw_value_short = CONF_HW_BIT_RATE_18MBPS, },
	{ .bitrate = 240,
	  .hw_value = CONF_HW_BIT_RATE_24MBPS,
	  .hw_value_short = CONF_HW_BIT_RATE_24MBPS, },
	{ .bitrate = 360,
	 .hw_value = CONF_HW_BIT_RATE_36MBPS,
	 .hw_value_short = CONF_HW_BIT_RATE_36MBPS, },
	{ .bitrate = 480,
	  .hw_value = CONF_HW_BIT_RATE_48MBPS,
	  .hw_value_short = CONF_HW_BIT_RATE_48MBPS, },
	{ .bitrate = 540,
	  .hw_value = CONF_HW_BIT_RATE_54MBPS,
	  .hw_value_short = CONF_HW_BIT_RATE_54MBPS, },
};

/* 5 GHz band channels for WL1273 */
static struct ieee80211_channel wl1271_channels_5ghz[] = {
	{ .hw_value = 8, .center_freq = 5040, .max_power = WLCORE_MAX_TXPWR },
	{ .hw_value = 12, .center_freq = 5060, .max_power = WLCORE_MAX_TXPWR },
	{ .hw_value = 16, .center_freq = 5080, .max_power = WLCORE_MAX_TXPWR },
	{ .hw_value = 34, .center_freq = 5170, .max_power = WLCORE_MAX_TXPWR },
	{ .hw_value = 36, .center_freq = 5180, .max_power = WLCORE_MAX_TXPWR },
	{ .hw_value = 38, .center_freq = 5190, .max_power = WLCORE_MAX_TXPWR },
	{ .hw_value = 40, .center_freq = 5200, .max_power = WLCORE_MAX_TXPWR },
	{ .hw_value = 42, .center_freq = 5210, .max_power = WLCORE_MAX_TXPWR },
	{ .hw_value = 44, .center_freq = 5220, .max_power = WLCORE_MAX_TXPWR },
	{ .hw_value = 46, .center_freq = 5230, .max_power = WLCORE_MAX_TXPWR },
	{ .hw_value = 48, .center_freq = 5240, .max_power = WLCORE_MAX_TXPWR },
	{ .hw_value = 52, .center_freq = 5260, .max_power = WLCORE_MAX_TXPWR },
	{ .hw_value = 56, .center_freq = 5280, .max_power = WLCORE_MAX_TXPWR },
	{ .hw_value = 60, .center_freq = 5300, .max_power = WLCORE_MAX_TXPWR },
	{ .hw_value = 64, .center_freq = 5320, .max_power = WLCORE_MAX_TXPWR },
	{ .hw_value = 100, .center_freq = 5500, .max_power = WLCORE_MAX_TXPWR },
	{ .hw_value = 104, .center_freq = 5520, .max_power = WLCORE_MAX_TXPWR },
	{ .hw_value = 108, .center_freq = 5540, .max_power = WLCORE_MAX_TXPWR },
	{ .hw_value = 112, .center_freq = 5560, .max_power = WLCORE_MAX_TXPWR },
	{ .hw_value = 116, .center_freq = 5580, .max_power = WLCORE_MAX_TXPWR },
	{ .hw_value = 120, .center_freq = 5600, .max_power = WLCORE_MAX_TXPWR },
	{ .hw_value = 124, .center_freq = 5620, .max_power = WLCORE_MAX_TXPWR },
	{ .hw_value = 128, .center_freq = 5640, .max_power = WLCORE_MAX_TXPWR },
	{ .hw_value = 132, .center_freq = 5660, .max_power = WLCORE_MAX_TXPWR },
	{ .hw_value = 136, .center_freq = 5680, .max_power = WLCORE_MAX_TXPWR },
	{ .hw_value = 140, .center_freq = 5700, .max_power = WLCORE_MAX_TXPWR },
	{ .hw_value = 149, .center_freq = 5745, .max_power = WLCORE_MAX_TXPWR },
	{ .hw_value = 153, .center_freq = 5765, .max_power = WLCORE_MAX_TXPWR },
	{ .hw_value = 157, .center_freq = 5785, .max_power = WLCORE_MAX_TXPWR },
	{ .hw_value = 161, .center_freq = 5805, .max_power = WLCORE_MAX_TXPWR },
	{ .hw_value = 165, .center_freq = 5825, .max_power = WLCORE_MAX_TXPWR },
};

static struct ieee80211_supported_band wl1271_band_5ghz = {
	.channels = wl1271_channels_5ghz,
	.n_channels = ARRAY_SIZE(wl1271_channels_5ghz),
	.bitrates = wl1271_rates_5ghz,
	.n_bitrates = ARRAY_SIZE(wl1271_rates_5ghz),
};

static const struct ieee80211_ops wl1271_ops = {
	.start = wl1271_op_start,
	.stop = wlcore_op_stop,
	.add_interface = wl1271_op_add_interface,
	.remove_interface = wl1271_op_remove_interface,
	.change_interface = wl12xx_op_change_interface,
#ifdef CONFIG_PM
	.suspend = wl1271_op_suspend,
	.resume = wl1271_op_resume,
#endif
	.config = wl1271_op_config,
	.prepare_multicast = wl1271_op_prepare_multicast,
	.configure_filter = wl1271_op_configure_filter,
	.tx = wl1271_op_tx,
	.set_key = wlcore_op_set_key,
	.hw_scan = wl1271_op_hw_scan,
	.cancel_hw_scan = wl1271_op_cancel_hw_scan,
	.sched_scan_start = wl1271_op_sched_scan_start,
	.sched_scan_stop = wl1271_op_sched_scan_stop,
	.bss_info_changed = wl1271_op_bss_info_changed,
	.set_frag_threshold = wl1271_op_set_frag_threshold,
	.set_rts_threshold = wl1271_op_set_rts_threshold,
	.conf_tx = wl1271_op_conf_tx,
	.get_tsf = wl1271_op_get_tsf,
	.get_survey = wl1271_op_get_survey,
	.sta_state = wl12xx_op_sta_state,
	.ampdu_action = wl1271_op_ampdu_action,
	.tx_frames_pending = wl1271_tx_frames_pending,
	.set_bitrate_mask = wl12xx_set_bitrate_mask,
	.set_default_unicast_key = wl1271_op_set_default_key_idx,
	.channel_switch = wl12xx_op_channel_switch,
	.channel_switch_beacon = wlcore_op_channel_switch_beacon,
	.flush = wlcore_op_flush,
	.remain_on_channel = wlcore_op_remain_on_channel,
	.cancel_remain_on_channel = wlcore_op_cancel_remain_on_channel,
	.add_chanctx = wlcore_op_add_chanctx,
	.remove_chanctx = wlcore_op_remove_chanctx,
	.change_chanctx = wlcore_op_change_chanctx,
	.assign_vif_chanctx = wlcore_op_assign_vif_chanctx,
	.unassign_vif_chanctx = wlcore_op_unassign_vif_chanctx,
	.switch_vif_chanctx = wlcore_op_switch_vif_chanctx,
	.sta_rc_update = wlcore_op_sta_rc_update,
	.sta_statistics = wlcore_op_sta_statistics,
	.get_expected_throughput = wlcore_op_get_expected_throughput,
	CFG80211_TESTMODE_CMD(wl1271_tm_cmd)
};


u8 wlcore_rate_to_idx(struct wl1271 *wl, u8 rate, enum nl80211_band band)
{
	u8 idx;

	BUG_ON(band >= 2);

	if (unlikely(rate >= wl->hw_tx_rate_tbl_size)) {
		wl1271_error("Illegal RX rate from HW: %d", rate);
		return 0;
	}

	idx = wl->band_rate_to_idx[band][rate];
	if (unlikely(idx == CONF_HW_RXTX_RATE_UNSUPPORTED)) {
		wl1271_error("Unsupported RX rate from HW: %d", rate);
		return 0;
	}

	return idx;
}

static void wl12xx_derive_mac_addresses(struct wl1271 *wl, u32 oui, u32 nic)
{
	int i;

	wl1271_debug(DEBUG_PROBE, "base address: oui %06x nic %06x",
		     oui, nic);

	if (nic + WLCORE_NUM_MAC_ADDRESSES - wl->num_mac_addr > 0xffffff)
		wl1271_warning("NIC part of the MAC address wraps around!");

	for (i = 0; i < wl->num_mac_addr; i++) {
		wl->addresses[i].addr[0] = (u8)(oui >> 16);
		wl->addresses[i].addr[1] = (u8)(oui >> 8);
		wl->addresses[i].addr[2] = (u8) oui;
		wl->addresses[i].addr[3] = (u8)(nic >> 16);
		wl->addresses[i].addr[4] = (u8)(nic >> 8);
		wl->addresses[i].addr[5] = (u8) nic;
		nic++;
	}

	/* we may be one address short at the most */
	WARN_ON(wl->num_mac_addr + 1 < WLCORE_NUM_MAC_ADDRESSES);

	/*
	 * turn on the LAA bit in the first address and use it as
	 * the last address.
	 */
	if (wl->num_mac_addr < WLCORE_NUM_MAC_ADDRESSES) {
		int idx = WLCORE_NUM_MAC_ADDRESSES - 1;
		memcpy(&wl->addresses[idx], &wl->addresses[0],
		       sizeof(wl->addresses[0]));
		/* LAA bit */
		wl->addresses[idx].addr[0] |= BIT(1);
	}

	wl->hw->wiphy->n_addresses = WLCORE_NUM_MAC_ADDRESSES;
	wl->hw->wiphy->addresses = wl->addresses;
}

static int wl12xx_get_hw_info(struct wl1271 *wl)
{
	int ret;

	ret = wlcore_read_reg(wl, REG_CHIP_ID_B, &wl->chip.id);
	if (ret < 0)
		goto out;

	wl->fuse_oui_addr = 0;
	wl->fuse_nic_addr = 0;

	ret = wl->ops->get_pg_ver(wl, &wl->hw_pg_ver);
	if (ret < 0)
		goto out;

	if (wl->ops->get_mac)
		ret = wl->ops->get_mac(wl);

out:
	return ret;
}

static int wl1271_register_hw(struct wl1271 *wl)
{
	int ret;
	u32 oui_addr = 0, nic_addr = 0;
	struct platform_device *pdev = wl->pdev;
	struct wlcore_platdev_data *pdev_data = dev_get_platdata(&pdev->dev);

	if (wl->mac80211_registered)
		return 0;

	if (wl->nvs_len >= 12) {
		/* NOTE: The wl->nvs->nvs element must be first, in
		 * order to simplify the casting, we assume it is at
		 * the beginning of the wl->nvs structure.
		 */
		u8 *nvs_ptr = (u8 *)wl->nvs;

		oui_addr =
			(nvs_ptr[11] << 16) + (nvs_ptr[10] << 8) + nvs_ptr[6];
		nic_addr =
			(nvs_ptr[5] << 16) + (nvs_ptr[4] << 8) + nvs_ptr[3];
	}

	/* if the MAC address is zeroed in the NVS derive from fuse */
	if (oui_addr == 0 && nic_addr == 0) {
		oui_addr = wl->fuse_oui_addr;
		/* fuse has the BD_ADDR, the WLAN addresses are the next two */
		nic_addr = wl->fuse_nic_addr + 1;
	}

	if (oui_addr == 0xdeadbe && nic_addr == 0xef0000) {
		wl1271_warning("Detected unconfigured mac address in nvs, derive from fuse instead.");
		if (!strcmp(pdev_data->family->name, "wl18xx")) {
			wl1271_warning("This default nvs file can be removed from the file system");
		} else {
			wl1271_warning("Your device performance is not optimized.");
			wl1271_warning("Please use the calibrator tool to configure your device.");
		}

		if (wl->fuse_oui_addr == 0 && wl->fuse_nic_addr == 0) {
			wl1271_warning("Fuse mac address is zero. using random mac");
			/* Use TI oui and a random nic */
			oui_addr = WLCORE_TI_OUI_ADDRESS;
			nic_addr = get_random_int();
		} else {
			oui_addr = wl->fuse_oui_addr;
			/* fuse has the BD_ADDR, the WLAN addresses are the next two */
			nic_addr = wl->fuse_nic_addr + 1;
		}
	}

	wl12xx_derive_mac_addresses(wl, oui_addr, nic_addr);

	ret = ieee80211_register_hw(wl->hw);
	if (ret < 0) {
		wl1271_error("unable to register mac80211 hw: %d", ret);
		goto out;
	}

	wl->mac80211_registered = true;

	wl1271_debugfs_init(wl);

	wl1271_notice("loaded");

out:
	return ret;
}

static void wl1271_unregister_hw(struct wl1271 *wl)
{
	if (wl->plt)
		wl1271_plt_stop(wl);

	ieee80211_unregister_hw(wl->hw);
	wl->mac80211_registered = false;

}

static int wl1271_init_ieee80211(struct wl1271 *wl)
{
	int i;
	static const u32 cipher_suites[] = {
		WLAN_CIPHER_SUITE_WEP40,
		WLAN_CIPHER_SUITE_WEP104,
		WLAN_CIPHER_SUITE_TKIP,
		WLAN_CIPHER_SUITE_CCMP,
		WL1271_CIPHER_SUITE_GEM,
	};

	/* The tx descriptor buffer */
	wl->hw->extra_tx_headroom = sizeof(struct wl1271_tx_hw_descr);

	if (wl->quirks & WLCORE_QUIRK_TKIP_HEADER_SPACE)
		wl->hw->extra_tx_headroom += WL1271_EXTRA_SPACE_TKIP;

	/* unit us */
	/* FIXME: find a proper value */
	wl->hw->max_listen_interval = wl->conf.conn.max_listen_interval;

	ieee80211_hw_set(wl->hw, SUPPORT_FAST_XMIT);
	ieee80211_hw_set(wl->hw, CHANCTX_STA_CSA);
	ieee80211_hw_set(wl->hw, SUPPORTS_PER_STA_GTK);
	ieee80211_hw_set(wl->hw, QUEUE_CONTROL);
	ieee80211_hw_set(wl->hw, TX_AMPDU_SETUP_IN_HW);
	ieee80211_hw_set(wl->hw, AMPDU_AGGREGATION);
	ieee80211_hw_set(wl->hw, AP_LINK_PS);
	ieee80211_hw_set(wl->hw, SPECTRUM_MGMT);
	ieee80211_hw_set(wl->hw, REPORTS_TX_ACK_STATUS);
	ieee80211_hw_set(wl->hw, CONNECTION_MONITOR);
	ieee80211_hw_set(wl->hw, HAS_RATE_CONTROL);
	ieee80211_hw_set(wl->hw, SUPPORTS_DYNAMIC_PS);
	ieee80211_hw_set(wl->hw, SIGNAL_DBM);
	ieee80211_hw_set(wl->hw, SUPPORTS_PS);
	ieee80211_hw_set(wl->hw, SUPPORTS_TX_FRAG);

	wl->hw->wiphy->cipher_suites = cipher_suites;
	wl->hw->wiphy->n_cipher_suites = ARRAY_SIZE(cipher_suites);

	wl->hw->wiphy->interface_modes = BIT(NL80211_IFTYPE_STATION) |
					 BIT(NL80211_IFTYPE_AP) |
					 BIT(NL80211_IFTYPE_P2P_DEVICE) |
					 BIT(NL80211_IFTYPE_P2P_CLIENT) |
#ifdef CONFIG_MAC80211_MESH
					 BIT(NL80211_IFTYPE_MESH_POINT) |
#endif
					 BIT(NL80211_IFTYPE_P2P_GO);

	wl->hw->wiphy->max_scan_ssids = 1;
	wl->hw->wiphy->max_sched_scan_ssids = 16;
	wl->hw->wiphy->max_match_sets = 16;
	/*
	 * Maximum length of elements in scanning probe request templates
	 * should be the maximum length possible for a template, without
	 * the IEEE80211 header of the template
	 */
	wl->hw->wiphy->max_scan_ie_len = WL1271_CMD_TEMPL_MAX_SIZE -
			sizeof(struct ieee80211_header);

	wl->hw->wiphy->max_sched_scan_reqs = 1;
	wl->hw->wiphy->max_sched_scan_ie_len = WL1271_CMD_TEMPL_MAX_SIZE -
		sizeof(struct ieee80211_header);

	wl->hw->wiphy->max_remain_on_channel_duration = 30000;

	wl->hw->wiphy->flags |= WIPHY_FLAG_AP_UAPSD |
				WIPHY_FLAG_HAS_REMAIN_ON_CHANNEL |
				WIPHY_FLAG_HAS_CHANNEL_SWITCH |
<<<<<<< HEAD
+				WIPHY_FLAG_IBSS_RSN;
=======
				WIPHY_FLAG_IBSS_RSN;
>>>>>>> 778fbf41

	wl->hw->wiphy->features |= NL80211_FEATURE_AP_SCAN;

	/* make sure all our channels fit in the scanned_ch bitmask */
	BUILD_BUG_ON(ARRAY_SIZE(wl1271_channels) +
		     ARRAY_SIZE(wl1271_channels_5ghz) >
		     WL1271_MAX_CHANNELS);
	/*
	* clear channel flags from the previous usage
	* and restore max_power & max_antenna_gain values.
	*/
	for (i = 0; i < ARRAY_SIZE(wl1271_channels); i++) {
		wl1271_band_2ghz.channels[i].flags = 0;
		wl1271_band_2ghz.channels[i].max_power = WLCORE_MAX_TXPWR;
		wl1271_band_2ghz.channels[i].max_antenna_gain = 0;
	}

	for (i = 0; i < ARRAY_SIZE(wl1271_channels_5ghz); i++) {
		wl1271_band_5ghz.channels[i].flags = 0;
		wl1271_band_5ghz.channels[i].max_power = WLCORE_MAX_TXPWR;
		wl1271_band_5ghz.channels[i].max_antenna_gain = 0;
	}

	/*
	 * We keep local copies of the band structs because we need to
	 * modify them on a per-device basis.
	 */
	memcpy(&wl->bands[NL80211_BAND_2GHZ], &wl1271_band_2ghz,
	       sizeof(wl1271_band_2ghz));
	memcpy(&wl->bands[NL80211_BAND_2GHZ].ht_cap,
	       &wl->ht_cap[NL80211_BAND_2GHZ],
	       sizeof(*wl->ht_cap));
	memcpy(&wl->bands[NL80211_BAND_5GHZ], &wl1271_band_5ghz,
	       sizeof(wl1271_band_5ghz));
	memcpy(&wl->bands[NL80211_BAND_5GHZ].ht_cap,
	       &wl->ht_cap[NL80211_BAND_5GHZ],
	       sizeof(*wl->ht_cap));

	wl->hw->wiphy->bands[NL80211_BAND_2GHZ] =
		&wl->bands[NL80211_BAND_2GHZ];
	wl->hw->wiphy->bands[NL80211_BAND_5GHZ] =
		&wl->bands[NL80211_BAND_5GHZ];

	/*
	 * allow 4 queues per mac address we support +
	 * 1 cab queue per mac + one global offchannel Tx queue
	 */
	wl->hw->queues = (NUM_TX_QUEUES + 1) * WLCORE_NUM_MAC_ADDRESSES + 1;

	/* the last queue is the offchannel queue */
	wl->hw->offchannel_tx_hw_queue = wl->hw->queues - 1;
	wl->hw->max_rates = 1;

	wl->hw->wiphy->reg_notifier = wl1271_reg_notify;

	/* the FW answers probe-requests in AP-mode */
	wl->hw->wiphy->flags |= WIPHY_FLAG_AP_PROBE_RESP_OFFLOAD;
	wl->hw->wiphy->probe_resp_offload =
		NL80211_PROBE_RESP_OFFLOAD_SUPPORT_WPS |
		NL80211_PROBE_RESP_OFFLOAD_SUPPORT_WPS2 |
		NL80211_PROBE_RESP_OFFLOAD_SUPPORT_P2P;

	/* allowed interface combinations */
	wl->hw->wiphy->iface_combinations = wl->iface_combinations;
	wl->hw->wiphy->n_iface_combinations = wl->n_iface_combinations;

	/* register vendor commands */
	wlcore_set_vendor_commands(wl->hw->wiphy);

	SET_IEEE80211_DEV(wl->hw, wl->dev);

	wl->hw->sta_data_size = sizeof(struct wl1271_station);
	wl->hw->vif_data_size = sizeof(struct wl12xx_vif);

	wl->hw->max_rx_aggregation_subframes = wl->conf.ht.rx_ba_win_size;

	return 0;
}

struct ieee80211_hw *wlcore_alloc_hw(size_t priv_size, u32 aggr_buf_size,
				     u32 mbox_size)
{
	struct ieee80211_hw *hw;
	struct wl1271 *wl;
	int i, j, ret;
	unsigned int order;

	hw = ieee80211_alloc_hw(sizeof(*wl), &wl1271_ops);
	if (!hw) {
		wl1271_error("could not alloc ieee80211_hw");
		ret = -ENOMEM;
		goto err_hw_alloc;
	}

	wl = hw->priv;
	memset(wl, 0, sizeof(*wl));

	wl->priv = kzalloc(priv_size, GFP_KERNEL);
	if (!wl->priv) {
		wl1271_error("could not alloc wl priv");
		ret = -ENOMEM;
		goto err_priv_alloc;
	}

	INIT_LIST_HEAD(&wl->wlvif_list);

	wl->hw = hw;

	/*
	 * wl->num_links is not configured yet, so just use WLCORE_MAX_LINKS.
	 * we don't allocate any additional resource here, so that's fine.
	 */
	for (i = 0; i < NUM_TX_QUEUES; i++)
		for (j = 0; j < WLCORE_MAX_LINKS; j++)
			skb_queue_head_init(&wl->links[j].tx_queue[i]);

	skb_queue_head_init(&wl->deferred_rx_queue);
	skb_queue_head_init(&wl->deferred_tx_queue);

	INIT_WORK(&wl->netstack_work, wl1271_netstack_work);
	INIT_WORK(&wl->tx_work, wl1271_tx_work);
	INIT_WORK(&wl->recovery_work, wl1271_recovery_work);
	INIT_DELAYED_WORK(&wl->scan_complete_work, wl1271_scan_complete_work);
	INIT_DELAYED_WORK(&wl->roc_complete_work, wlcore_roc_complete_work);
	INIT_DELAYED_WORK(&wl->tx_watchdog_work, wl12xx_tx_watchdog_work);

	wl->freezable_wq = create_freezable_workqueue("wl12xx_wq");
	if (!wl->freezable_wq) {
		ret = -ENOMEM;
		goto err_hw;
	}

	wl->channel = 0;
	wl->rx_counter = 0;
	wl->power_level = WL1271_DEFAULT_POWER_LEVEL;
	wl->band = NL80211_BAND_2GHZ;
	wl->channel_type = NL80211_CHAN_NO_HT;
	wl->flags = 0;
	wl->sg_enabled = true;
	wl->sleep_auth = WL1271_PSM_ILLEGAL;
	wl->recovery_count = 0;
	wl->hw_pg_ver = -1;
	wl->ap_ps_map = 0;
	wl->ap_fw_ps_map = 0;
	wl->quirks = 0;
	wl->system_hlid = WL12XX_SYSTEM_HLID;
	wl->active_sta_count = 0;
	wl->active_link_count = 0;
	wl->fwlog_size = 0;

	/* The system link is always allocated */
	__set_bit(WL12XX_SYSTEM_HLID, wl->links_map);

	memset(wl->tx_frames_map, 0, sizeof(wl->tx_frames_map));
	for (i = 0; i < wl->num_tx_desc; i++)
		wl->tx_frames[i] = NULL;

	spin_lock_init(&wl->wl_lock);

	wl->state = WLCORE_STATE_OFF;
	wl->fw_type = WL12XX_FW_TYPE_NONE;
	mutex_init(&wl->mutex);
	mutex_init(&wl->flush_mutex);
	init_completion(&wl->nvs_loading_complete);

	order = get_order(aggr_buf_size);
	wl->aggr_buf = (u8 *)__get_free_pages(GFP_KERNEL, order);
	if (!wl->aggr_buf) {
		ret = -ENOMEM;
		goto err_wq;
	}
	wl->aggr_buf_size = aggr_buf_size;

	wl->dummy_packet = wl12xx_alloc_dummy_packet(wl);
	if (!wl->dummy_packet) {
		ret = -ENOMEM;
		goto err_aggr;
	}

	/* Allocate one page for the FW log */
	wl->fwlog = (u8 *)get_zeroed_page(GFP_KERNEL);
	if (!wl->fwlog) {
		ret = -ENOMEM;
		goto err_dummy_packet;
	}

	wl->mbox_size = mbox_size;
	wl->mbox = kmalloc(wl->mbox_size, GFP_KERNEL | GFP_DMA);
	if (!wl->mbox) {
		ret = -ENOMEM;
		goto err_fwlog;
	}

	wl->buffer_32 = kmalloc(sizeof(*wl->buffer_32), GFP_KERNEL);
	if (!wl->buffer_32) {
		ret = -ENOMEM;
		goto err_mbox;
	}

	return hw;

err_mbox:
	kfree(wl->mbox);

err_fwlog:
	free_page((unsigned long)wl->fwlog);

err_dummy_packet:
	dev_kfree_skb(wl->dummy_packet);

err_aggr:
	free_pages((unsigned long)wl->aggr_buf, order);

err_wq:
	destroy_workqueue(wl->freezable_wq);

err_hw:
	wl1271_debugfs_exit(wl);
	kfree(wl->priv);

err_priv_alloc:
	ieee80211_free_hw(hw);

err_hw_alloc:

	return ERR_PTR(ret);
}
EXPORT_SYMBOL_GPL(wlcore_alloc_hw);

int wlcore_free_hw(struct wl1271 *wl)
{
	/* Unblock any fwlog readers */
	mutex_lock(&wl->mutex);
	wl->fwlog_size = -1;
	mutex_unlock(&wl->mutex);

	wlcore_sysfs_free(wl);

	kfree(wl->buffer_32);
	kfree(wl->mbox);
	free_page((unsigned long)wl->fwlog);
	dev_kfree_skb(wl->dummy_packet);
	free_pages((unsigned long)wl->aggr_buf, get_order(wl->aggr_buf_size));

	wl1271_debugfs_exit(wl);

	vfree(wl->fw);
	wl->fw = NULL;
	wl->fw_type = WL12XX_FW_TYPE_NONE;
	kfree(wl->nvs);
	wl->nvs = NULL;

	kfree(wl->raw_fw_status);
	kfree(wl->fw_status);
	kfree(wl->tx_res_if);
	destroy_workqueue(wl->freezable_wq);

	kfree(wl->priv);
	ieee80211_free_hw(wl->hw);

	return 0;
}
EXPORT_SYMBOL_GPL(wlcore_free_hw);

#ifdef CONFIG_PM
static const struct wiphy_wowlan_support wlcore_wowlan_support = {
	.flags = WIPHY_WOWLAN_ANY,
	.n_patterns = WL1271_MAX_RX_FILTERS,
	.pattern_min_len = 1,
	.pattern_max_len = WL1271_RX_FILTER_MAX_PATTERN_SIZE,
};
#endif

static irqreturn_t wlcore_hardirq(int irq, void *cookie)
{
	return IRQ_WAKE_THREAD;
}

static void wlcore_nvs_cb(const struct firmware *fw, void *context)
{
	struct wl1271 *wl = context;
	struct platform_device *pdev = wl->pdev;
	struct wlcore_platdev_data *pdev_data = dev_get_platdata(&pdev->dev);
	struct resource *res;

	int ret;
	irq_handler_t hardirq_fn = NULL;

	if (fw) {
		wl->nvs = kmemdup(fw->data, fw->size, GFP_KERNEL);
		if (!wl->nvs) {
			wl1271_error("Could not allocate nvs data");
			goto out;
		}
		wl->nvs_len = fw->size;
	} else if (pdev_data->family->nvs_name) {
		wl1271_debug(DEBUG_BOOT, "Could not get nvs file %s",
			     pdev_data->family->nvs_name);
		wl->nvs = NULL;
		wl->nvs_len = 0;
	} else {
		wl->nvs = NULL;
		wl->nvs_len = 0;
	}

	ret = wl->ops->setup(wl);
	if (ret < 0)
		goto out_free_nvs;

	BUG_ON(wl->num_tx_desc > WLCORE_MAX_TX_DESCRIPTORS);

	/* adjust some runtime configuration parameters */
	wlcore_adjust_conf(wl);

	res = platform_get_resource(pdev, IORESOURCE_IRQ, 0);
	if (!res) {
		wl1271_error("Could not get IRQ resource");
		goto out_free_nvs;
	}

	wl->irq = res->start;
	wl->irq_flags = res->flags & IRQF_TRIGGER_MASK;
	wl->if_ops = pdev_data->if_ops;

	if (wl->irq_flags & (IRQF_TRIGGER_RISING | IRQF_TRIGGER_FALLING))
		hardirq_fn = wlcore_hardirq;
	else
		wl->irq_flags |= IRQF_ONESHOT;

	ret = wl12xx_set_power_on(wl);
	if (ret < 0)
		goto out_free_nvs;

	ret = wl12xx_get_hw_info(wl);
	if (ret < 0) {
		wl1271_error("couldn't get hw info");
		wl1271_power_off(wl);
		goto out_free_nvs;
	}

	ret = request_threaded_irq(wl->irq, hardirq_fn, wlcore_irq,
				   wl->irq_flags, pdev->name, wl);
	if (ret < 0) {
		wl1271_error("interrupt configuration failed");
		wl1271_power_off(wl);
		goto out_free_nvs;
	}

#ifdef CONFIG_PM
	device_init_wakeup(wl->dev, true);

	ret = enable_irq_wake(wl->irq);
	if (!ret) {
		wl->irq_wake_enabled = true;
		if (pdev_data->pwr_in_suspend)
			wl->hw->wiphy->wowlan = &wlcore_wowlan_support;
	}

	res = platform_get_resource(pdev, IORESOURCE_IRQ, 1);
	if (res) {
		wl->wakeirq = res->start;
		wl->wakeirq_flags = res->flags & IRQF_TRIGGER_MASK;
		ret = dev_pm_set_dedicated_wake_irq(wl->dev, wl->wakeirq);
		if (ret)
			wl->wakeirq = -ENODEV;
	} else {
		wl->wakeirq = -ENODEV;
	}
#endif
	disable_irq(wl->irq);
	wl1271_power_off(wl);

	ret = wl->ops->identify_chip(wl);
	if (ret < 0)
		goto out_irq;

	ret = wl1271_init_ieee80211(wl);
	if (ret)
		goto out_irq;

	ret = wl1271_register_hw(wl);
	if (ret)
		goto out_irq;

	ret = wlcore_sysfs_init(wl);
	if (ret)
		goto out_unreg;

	wl->initialized = true;
	goto out;

out_unreg:
	wl1271_unregister_hw(wl);

out_irq:
	if (wl->wakeirq >= 0)
		dev_pm_clear_wake_irq(wl->dev);
	device_init_wakeup(wl->dev, false);
	free_irq(wl->irq, wl);

out_free_nvs:
	kfree(wl->nvs);

out:
	release_firmware(fw);
	complete_all(&wl->nvs_loading_complete);
}

static int __maybe_unused wlcore_runtime_suspend(struct device *dev)
{
	struct wl1271 *wl = dev_get_drvdata(dev);
	struct wl12xx_vif *wlvif;
	int error;

	/* We do not enter elp sleep in PLT mode */
	if (wl->plt)
		return 0;

	/* Nothing to do if no ELP mode requested */
	if (wl->sleep_auth != WL1271_PSM_ELP)
		return 0;

	wl12xx_for_each_wlvif(wl, wlvif) {
		if (!test_bit(WLVIF_FLAG_IN_PS, &wlvif->flags) &&
		    test_bit(WLVIF_FLAG_IN_USE, &wlvif->flags))
			return -EBUSY;
	}

	wl1271_debug(DEBUG_PSM, "chip to elp");
	error = wlcore_raw_write32(wl, HW_ACCESS_ELP_CTRL_REG, ELPCTRL_SLEEP);
	if (error < 0) {
		wl12xx_queue_recovery_work(wl);

		return error;
	}

	set_bit(WL1271_FLAG_IN_ELP, &wl->flags);

	return 0;
}

static int __maybe_unused wlcore_runtime_resume(struct device *dev)
{
	struct wl1271 *wl = dev_get_drvdata(dev);
	DECLARE_COMPLETION_ONSTACK(compl);
	unsigned long flags;
	int ret;
	unsigned long start_time = jiffies;
	bool pending = false;
	bool recovery = false;

	/* Nothing to do if no ELP mode requested */
	if (!test_bit(WL1271_FLAG_IN_ELP, &wl->flags))
		return 0;

	wl1271_debug(DEBUG_PSM, "waking up chip from elp");

	spin_lock_irqsave(&wl->wl_lock, flags);
	if (test_bit(WL1271_FLAG_IRQ_RUNNING, &wl->flags))
		pending = true;
	else
		wl->elp_compl = &compl;
	spin_unlock_irqrestore(&wl->wl_lock, flags);

	ret = wlcore_raw_write32(wl, HW_ACCESS_ELP_CTRL_REG, ELPCTRL_WAKE_UP);
	if (ret < 0) {
		recovery = true;
		goto err;
	}

	if (!pending) {
		ret = wait_for_completion_timeout(&compl,
			msecs_to_jiffies(WL1271_WAKEUP_TIMEOUT));
		if (ret == 0) {
			wl1271_warning("ELP wakeup timeout!");

			/* Return no error for runtime PM for recovery */
			ret = 0;
			recovery = true;
			goto err;
		}
	}

	clear_bit(WL1271_FLAG_IN_ELP, &wl->flags);

	wl1271_debug(DEBUG_PSM, "wakeup time: %u ms",
		     jiffies_to_msecs(jiffies - start_time));

	return 0;

err:
	spin_lock_irqsave(&wl->wl_lock, flags);
	wl->elp_compl = NULL;
	spin_unlock_irqrestore(&wl->wl_lock, flags);

	if (recovery) {
		set_bit(WL1271_FLAG_INTENDED_FW_RECOVERY, &wl->flags);
		wl12xx_queue_recovery_work(wl);
	}

	return ret;
}

static const struct dev_pm_ops wlcore_pm_ops = {
	SET_RUNTIME_PM_OPS(wlcore_runtime_suspend,
			   wlcore_runtime_resume,
			   NULL)
};

int wlcore_probe(struct wl1271 *wl, struct platform_device *pdev)
{
	struct wlcore_platdev_data *pdev_data = dev_get_platdata(&pdev->dev);
	const char *nvs_name;
	int ret = 0;

	if (!wl->ops || !wl->ptable || !pdev_data)
		return -EINVAL;

	wl->dev = &pdev->dev;
	wl->pdev = pdev;
	platform_set_drvdata(pdev, wl);

	if (pdev_data->family && pdev_data->family->nvs_name) {
		nvs_name = pdev_data->family->nvs_name;
		ret = request_firmware_nowait(THIS_MODULE, FW_ACTION_HOTPLUG,
					      nvs_name, &pdev->dev, GFP_KERNEL,
					      wl, wlcore_nvs_cb);
		if (ret < 0) {
			wl1271_error("request_firmware_nowait failed for %s: %d",
				     nvs_name, ret);
			complete_all(&wl->nvs_loading_complete);
		}
	} else {
		wlcore_nvs_cb(NULL, wl);
	}

	wl->dev->driver->pm = &wlcore_pm_ops;
	pm_runtime_set_autosuspend_delay(wl->dev, 50);
	pm_runtime_use_autosuspend(wl->dev);
	pm_runtime_enable(wl->dev);

	return ret;
}
EXPORT_SYMBOL_GPL(wlcore_probe);

int wlcore_remove(struct platform_device *pdev)
{
	struct wlcore_platdev_data *pdev_data = dev_get_platdata(&pdev->dev);
	struct wl1271 *wl = platform_get_drvdata(pdev);
	int error;

	error = pm_runtime_get_sync(wl->dev);
	if (error < 0)
		dev_warn(wl->dev, "PM runtime failed: %i\n", error);

	wl->dev->driver->pm = NULL;

	if (pdev_data->family && pdev_data->family->nvs_name)
		wait_for_completion(&wl->nvs_loading_complete);
	if (!wl->initialized)
		return 0;

	if (wl->wakeirq >= 0) {
		dev_pm_clear_wake_irq(wl->dev);
		wl->wakeirq = -ENODEV;
	}

	device_init_wakeup(wl->dev, false);

	if (wl->irq_wake_enabled)
		disable_irq_wake(wl->irq);

	wl1271_unregister_hw(wl);

	pm_runtime_put_sync(wl->dev);
	pm_runtime_dont_use_autosuspend(wl->dev);
	pm_runtime_disable(wl->dev);

	free_irq(wl->irq, wl);
	wlcore_free_hw(wl);

	return 0;
}
EXPORT_SYMBOL_GPL(wlcore_remove);

u32 wl12xx_debug_level = DEBUG_NONE;
EXPORT_SYMBOL_GPL(wl12xx_debug_level);
module_param_named(debug_level, wl12xx_debug_level, uint, 0600);
MODULE_PARM_DESC(debug_level, "wl12xx debugging level");

module_param_named(fwlog, fwlog_param, charp, 0);
MODULE_PARM_DESC(fwlog,
		 "FW logger options: continuous, dbgpins or disable");

module_param(fwlog_mem_blocks, int, 0600);
MODULE_PARM_DESC(fwlog_mem_blocks, "fwlog mem_blocks");

module_param(bug_on_recovery, int, 0600);
MODULE_PARM_DESC(bug_on_recovery, "BUG() on fw recovery");

module_param(no_recovery, int, 0600);
MODULE_PARM_DESC(no_recovery, "Prevent HW recovery. FW will remain stuck.");

MODULE_LICENSE("GPL");
MODULE_AUTHOR("Luciano Coelho <coelho@ti.com>");
MODULE_AUTHOR("Juuso Oikarinen <juuso.oikarinen@nokia.com>");<|MERGE_RESOLUTION|>--- conflicted
+++ resolved
@@ -6274,11 +6274,7 @@
 	wl->hw->wiphy->flags |= WIPHY_FLAG_AP_UAPSD |
 				WIPHY_FLAG_HAS_REMAIN_ON_CHANNEL |
 				WIPHY_FLAG_HAS_CHANNEL_SWITCH |
-<<<<<<< HEAD
-+				WIPHY_FLAG_IBSS_RSN;
-=======
 				WIPHY_FLAG_IBSS_RSN;
->>>>>>> 778fbf41
 
 	wl->hw->wiphy->features |= NL80211_FEATURE_AP_SCAN;
 
