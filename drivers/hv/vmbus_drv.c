/*
 * Copyright (c) 2009, Microsoft Corporation.
 *
 * This program is free software; you can redistribute it and/or modify it
 * under the terms and conditions of the GNU General Public License,
 * version 2, as published by the Free Software Foundation.
 *
 * This program is distributed in the hope it will be useful, but WITHOUT
 * ANY WARRANTY; without even the implied warranty of MERCHANTABILITY or
 * FITNESS FOR A PARTICULAR PURPOSE.  See the GNU General Public License for
 * more details.
 *
 * You should have received a copy of the GNU General Public License along with
 * this program; if not, write to the Free Software Foundation, Inc., 59 Temple
 * Place - Suite 330, Boston, MA 02111-1307 USA.
 *
 * Authors:
 *   Haiyang Zhang <haiyangz@microsoft.com>
 *   Hank Janssen  <hjanssen@microsoft.com>
 *   K. Y. Srinivasan <kys@microsoft.com>
 *
 */
#define pr_fmt(fmt) KBUILD_MODNAME ": " fmt

#include <linux/init.h>
#include <linux/module.h>
#include <linux/device.h>
#include <linux/interrupt.h>
#include <linux/sysctl.h>
#include <linux/slab.h>
#include <linux/acpi.h>
#include <linux/completion.h>
#include <linux/hyperv.h>
#include <linux/kernel_stat.h>
#include <linux/clockchips.h>
#include <linux/cpu.h>
#include <linux/sched/task_stack.h>

#include <asm/hyperv.h>
#include <asm/hypervisor.h>
#include <asm/mshyperv.h>
#include <linux/notifier.h>
#include <linux/ptrace.h>
#include <linux/screen_info.h>
#include <linux/kdebug.h>
#include <linux/efi.h>
#include <linux/random.h>
#include "hyperv_vmbus.h"

struct vmbus_dynid {
	struct list_head node;
	struct hv_vmbus_device_id id;
};

static struct acpi_device  *hv_acpi_dev;

static struct completion probe_event;

static int hyperv_cpuhp_online;

static int hyperv_panic_event(struct notifier_block *nb, unsigned long val,
			      void *args)
{
	struct pt_regs *regs;

	regs = current_pt_regs();

	hyperv_report_panic(regs, val);
	return NOTIFY_DONE;
}

static int hyperv_die_event(struct notifier_block *nb, unsigned long val,
			    void *args)
{
	struct die_args *die = (struct die_args *)args;
	struct pt_regs *regs = die->regs;

	hyperv_report_panic(regs, val);
	return NOTIFY_DONE;
}

static struct notifier_block hyperv_die_block = {
	.notifier_call = hyperv_die_event,
};
static struct notifier_block hyperv_panic_block = {
	.notifier_call = hyperv_panic_event,
};

static const char *fb_mmio_name = "fb_range";
static struct resource *fb_mmio;
static struct resource *hyperv_mmio;
static DEFINE_SEMAPHORE(hyperv_mmio_lock);

static int vmbus_exists(void)
{
	if (hv_acpi_dev == NULL)
		return -ENODEV;

	return 0;
}

#define VMBUS_ALIAS_LEN ((sizeof((struct hv_vmbus_device_id *)0)->guid) * 2)
static void print_alias_name(struct hv_device *hv_dev, char *alias_name)
{
	int i;
	for (i = 0; i < VMBUS_ALIAS_LEN; i += 2)
		sprintf(&alias_name[i], "%02x", hv_dev->dev_type.b[i/2]);
}

static u8 channel_monitor_group(const struct vmbus_channel *channel)
{
	return (u8)channel->offermsg.monitorid / 32;
}

static u8 channel_monitor_offset(const struct vmbus_channel *channel)
{
	return (u8)channel->offermsg.monitorid % 32;
}

static u32 channel_pending(const struct vmbus_channel *channel,
			   const struct hv_monitor_page *monitor_page)
{
	u8 monitor_group = channel_monitor_group(channel);

	return monitor_page->trigger_group[monitor_group].pending;
}

static u32 channel_latency(const struct vmbus_channel *channel,
			   const struct hv_monitor_page *monitor_page)
{
	u8 monitor_group = channel_monitor_group(channel);
	u8 monitor_offset = channel_monitor_offset(channel);

	return monitor_page->latency[monitor_group][monitor_offset];
}

static u32 channel_conn_id(struct vmbus_channel *channel,
			   struct hv_monitor_page *monitor_page)
{
	u8 monitor_group = channel_monitor_group(channel);
	u8 monitor_offset = channel_monitor_offset(channel);
	return monitor_page->parameter[monitor_group][monitor_offset].connectionid.u.id;
}

static ssize_t id_show(struct device *dev, struct device_attribute *dev_attr,
		       char *buf)
{
	struct hv_device *hv_dev = device_to_hv_device(dev);

	if (!hv_dev->channel)
		return -ENODEV;
	return sprintf(buf, "%d\n", hv_dev->channel->offermsg.child_relid);
}
static DEVICE_ATTR_RO(id);

static ssize_t state_show(struct device *dev, struct device_attribute *dev_attr,
			  char *buf)
{
	struct hv_device *hv_dev = device_to_hv_device(dev);

	if (!hv_dev->channel)
		return -ENODEV;
	return sprintf(buf, "%d\n", hv_dev->channel->state);
}
static DEVICE_ATTR_RO(state);

static ssize_t monitor_id_show(struct device *dev,
			       struct device_attribute *dev_attr, char *buf)
{
	struct hv_device *hv_dev = device_to_hv_device(dev);

	if (!hv_dev->channel)
		return -ENODEV;
	return sprintf(buf, "%d\n", hv_dev->channel->offermsg.monitorid);
}
static DEVICE_ATTR_RO(monitor_id);

static ssize_t class_id_show(struct device *dev,
			       struct device_attribute *dev_attr, char *buf)
{
	struct hv_device *hv_dev = device_to_hv_device(dev);

	if (!hv_dev->channel)
		return -ENODEV;
	return sprintf(buf, "{%pUl}\n",
		       hv_dev->channel->offermsg.offer.if_type.b);
}
static DEVICE_ATTR_RO(class_id);

static ssize_t device_id_show(struct device *dev,
			      struct device_attribute *dev_attr, char *buf)
{
	struct hv_device *hv_dev = device_to_hv_device(dev);

	if (!hv_dev->channel)
		return -ENODEV;
	return sprintf(buf, "{%pUl}\n",
		       hv_dev->channel->offermsg.offer.if_instance.b);
}
static DEVICE_ATTR_RO(device_id);

static ssize_t modalias_show(struct device *dev,
			     struct device_attribute *dev_attr, char *buf)
{
	struct hv_device *hv_dev = device_to_hv_device(dev);
	char alias_name[VMBUS_ALIAS_LEN + 1];

	print_alias_name(hv_dev, alias_name);
	return sprintf(buf, "vmbus:%s\n", alias_name);
}
static DEVICE_ATTR_RO(modalias);

static ssize_t server_monitor_pending_show(struct device *dev,
					   struct device_attribute *dev_attr,
					   char *buf)
{
	struct hv_device *hv_dev = device_to_hv_device(dev);

	if (!hv_dev->channel)
		return -ENODEV;
	return sprintf(buf, "%d\n",
		       channel_pending(hv_dev->channel,
				       vmbus_connection.monitor_pages[1]));
}
static DEVICE_ATTR_RO(server_monitor_pending);

static ssize_t client_monitor_pending_show(struct device *dev,
					   struct device_attribute *dev_attr,
					   char *buf)
{
	struct hv_device *hv_dev = device_to_hv_device(dev);

	if (!hv_dev->channel)
		return -ENODEV;
	return sprintf(buf, "%d\n",
		       channel_pending(hv_dev->channel,
				       vmbus_connection.monitor_pages[1]));
}
static DEVICE_ATTR_RO(client_monitor_pending);

static ssize_t server_monitor_latency_show(struct device *dev,
					   struct device_attribute *dev_attr,
					   char *buf)
{
	struct hv_device *hv_dev = device_to_hv_device(dev);

	if (!hv_dev->channel)
		return -ENODEV;
	return sprintf(buf, "%d\n",
		       channel_latency(hv_dev->channel,
				       vmbus_connection.monitor_pages[0]));
}
static DEVICE_ATTR_RO(server_monitor_latency);

static ssize_t client_monitor_latency_show(struct device *dev,
					   struct device_attribute *dev_attr,
					   char *buf)
{
	struct hv_device *hv_dev = device_to_hv_device(dev);

	if (!hv_dev->channel)
		return -ENODEV;
	return sprintf(buf, "%d\n",
		       channel_latency(hv_dev->channel,
				       vmbus_connection.monitor_pages[1]));
}
static DEVICE_ATTR_RO(client_monitor_latency);

static ssize_t server_monitor_conn_id_show(struct device *dev,
					   struct device_attribute *dev_attr,
					   char *buf)
{
	struct hv_device *hv_dev = device_to_hv_device(dev);

	if (!hv_dev->channel)
		return -ENODEV;
	return sprintf(buf, "%d\n",
		       channel_conn_id(hv_dev->channel,
				       vmbus_connection.monitor_pages[0]));
}
static DEVICE_ATTR_RO(server_monitor_conn_id);

static ssize_t client_monitor_conn_id_show(struct device *dev,
					   struct device_attribute *dev_attr,
					   char *buf)
{
	struct hv_device *hv_dev = device_to_hv_device(dev);

	if (!hv_dev->channel)
		return -ENODEV;
	return sprintf(buf, "%d\n",
		       channel_conn_id(hv_dev->channel,
				       vmbus_connection.monitor_pages[1]));
}
static DEVICE_ATTR_RO(client_monitor_conn_id);

static ssize_t out_intr_mask_show(struct device *dev,
				  struct device_attribute *dev_attr, char *buf)
{
	struct hv_device *hv_dev = device_to_hv_device(dev);
	struct hv_ring_buffer_debug_info outbound;

	if (!hv_dev->channel)
		return -ENODEV;
	hv_ringbuffer_get_debuginfo(&hv_dev->channel->outbound, &outbound);
	return sprintf(buf, "%d\n", outbound.current_interrupt_mask);
}
static DEVICE_ATTR_RO(out_intr_mask);

static ssize_t out_read_index_show(struct device *dev,
				   struct device_attribute *dev_attr, char *buf)
{
	struct hv_device *hv_dev = device_to_hv_device(dev);
	struct hv_ring_buffer_debug_info outbound;

	if (!hv_dev->channel)
		return -ENODEV;
	hv_ringbuffer_get_debuginfo(&hv_dev->channel->outbound, &outbound);
	return sprintf(buf, "%d\n", outbound.current_read_index);
}
static DEVICE_ATTR_RO(out_read_index);

static ssize_t out_write_index_show(struct device *dev,
				    struct device_attribute *dev_attr,
				    char *buf)
{
	struct hv_device *hv_dev = device_to_hv_device(dev);
	struct hv_ring_buffer_debug_info outbound;

	if (!hv_dev->channel)
		return -ENODEV;
	hv_ringbuffer_get_debuginfo(&hv_dev->channel->outbound, &outbound);
	return sprintf(buf, "%d\n", outbound.current_write_index);
}
static DEVICE_ATTR_RO(out_write_index);

static ssize_t out_read_bytes_avail_show(struct device *dev,
					 struct device_attribute *dev_attr,
					 char *buf)
{
	struct hv_device *hv_dev = device_to_hv_device(dev);
	struct hv_ring_buffer_debug_info outbound;

	if (!hv_dev->channel)
		return -ENODEV;
	hv_ringbuffer_get_debuginfo(&hv_dev->channel->outbound, &outbound);
	return sprintf(buf, "%d\n", outbound.bytes_avail_toread);
}
static DEVICE_ATTR_RO(out_read_bytes_avail);

static ssize_t out_write_bytes_avail_show(struct device *dev,
					  struct device_attribute *dev_attr,
					  char *buf)
{
	struct hv_device *hv_dev = device_to_hv_device(dev);
	struct hv_ring_buffer_debug_info outbound;

	if (!hv_dev->channel)
		return -ENODEV;
	hv_ringbuffer_get_debuginfo(&hv_dev->channel->outbound, &outbound);
	return sprintf(buf, "%d\n", outbound.bytes_avail_towrite);
}
static DEVICE_ATTR_RO(out_write_bytes_avail);

static ssize_t in_intr_mask_show(struct device *dev,
				 struct device_attribute *dev_attr, char *buf)
{
	struct hv_device *hv_dev = device_to_hv_device(dev);
	struct hv_ring_buffer_debug_info inbound;

	if (!hv_dev->channel)
		return -ENODEV;
	hv_ringbuffer_get_debuginfo(&hv_dev->channel->inbound, &inbound);
	return sprintf(buf, "%d\n", inbound.current_interrupt_mask);
}
static DEVICE_ATTR_RO(in_intr_mask);

static ssize_t in_read_index_show(struct device *dev,
				  struct device_attribute *dev_attr, char *buf)
{
	struct hv_device *hv_dev = device_to_hv_device(dev);
	struct hv_ring_buffer_debug_info inbound;

	if (!hv_dev->channel)
		return -ENODEV;
	hv_ringbuffer_get_debuginfo(&hv_dev->channel->inbound, &inbound);
	return sprintf(buf, "%d\n", inbound.current_read_index);
}
static DEVICE_ATTR_RO(in_read_index);

static ssize_t in_write_index_show(struct device *dev,
				   struct device_attribute *dev_attr, char *buf)
{
	struct hv_device *hv_dev = device_to_hv_device(dev);
	struct hv_ring_buffer_debug_info inbound;

	if (!hv_dev->channel)
		return -ENODEV;
	hv_ringbuffer_get_debuginfo(&hv_dev->channel->inbound, &inbound);
	return sprintf(buf, "%d\n", inbound.current_write_index);
}
static DEVICE_ATTR_RO(in_write_index);

static ssize_t in_read_bytes_avail_show(struct device *dev,
					struct device_attribute *dev_attr,
					char *buf)
{
	struct hv_device *hv_dev = device_to_hv_device(dev);
	struct hv_ring_buffer_debug_info inbound;

	if (!hv_dev->channel)
		return -ENODEV;
	hv_ringbuffer_get_debuginfo(&hv_dev->channel->inbound, &inbound);
	return sprintf(buf, "%d\n", inbound.bytes_avail_toread);
}
static DEVICE_ATTR_RO(in_read_bytes_avail);

static ssize_t in_write_bytes_avail_show(struct device *dev,
					 struct device_attribute *dev_attr,
					 char *buf)
{
	struct hv_device *hv_dev = device_to_hv_device(dev);
	struct hv_ring_buffer_debug_info inbound;

	if (!hv_dev->channel)
		return -ENODEV;
	hv_ringbuffer_get_debuginfo(&hv_dev->channel->inbound, &inbound);
	return sprintf(buf, "%d\n", inbound.bytes_avail_towrite);
}
static DEVICE_ATTR_RO(in_write_bytes_avail);

static ssize_t channel_vp_mapping_show(struct device *dev,
				       struct device_attribute *dev_attr,
				       char *buf)
{
	struct hv_device *hv_dev = device_to_hv_device(dev);
	struct vmbus_channel *channel = hv_dev->channel, *cur_sc;
	unsigned long flags;
	int buf_size = PAGE_SIZE, n_written, tot_written;
	struct list_head *cur;

	if (!channel)
		return -ENODEV;

	tot_written = snprintf(buf, buf_size, "%u:%u\n",
		channel->offermsg.child_relid, channel->target_cpu);

	spin_lock_irqsave(&channel->lock, flags);

	list_for_each(cur, &channel->sc_list) {
		if (tot_written >= buf_size - 1)
			break;

		cur_sc = list_entry(cur, struct vmbus_channel, sc_list);
		n_written = scnprintf(buf + tot_written,
				     buf_size - tot_written,
				     "%u:%u\n",
				     cur_sc->offermsg.child_relid,
				     cur_sc->target_cpu);
		tot_written += n_written;
	}

	spin_unlock_irqrestore(&channel->lock, flags);

	return tot_written;
}
static DEVICE_ATTR_RO(channel_vp_mapping);

static ssize_t vendor_show(struct device *dev,
			   struct device_attribute *dev_attr,
			   char *buf)
{
	struct hv_device *hv_dev = device_to_hv_device(dev);
	return sprintf(buf, "0x%x\n", hv_dev->vendor_id);
}
static DEVICE_ATTR_RO(vendor);

static ssize_t device_show(struct device *dev,
			   struct device_attribute *dev_attr,
			   char *buf)
{
	struct hv_device *hv_dev = device_to_hv_device(dev);
	return sprintf(buf, "0x%x\n", hv_dev->device_id);
}
static DEVICE_ATTR_RO(device);

/* Set up per device attributes in /sys/bus/vmbus/devices/<bus device> */
static struct attribute *vmbus_dev_attrs[] = {
	&dev_attr_id.attr,
	&dev_attr_state.attr,
	&dev_attr_monitor_id.attr,
	&dev_attr_class_id.attr,
	&dev_attr_device_id.attr,
	&dev_attr_modalias.attr,
	&dev_attr_server_monitor_pending.attr,
	&dev_attr_client_monitor_pending.attr,
	&dev_attr_server_monitor_latency.attr,
	&dev_attr_client_monitor_latency.attr,
	&dev_attr_server_monitor_conn_id.attr,
	&dev_attr_client_monitor_conn_id.attr,
	&dev_attr_out_intr_mask.attr,
	&dev_attr_out_read_index.attr,
	&dev_attr_out_write_index.attr,
	&dev_attr_out_read_bytes_avail.attr,
	&dev_attr_out_write_bytes_avail.attr,
	&dev_attr_in_intr_mask.attr,
	&dev_attr_in_read_index.attr,
	&dev_attr_in_write_index.attr,
	&dev_attr_in_read_bytes_avail.attr,
	&dev_attr_in_write_bytes_avail.attr,
	&dev_attr_channel_vp_mapping.attr,
	&dev_attr_vendor.attr,
	&dev_attr_device.attr,
	NULL,
};
ATTRIBUTE_GROUPS(vmbus_dev);

/*
 * vmbus_uevent - add uevent for our device
 *
 * This routine is invoked when a device is added or removed on the vmbus to
 * generate a uevent to udev in the userspace. The udev will then look at its
 * rule and the uevent generated here to load the appropriate driver
 *
 * The alias string will be of the form vmbus:guid where guid is the string
 * representation of the device guid (each byte of the guid will be
 * represented with two hex characters.
 */
static int vmbus_uevent(struct device *device, struct kobj_uevent_env *env)
{
	struct hv_device *dev = device_to_hv_device(device);
	int ret;
	char alias_name[VMBUS_ALIAS_LEN + 1];

	print_alias_name(dev, alias_name);
	ret = add_uevent_var(env, "MODALIAS=vmbus:%s", alias_name);
	return ret;
}

static const uuid_le null_guid;

static inline bool is_null_guid(const uuid_le *guid)
{
	if (uuid_le_cmp(*guid, null_guid))
		return false;
	return true;
}

/*
 * Return a matching hv_vmbus_device_id pointer.
 * If there is no match, return NULL.
 */
static const struct hv_vmbus_device_id *hv_vmbus_get_id(struct hv_driver *drv,
					const uuid_le *guid)
{
	const struct hv_vmbus_device_id *id = NULL;
	struct vmbus_dynid *dynid;

	/* Look at the dynamic ids first, before the static ones */
	spin_lock(&drv->dynids.lock);
	list_for_each_entry(dynid, &drv->dynids.list, node) {
		if (!uuid_le_cmp(dynid->id.guid, *guid)) {
			id = &dynid->id;
			break;
		}
	}
	spin_unlock(&drv->dynids.lock);

	if (id)
		return id;

	id = drv->id_table;
	if (id == NULL)
		return NULL; /* empty device table */

	for (; !is_null_guid(&id->guid); id++)
		if (!uuid_le_cmp(id->guid, *guid))
			return id;

	return NULL;
}

/* vmbus_add_dynid - add a new device ID to this driver and re-probe devices */
static int vmbus_add_dynid(struct hv_driver *drv, uuid_le *guid)
{
	struct vmbus_dynid *dynid;

	dynid = kzalloc(sizeof(*dynid), GFP_KERNEL);
	if (!dynid)
		return -ENOMEM;

	dynid->id.guid = *guid;

	spin_lock(&drv->dynids.lock);
	list_add_tail(&dynid->node, &drv->dynids.list);
	spin_unlock(&drv->dynids.lock);

	return driver_attach(&drv->driver);
}

static void vmbus_free_dynids(struct hv_driver *drv)
{
	struct vmbus_dynid *dynid, *n;

	spin_lock(&drv->dynids.lock);
	list_for_each_entry_safe(dynid, n, &drv->dynids.list, node) {
		list_del(&dynid->node);
		kfree(dynid);
	}
	spin_unlock(&drv->dynids.lock);
}

/*
 * store_new_id - sysfs frontend to vmbus_add_dynid()
 *
 * Allow GUIDs to be added to an existing driver via sysfs.
 */
static ssize_t new_id_store(struct device_driver *driver, const char *buf,
			    size_t count)
{
	struct hv_driver *drv = drv_to_hv_drv(driver);
	uuid_le guid;
	ssize_t retval;

	retval = uuid_le_to_bin(buf, &guid);
	if (retval)
		return retval;

	if (hv_vmbus_get_id(drv, &guid))
		return -EEXIST;

	retval = vmbus_add_dynid(drv, &guid);
	if (retval)
		return retval;
	return count;
}
static DRIVER_ATTR_WO(new_id);

/*
 * store_remove_id - remove a PCI device ID from this driver
 *
 * Removes a dynamic pci device ID to this driver.
 */
static ssize_t remove_id_store(struct device_driver *driver, const char *buf,
			       size_t count)
{
	struct hv_driver *drv = drv_to_hv_drv(driver);
	struct vmbus_dynid *dynid, *n;
	uuid_le guid;
	ssize_t retval;

	retval = uuid_le_to_bin(buf, &guid);
	if (retval)
		return retval;

	retval = -ENODEV;
	spin_lock(&drv->dynids.lock);
	list_for_each_entry_safe(dynid, n, &drv->dynids.list, node) {
		struct hv_vmbus_device_id *id = &dynid->id;

		if (!uuid_le_cmp(id->guid, guid)) {
			list_del(&dynid->node);
			kfree(dynid);
			retval = count;
			break;
		}
	}
	spin_unlock(&drv->dynids.lock);

	return retval;
}
static DRIVER_ATTR_WO(remove_id);

static struct attribute *vmbus_drv_attrs[] = {
	&driver_attr_new_id.attr,
	&driver_attr_remove_id.attr,
	NULL,
};
ATTRIBUTE_GROUPS(vmbus_drv);


/*
 * vmbus_match - Attempt to match the specified device to the specified driver
 */
static int vmbus_match(struct device *device, struct device_driver *driver)
{
	struct hv_driver *drv = drv_to_hv_drv(driver);
	struct hv_device *hv_dev = device_to_hv_device(device);

	/* The hv_sock driver handles all hv_sock offers. */
	if (is_hvsock_channel(hv_dev->channel))
		return drv->hvsock;

	if (hv_vmbus_get_id(drv, &hv_dev->dev_type))
		return 1;

	return 0;
}

/*
 * vmbus_probe - Add the new vmbus's child device
 */
static int vmbus_probe(struct device *child_device)
{
	int ret = 0;
	struct hv_driver *drv =
			drv_to_hv_drv(child_device->driver);
	struct hv_device *dev = device_to_hv_device(child_device);
	const struct hv_vmbus_device_id *dev_id;

	dev_id = hv_vmbus_get_id(drv, &dev->dev_type);
	if (drv->probe) {
		ret = drv->probe(dev, dev_id);
		if (ret != 0)
			pr_err("probe failed for device %s (%d)\n",
			       dev_name(child_device), ret);

	} else {
		pr_err("probe not set for driver %s\n",
		       dev_name(child_device));
		ret = -ENODEV;
	}
	return ret;
}

/*
 * vmbus_remove - Remove a vmbus device
 */
static int vmbus_remove(struct device *child_device)
{
	struct hv_driver *drv;
	struct hv_device *dev = device_to_hv_device(child_device);

	if (child_device->driver) {
		drv = drv_to_hv_drv(child_device->driver);
		if (drv->remove)
			drv->remove(dev);
	}

	return 0;
}


/*
 * vmbus_shutdown - Shutdown a vmbus device
 */
static void vmbus_shutdown(struct device *child_device)
{
	struct hv_driver *drv;
	struct hv_device *dev = device_to_hv_device(child_device);


	/* The device may not be attached yet */
	if (!child_device->driver)
		return;

	drv = drv_to_hv_drv(child_device->driver);

	if (drv->shutdown)
		drv->shutdown(dev);
}


/*
 * vmbus_device_release - Final callback release of the vmbus child device
 */
static void vmbus_device_release(struct device *device)
{
	struct hv_device *hv_dev = device_to_hv_device(device);
	struct vmbus_channel *channel = hv_dev->channel;

	mutex_lock(&vmbus_connection.channel_mutex);
	hv_process_channel_removal(channel->offermsg.child_relid);
	mutex_unlock(&vmbus_connection.channel_mutex);
	kfree(hv_dev);

}

/* The one and only one */
static struct bus_type  hv_bus = {
	.name =		"vmbus",
	.match =		vmbus_match,
	.shutdown =		vmbus_shutdown,
	.remove =		vmbus_remove,
	.probe =		vmbus_probe,
	.uevent =		vmbus_uevent,
	.dev_groups =		vmbus_dev_groups,
	.drv_groups =		vmbus_drv_groups,
};

struct onmessage_work_context {
	struct work_struct work;
	struct hv_message msg;
};

static void vmbus_onmessage_work(struct work_struct *work)
{
	struct onmessage_work_context *ctx;

	/* Do not process messages if we're in DISCONNECTED state */
	if (vmbus_connection.conn_state == DISCONNECTED)
		return;

	ctx = container_of(work, struct onmessage_work_context,
			   work);
	vmbus_onmessage(&ctx->msg);
	kfree(ctx);
}

static void hv_process_timer_expiration(struct hv_message *msg,
					struct hv_per_cpu_context *hv_cpu)
{
	struct clock_event_device *dev = hv_cpu->clk_evt;

	if (dev->event_handler)
		dev->event_handler(dev);

	vmbus_signal_eom(msg, HVMSG_TIMER_EXPIRED);
}

void vmbus_on_msg_dpc(unsigned long data)
{
	struct hv_per_cpu_context *hv_cpu = (void *)data;
	void *page_addr = hv_cpu->synic_message_page;
	struct hv_message *msg = (struct hv_message *)page_addr +
				  VMBUS_MESSAGE_SINT;
	struct vmbus_channel_message_header *hdr;
	const struct vmbus_channel_message_table_entry *entry;
	struct onmessage_work_context *ctx;
	u32 message_type = msg->header.message_type;

	if (message_type == HVMSG_NONE)
		/* no msg */
		return;

	hdr = (struct vmbus_channel_message_header *)msg->u.payload;

	trace_vmbus_on_msg_dpc(hdr);

	if (hdr->msgtype >= CHANNELMSG_COUNT) {
		WARN_ONCE(1, "unknown msgtype=%d\n", hdr->msgtype);
		goto msg_handled;
	}

	entry = &channel_message_table[hdr->msgtype];
	if (entry->handler_type	== VMHT_BLOCKING) {
		ctx = kmalloc(sizeof(*ctx), GFP_ATOMIC);
		if (ctx == NULL)
			return;

		INIT_WORK(&ctx->work, vmbus_onmessage_work);
		memcpy(&ctx->msg, msg, sizeof(*msg));

		/*
		 * The host can generate a rescind message while we
		 * may still be handling the original offer. We deal with
		 * this condition by ensuring the processing is done on the
		 * same CPU.
		 */
		switch (hdr->msgtype) {
		case CHANNELMSG_RESCIND_CHANNELOFFER:
			/*
			 * If we are handling the rescind message;
			 * schedule the work on the global work queue.
			 */
			schedule_work_on(vmbus_connection.connect_cpu,
					 &ctx->work);
			break;

		case CHANNELMSG_OFFERCHANNEL:
			atomic_inc(&vmbus_connection.offer_in_progress);
			queue_work_on(vmbus_connection.connect_cpu,
				      vmbus_connection.work_queue,
				      &ctx->work);
			break;

		default:
			queue_work(vmbus_connection.work_queue, &ctx->work);
		}
	} else
		entry->message_handler(hdr);

msg_handled:
	vmbus_signal_eom(msg, message_type);
}


/*
 * Direct callback for channels using other deferred processing
 */
static void vmbus_channel_isr(struct vmbus_channel *channel)
{
	void (*callback_fn)(void *);

	callback_fn = READ_ONCE(channel->onchannel_callback);
	if (likely(callback_fn != NULL))
		(*callback_fn)(channel->channel_callback_context);
}

/*
 * Schedule all channels with events pending
 */
static void vmbus_chan_sched(struct hv_per_cpu_context *hv_cpu)
{
	unsigned long *recv_int_page;
	u32 maxbits, relid;

	if (vmbus_proto_version < VERSION_WIN8) {
		maxbits = MAX_NUM_CHANNELS_SUPPORTED;
		recv_int_page = vmbus_connection.recv_int_page;
	} else {
		/*
		 * When the host is win8 and beyond, the event page
		 * can be directly checked to get the id of the channel
		 * that has the interrupt pending.
		 */
		void *page_addr = hv_cpu->synic_event_page;
		union hv_synic_event_flags *event
			= (union hv_synic_event_flags *)page_addr +
						 VMBUS_MESSAGE_SINT;

		maxbits = HV_EVENT_FLAGS_COUNT;
		recv_int_page = event->flags;
	}

	if (unlikely(!recv_int_page))
		return;

	for_each_set_bit(relid, recv_int_page, maxbits) {
		struct vmbus_channel *channel;

		if (!sync_test_and_clear_bit(relid, recv_int_page))
			continue;

		/* Special case - vmbus channel protocol msg */
		if (relid == 0)
			continue;

		rcu_read_lock();

		/* Find channel based on relid */
		list_for_each_entry_rcu(channel, &hv_cpu->chan_list, percpu_list) {
			if (channel->offermsg.child_relid != relid)
				continue;

			if (channel->rescind)
				continue;

			trace_vmbus_chan_sched(channel);

			++channel->interrupts;

			switch (channel->callback_mode) {
			case HV_CALL_ISR:
				vmbus_channel_isr(channel);
				break;

			case HV_CALL_BATCHED:
				hv_begin_read(&channel->inbound);
				/* fallthrough */
			case HV_CALL_DIRECT:
				tasklet_schedule(&channel->callback_event);
			}
		}

		rcu_read_unlock();
	}
}

static void vmbus_isr(void)
{
	struct hv_per_cpu_context *hv_cpu
		= this_cpu_ptr(hv_context.cpu_context);
	void *page_addr = hv_cpu->synic_event_page;
	struct hv_message *msg;
	union hv_synic_event_flags *event;
	bool handled = false;

	if (unlikely(page_addr == NULL))
		return;

	event = (union hv_synic_event_flags *)page_addr +
					 VMBUS_MESSAGE_SINT;
	/*
	 * Check for events before checking for messages. This is the order
	 * in which events and messages are checked in Windows guests on
	 * Hyper-V, and the Windows team suggested we do the same.
	 */

	if ((vmbus_proto_version == VERSION_WS2008) ||
		(vmbus_proto_version == VERSION_WIN7)) {

		/* Since we are a child, we only need to check bit 0 */
		if (sync_test_and_clear_bit(0, event->flags))
			handled = true;
	} else {
		/*
		 * Our host is win8 or above. The signaling mechanism
		 * has changed and we can directly look at the event page.
		 * If bit n is set then we have an interrup on the channel
		 * whose id is n.
		 */
		handled = true;
	}

	if (handled)
		vmbus_chan_sched(hv_cpu);

	page_addr = hv_cpu->synic_message_page;
	msg = (struct hv_message *)page_addr + VMBUS_MESSAGE_SINT;

	/* Check if there are actual msgs to be processed */
	if (msg->header.message_type != HVMSG_NONE) {
		if (msg->header.message_type == HVMSG_TIMER_EXPIRED)
			hv_process_timer_expiration(msg, hv_cpu);
		else
			tasklet_schedule(&hv_cpu->msg_dpc);
	}

	add_interrupt_randomness(HYPERVISOR_CALLBACK_VECTOR, 0);
}


/*
 * vmbus_bus_init -Main vmbus driver initialization routine.
 *
 * Here, we
 *	- initialize the vmbus driver context
 *	- invoke the vmbus hv main init routine
 *	- retrieve the channel offers
 */
static int vmbus_bus_init(void)
{
	int ret;

	/* Hypervisor initialization...setup hypercall page..etc */
	ret = hv_init();
	if (ret != 0) {
		pr_err("Unable to initialize the hypervisor - 0x%x\n", ret);
		return ret;
	}

	ret = bus_register(&hv_bus);
	if (ret)
		return ret;

	hv_setup_vmbus_irq(vmbus_isr);

	ret = hv_synic_alloc();
	if (ret)
		goto err_alloc;
	/*
	 * Initialize the per-cpu interrupt state and
	 * connect to the host.
	 */
	ret = cpuhp_setup_state(CPUHP_AP_ONLINE_DYN, "x86/hyperv:online",
				hv_synic_init, hv_synic_cleanup);
	if (ret < 0)
		goto err_alloc;
	hyperv_cpuhp_online = ret;

	ret = vmbus_connect();
	if (ret)
		goto err_connect;

	/*
	 * Only register if the crash MSRs are available
	 */
	if (ms_hyperv.misc_features & HV_FEATURE_GUEST_CRASH_MSR_AVAILABLE) {
		register_die_notifier(&hyperv_die_block);
		atomic_notifier_chain_register(&panic_notifier_list,
					       &hyperv_panic_block);
	}

	vmbus_request_offers();

	return 0;

err_connect:
	cpuhp_remove_state(hyperv_cpuhp_online);
err_alloc:
	hv_synic_free();
	hv_remove_vmbus_irq();

	bus_unregister(&hv_bus);

	return ret;
}

/**
 * __vmbus_child_driver_register() - Register a vmbus's driver
 * @hv_driver: Pointer to driver structure you want to register
 * @owner: owner module of the drv
 * @mod_name: module name string
 *
 * Registers the given driver with Linux through the 'driver_register()' call
 * and sets up the hyper-v vmbus handling for this driver.
 * It will return the state of the 'driver_register()' call.
 *
 */
int __vmbus_driver_register(struct hv_driver *hv_driver, struct module *owner, const char *mod_name)
{
	int ret;

	pr_info("registering driver %s\n", hv_driver->name);

	ret = vmbus_exists();
	if (ret < 0)
		return ret;

	hv_driver->driver.name = hv_driver->name;
	hv_driver->driver.owner = owner;
	hv_driver->driver.mod_name = mod_name;
	hv_driver->driver.bus = &hv_bus;

	spin_lock_init(&hv_driver->dynids.lock);
	INIT_LIST_HEAD(&hv_driver->dynids.list);

	ret = driver_register(&hv_driver->driver);

	return ret;
}
EXPORT_SYMBOL_GPL(__vmbus_driver_register);

/**
 * vmbus_driver_unregister() - Unregister a vmbus's driver
 * @hv_driver: Pointer to driver structure you want to
 *             un-register
 *
 * Un-register the given driver that was previous registered with a call to
 * vmbus_driver_register()
 */
void vmbus_driver_unregister(struct hv_driver *hv_driver)
{
	pr_info("unregistering driver %s\n", hv_driver->name);

	if (!vmbus_exists()) {
		driver_unregister(&hv_driver->driver);
		vmbus_free_dynids(hv_driver);
	}
}
EXPORT_SYMBOL_GPL(vmbus_driver_unregister);


/*
 * Called when last reference to channel is gone.
 */
static void vmbus_chan_release(struct kobject *kobj)
{
	struct vmbus_channel *channel
		= container_of(kobj, struct vmbus_channel, kobj);

	kfree_rcu(channel, rcu);
}

struct vmbus_chan_attribute {
	struct attribute attr;
	ssize_t (*show)(const struct vmbus_channel *chan, char *buf);
	ssize_t (*store)(struct vmbus_channel *chan,
			 const char *buf, size_t count);
};
#define VMBUS_CHAN_ATTR(_name, _mode, _show, _store) \
	struct vmbus_chan_attribute chan_attr_##_name \
		= __ATTR(_name, _mode, _show, _store)
#define VMBUS_CHAN_ATTR_RW(_name) \
	struct vmbus_chan_attribute chan_attr_##_name = __ATTR_RW(_name)
#define VMBUS_CHAN_ATTR_RO(_name) \
	struct vmbus_chan_attribute chan_attr_##_name = __ATTR_RO(_name)
#define VMBUS_CHAN_ATTR_WO(_name) \
	struct vmbus_chan_attribute chan_attr_##_name = __ATTR_WO(_name)

static ssize_t vmbus_chan_attr_show(struct kobject *kobj,
				    struct attribute *attr, char *buf)
{
	const struct vmbus_chan_attribute *attribute
		= container_of(attr, struct vmbus_chan_attribute, attr);
	const struct vmbus_channel *chan
		= container_of(kobj, struct vmbus_channel, kobj);

	if (!attribute->show)
		return -EIO;

	return attribute->show(chan, buf);
}

static const struct sysfs_ops vmbus_chan_sysfs_ops = {
	.show = vmbus_chan_attr_show,
};

static ssize_t out_mask_show(const struct vmbus_channel *channel, char *buf)
{
	const struct hv_ring_buffer_info *rbi = &channel->outbound;

	return sprintf(buf, "%u\n", rbi->ring_buffer->interrupt_mask);
}
VMBUS_CHAN_ATTR_RO(out_mask);

static ssize_t in_mask_show(const struct vmbus_channel *channel, char *buf)
{
	const struct hv_ring_buffer_info *rbi = &channel->inbound;

	return sprintf(buf, "%u\n", rbi->ring_buffer->interrupt_mask);
}
VMBUS_CHAN_ATTR_RO(in_mask);

static ssize_t read_avail_show(const struct vmbus_channel *channel, char *buf)
{
	const struct hv_ring_buffer_info *rbi = &channel->inbound;

	return sprintf(buf, "%u\n", hv_get_bytes_to_read(rbi));
}
VMBUS_CHAN_ATTR_RO(read_avail);

static ssize_t write_avail_show(const struct vmbus_channel *channel, char *buf)
{
	const struct hv_ring_buffer_info *rbi = &channel->outbound;

	return sprintf(buf, "%u\n", hv_get_bytes_to_write(rbi));
}
VMBUS_CHAN_ATTR_RO(write_avail);

static ssize_t show_target_cpu(const struct vmbus_channel *channel, char *buf)
{
	return sprintf(buf, "%u\n", channel->target_cpu);
}
VMBUS_CHAN_ATTR(cpu, S_IRUGO, show_target_cpu, NULL);

static ssize_t channel_pending_show(const struct vmbus_channel *channel,
				    char *buf)
{
	return sprintf(buf, "%d\n",
		       channel_pending(channel,
				       vmbus_connection.monitor_pages[1]));
}
VMBUS_CHAN_ATTR(pending, S_IRUGO, channel_pending_show, NULL);

static ssize_t channel_latency_show(const struct vmbus_channel *channel,
				    char *buf)
{
	return sprintf(buf, "%d\n",
		       channel_latency(channel,
				       vmbus_connection.monitor_pages[1]));
}
VMBUS_CHAN_ATTR(latency, S_IRUGO, channel_latency_show, NULL);

static ssize_t channel_interrupts_show(const struct vmbus_channel *channel, char *buf)
{
	return sprintf(buf, "%llu\n", channel->interrupts);
}
VMBUS_CHAN_ATTR(interrupts, S_IRUGO, channel_interrupts_show, NULL);

static ssize_t channel_events_show(const struct vmbus_channel *channel, char *buf)
{
	return sprintf(buf, "%llu\n", channel->sig_events);
}
VMBUS_CHAN_ATTR(events, S_IRUGO, channel_events_show, NULL);

static struct attribute *vmbus_chan_attrs[] = {
	&chan_attr_out_mask.attr,
	&chan_attr_in_mask.attr,
	&chan_attr_read_avail.attr,
	&chan_attr_write_avail.attr,
	&chan_attr_cpu.attr,
	&chan_attr_pending.attr,
	&chan_attr_latency.attr,
	&chan_attr_interrupts.attr,
	&chan_attr_events.attr,
	NULL
};

static struct kobj_type vmbus_chan_ktype = {
	.sysfs_ops = &vmbus_chan_sysfs_ops,
	.release = vmbus_chan_release,
	.default_attrs = vmbus_chan_attrs,
};

/*
 * vmbus_add_channel_kobj - setup a sub-directory under device/channels
 */
int vmbus_add_channel_kobj(struct hv_device *dev, struct vmbus_channel *channel)
{
	struct kobject *kobj = &channel->kobj;
	u32 relid = channel->offermsg.child_relid;
	int ret;

	kobj->kset = dev->channels_kset;
	ret = kobject_init_and_add(kobj, &vmbus_chan_ktype, NULL,
				   "%u", relid);
	if (ret)
		return ret;

	kobject_uevent(kobj, KOBJ_ADD);

	return 0;
}

/*
 * vmbus_device_create - Creates and registers a new child device
 * on the vmbus.
 */
struct hv_device *vmbus_device_create(const uuid_le *type,
				      const uuid_le *instance,
				      struct vmbus_channel *channel)
{
	struct hv_device *child_device_obj;

	child_device_obj = kzalloc(sizeof(struct hv_device), GFP_KERNEL);
	if (!child_device_obj) {
		pr_err("Unable to allocate device object for child device\n");
		return NULL;
	}

	child_device_obj->channel = channel;
	memcpy(&child_device_obj->dev_type, type, sizeof(uuid_le));
	memcpy(&child_device_obj->dev_instance, instance,
	       sizeof(uuid_le));
	child_device_obj->vendor_id = 0x1414; /* MSFT vendor ID */


	return child_device_obj;
}

/*
 * vmbus_device_register - Register the child device
 */
int vmbus_device_register(struct hv_device *child_device_obj)
{
	struct kobject *kobj = &child_device_obj->device.kobj;
	int ret;

	dev_set_name(&child_device_obj->device, "%pUl",
		     child_device_obj->channel->offermsg.offer.if_instance.b);

	child_device_obj->device.bus = &hv_bus;
	child_device_obj->device.parent = &hv_acpi_dev->dev;
	child_device_obj->device.release = vmbus_device_release;

	/*
	 * Register with the LDM. This will kick off the driver/device
	 * binding...which will eventually call vmbus_match() and vmbus_probe()
	 */
	ret = device_register(&child_device_obj->device);
	if (ret) {
		pr_err("Unable to register child device\n");
		return ret;
	}
<<<<<<< HEAD

	child_device_obj->channels_kset = kset_create_and_add("channels",
							      NULL, kobj);
	if (!child_device_obj->channels_kset) {
		ret = -ENOMEM;
		goto err_dev_unregister;
	}

	ret = vmbus_add_channel_kobj(child_device_obj,
				     child_device_obj->channel);
	if (ret) {
		pr_err("Unable to register primary channeln");
		goto err_kset_unregister;
	}

	return 0;

err_kset_unregister:
	kset_unregister(child_device_obj->channels_kset);

=======

	child_device_obj->channels_kset = kset_create_and_add("channels",
							      NULL, kobj);
	if (!child_device_obj->channels_kset) {
		ret = -ENOMEM;
		goto err_dev_unregister;
	}

	ret = vmbus_add_channel_kobj(child_device_obj,
				     child_device_obj->channel);
	if (ret) {
		pr_err("Unable to register primary channeln");
		goto err_kset_unregister;
	}

	return 0;

err_kset_unregister:
	kset_unregister(child_device_obj->channels_kset);

>>>>>>> 5fa4ec9c
err_dev_unregister:
	device_unregister(&child_device_obj->device);
	return ret;
}

/*
 * vmbus_device_unregister - Remove the specified child device
 * from the vmbus.
 */
void vmbus_device_unregister(struct hv_device *device_obj)
{
	pr_debug("child device %s unregistered\n",
		dev_name(&device_obj->device));

	kset_unregister(device_obj->channels_kset);

	/*
	 * Kick off the process of unregistering the device.
	 * This will call vmbus_remove() and eventually vmbus_device_release()
	 */
	device_unregister(&device_obj->device);
}


/*
 * VMBUS is an acpi enumerated device. Get the information we
 * need from DSDT.
 */
#define VTPM_BASE_ADDRESS 0xfed40000
static acpi_status vmbus_walk_resources(struct acpi_resource *res, void *ctx)
{
	resource_size_t start = 0;
	resource_size_t end = 0;
	struct resource *new_res;
	struct resource **old_res = &hyperv_mmio;
	struct resource **prev_res = NULL;

	switch (res->type) {

	/*
	 * "Address" descriptors are for bus windows. Ignore
	 * "memory" descriptors, which are for registers on
	 * devices.
	 */
	case ACPI_RESOURCE_TYPE_ADDRESS32:
		start = res->data.address32.address.minimum;
		end = res->data.address32.address.maximum;
		break;

	case ACPI_RESOURCE_TYPE_ADDRESS64:
		start = res->data.address64.address.minimum;
		end = res->data.address64.address.maximum;
		break;

	default:
		/* Unused resource type */
		return AE_OK;

	}
	/*
	 * Ignore ranges that are below 1MB, as they're not
	 * necessary or useful here.
	 */
	if (end < 0x100000)
		return AE_OK;

	new_res = kzalloc(sizeof(*new_res), GFP_ATOMIC);
	if (!new_res)
		return AE_NO_MEMORY;

	/* If this range overlaps the virtual TPM, truncate it. */
	if (end > VTPM_BASE_ADDRESS && start < VTPM_BASE_ADDRESS)
		end = VTPM_BASE_ADDRESS;

	new_res->name = "hyperv mmio";
	new_res->flags = IORESOURCE_MEM;
	new_res->start = start;
	new_res->end = end;

	/*
	 * If two ranges are adjacent, merge them.
	 */
	do {
		if (!*old_res) {
			*old_res = new_res;
			break;
		}

		if (((*old_res)->end + 1) == new_res->start) {
			(*old_res)->end = new_res->end;
			kfree(new_res);
			break;
		}

		if ((*old_res)->start == new_res->end + 1) {
			(*old_res)->start = new_res->start;
			kfree(new_res);
			break;
		}

		if ((*old_res)->start > new_res->end) {
			new_res->sibling = *old_res;
			if (prev_res)
				(*prev_res)->sibling = new_res;
			*old_res = new_res;
			break;
		}

		prev_res = old_res;
		old_res = &(*old_res)->sibling;

	} while (1);

	return AE_OK;
}

static int vmbus_acpi_remove(struct acpi_device *device)
{
	struct resource *cur_res;
	struct resource *next_res;

	if (hyperv_mmio) {
		if (fb_mmio) {
			__release_region(hyperv_mmio, fb_mmio->start,
					 resource_size(fb_mmio));
			fb_mmio = NULL;
		}

		for (cur_res = hyperv_mmio; cur_res; cur_res = next_res) {
			next_res = cur_res->sibling;
			kfree(cur_res);
		}
	}

	return 0;
}

static void vmbus_reserve_fb(void)
{
	int size;
	/*
	 * Make a claim for the frame buffer in the resource tree under the
	 * first node, which will be the one below 4GB.  The length seems to
	 * be underreported, particularly in a Generation 1 VM.  So start out
	 * reserving a larger area and make it smaller until it succeeds.
	 */

	if (screen_info.lfb_base) {
		if (efi_enabled(EFI_BOOT))
			size = max_t(__u32, screen_info.lfb_size, 0x800000);
		else
			size = max_t(__u32, screen_info.lfb_size, 0x4000000);

		for (; !fb_mmio && (size >= 0x100000); size >>= 1) {
			fb_mmio = __request_region(hyperv_mmio,
						   screen_info.lfb_base, size,
						   fb_mmio_name, 0);
		}
	}
}

/**
 * vmbus_allocate_mmio() - Pick a memory-mapped I/O range.
 * @new:		If successful, supplied a pointer to the
 *			allocated MMIO space.
 * @device_obj:		Identifies the caller
 * @min:		Minimum guest physical address of the
 *			allocation
 * @max:		Maximum guest physical address
 * @size:		Size of the range to be allocated
 * @align:		Alignment of the range to be allocated
 * @fb_overlap_ok:	Whether this allocation can be allowed
 *			to overlap the video frame buffer.
 *
 * This function walks the resources granted to VMBus by the
 * _CRS object in the ACPI namespace underneath the parent
 * "bridge" whether that's a root PCI bus in the Generation 1
 * case or a Module Device in the Generation 2 case.  It then
 * attempts to allocate from the global MMIO pool in a way that
 * matches the constraints supplied in these parameters and by
 * that _CRS.
 *
 * Return: 0 on success, -errno on failure
 */
int vmbus_allocate_mmio(struct resource **new, struct hv_device *device_obj,
			resource_size_t min, resource_size_t max,
			resource_size_t size, resource_size_t align,
			bool fb_overlap_ok)
{
	struct resource *iter, *shadow;
	resource_size_t range_min, range_max, start;
	const char *dev_n = dev_name(&device_obj->device);
	int retval;

	retval = -ENXIO;
	down(&hyperv_mmio_lock);

	/*
	 * If overlaps with frame buffers are allowed, then first attempt to
	 * make the allocation from within the reserved region.  Because it
	 * is already reserved, no shadow allocation is necessary.
	 */
	if (fb_overlap_ok && fb_mmio && !(min > fb_mmio->end) &&
	    !(max < fb_mmio->start)) {

		range_min = fb_mmio->start;
		range_max = fb_mmio->end;
		start = (range_min + align - 1) & ~(align - 1);
		for (; start + size - 1 <= range_max; start += align) {
			*new = request_mem_region_exclusive(start, size, dev_n);
			if (*new) {
				retval = 0;
				goto exit;
			}
		}
	}

	for (iter = hyperv_mmio; iter; iter = iter->sibling) {
		if ((iter->start >= max) || (iter->end <= min))
			continue;

		range_min = iter->start;
		range_max = iter->end;
		start = (range_min + align - 1) & ~(align - 1);
		for (; start + size - 1 <= range_max; start += align) {
			shadow = __request_region(iter, start, size, NULL,
						  IORESOURCE_BUSY);
			if (!shadow)
				continue;

			*new = request_mem_region_exclusive(start, size, dev_n);
			if (*new) {
				shadow->name = (char *)*new;
				retval = 0;
				goto exit;
			}

			__release_region(iter, start, size);
		}
	}

exit:
	up(&hyperv_mmio_lock);
	return retval;
}
EXPORT_SYMBOL_GPL(vmbus_allocate_mmio);

/**
 * vmbus_free_mmio() - Free a memory-mapped I/O range.
 * @start:		Base address of region to release.
 * @size:		Size of the range to be allocated
 *
 * This function releases anything requested by
 * vmbus_mmio_allocate().
 */
void vmbus_free_mmio(resource_size_t start, resource_size_t size)
{
	struct resource *iter;

	down(&hyperv_mmio_lock);
	for (iter = hyperv_mmio; iter; iter = iter->sibling) {
		if ((iter->start >= start + size) || (iter->end <= start))
			continue;

		__release_region(iter, start, size);
	}
	release_mem_region(start, size);
	up(&hyperv_mmio_lock);

}
EXPORT_SYMBOL_GPL(vmbus_free_mmio);

static int vmbus_acpi_add(struct acpi_device *device)
{
	acpi_status result;
	int ret_val = -ENODEV;
	struct acpi_device *ancestor;

	hv_acpi_dev = device;

	result = acpi_walk_resources(device->handle, METHOD_NAME__CRS,
					vmbus_walk_resources, NULL);

	if (ACPI_FAILURE(result))
		goto acpi_walk_err;
	/*
	 * Some ancestor of the vmbus acpi device (Gen1 or Gen2
	 * firmware) is the VMOD that has the mmio ranges. Get that.
	 */
	for (ancestor = device->parent; ancestor; ancestor = ancestor->parent) {
		result = acpi_walk_resources(ancestor->handle, METHOD_NAME__CRS,
					     vmbus_walk_resources, NULL);

		if (ACPI_FAILURE(result))
			continue;
		if (hyperv_mmio) {
			vmbus_reserve_fb();
			break;
		}
	}
	ret_val = 0;

acpi_walk_err:
	complete(&probe_event);
	if (ret_val)
		vmbus_acpi_remove(device);
	return ret_val;
}

static const struct acpi_device_id vmbus_acpi_device_ids[] = {
	{"VMBUS", 0},
	{"VMBus", 0},
	{"", 0},
};
MODULE_DEVICE_TABLE(acpi, vmbus_acpi_device_ids);

static struct acpi_driver vmbus_acpi_driver = {
	.name = "vmbus",
	.ids = vmbus_acpi_device_ids,
	.ops = {
		.add = vmbus_acpi_add,
		.remove = vmbus_acpi_remove,
	},
};

static void hv_kexec_handler(void)
{
	hv_synic_clockevents_cleanup();
	vmbus_initiate_unload(false);
	vmbus_connection.conn_state = DISCONNECTED;
	/* Make sure conn_state is set as hv_synic_cleanup checks for it */
	mb();
	cpuhp_remove_state(hyperv_cpuhp_online);
	hyperv_cleanup();
};

static void hv_crash_handler(struct pt_regs *regs)
{
	vmbus_initiate_unload(true);
	/*
	 * In crash handler we can't schedule synic cleanup for all CPUs,
	 * doing the cleanup for current CPU only. This should be sufficient
	 * for kdump.
	 */
	vmbus_connection.conn_state = DISCONNECTED;
	hv_synic_cleanup(smp_processor_id());
	hyperv_cleanup();
};

static int __init hv_acpi_init(void)
{
	int ret, t;

	if (x86_hyper_type != X86_HYPER_MS_HYPERV)
		return -ENODEV;

	init_completion(&probe_event);

	/*
	 * Get ACPI resources first.
	 */
	ret = acpi_bus_register_driver(&vmbus_acpi_driver);

	if (ret)
		return ret;

	t = wait_for_completion_timeout(&probe_event, 5*HZ);
	if (t == 0) {
		ret = -ETIMEDOUT;
		goto cleanup;
	}

	ret = vmbus_bus_init();
	if (ret)
		goto cleanup;

	hv_setup_kexec_handler(hv_kexec_handler);
	hv_setup_crash_handler(hv_crash_handler);

	return 0;

cleanup:
	acpi_bus_unregister_driver(&vmbus_acpi_driver);
	hv_acpi_dev = NULL;
	return ret;
}

static void __exit vmbus_exit(void)
{
	int cpu;

	hv_remove_kexec_handler();
	hv_remove_crash_handler();
	vmbus_connection.conn_state = DISCONNECTED;
	hv_synic_clockevents_cleanup();
	vmbus_disconnect();
	hv_remove_vmbus_irq();
	for_each_online_cpu(cpu) {
		struct hv_per_cpu_context *hv_cpu
			= per_cpu_ptr(hv_context.cpu_context, cpu);

		tasklet_kill(&hv_cpu->msg_dpc);
	}
	vmbus_free_channels();

	if (ms_hyperv.misc_features & HV_FEATURE_GUEST_CRASH_MSR_AVAILABLE) {
		unregister_die_notifier(&hyperv_die_block);
		atomic_notifier_chain_unregister(&panic_notifier_list,
						 &hyperv_panic_block);
	}
	bus_unregister(&hv_bus);

	cpuhp_remove_state(hyperv_cpuhp_online);
	hv_synic_free();
	acpi_bus_unregister_driver(&vmbus_acpi_driver);
}


MODULE_LICENSE("GPL");

subsys_initcall(hv_acpi_init);
module_exit(vmbus_exit);<|MERGE_RESOLUTION|>--- conflicted
+++ resolved
@@ -1344,7 +1344,6 @@
 		pr_err("Unable to register child device\n");
 		return ret;
 	}
-<<<<<<< HEAD
 
 	child_device_obj->channels_kset = kset_create_and_add("channels",
 							      NULL, kobj);
@@ -1365,28 +1364,6 @@
 err_kset_unregister:
 	kset_unregister(child_device_obj->channels_kset);
 
-=======
-
-	child_device_obj->channels_kset = kset_create_and_add("channels",
-							      NULL, kobj);
-	if (!child_device_obj->channels_kset) {
-		ret = -ENOMEM;
-		goto err_dev_unregister;
-	}
-
-	ret = vmbus_add_channel_kobj(child_device_obj,
-				     child_device_obj->channel);
-	if (ret) {
-		pr_err("Unable to register primary channeln");
-		goto err_kset_unregister;
-	}
-
-	return 0;
-
-err_kset_unregister:
-	kset_unregister(child_device_obj->channels_kset);
-
->>>>>>> 5fa4ec9c
 err_dev_unregister:
 	device_unregister(&child_device_obj->device);
 	return ret;
