/*
 *  HID driver for multitouch panels
 *
 *  Copyright (c) 2010-2012 Stephane Chatty <chatty@enac.fr>
 *  Copyright (c) 2010-2013 Benjamin Tissoires <benjamin.tissoires@gmail.com>
 *  Copyright (c) 2010-2012 Ecole Nationale de l'Aviation Civile, France
 *  Copyright (c) 2012-2013 Red Hat, Inc
 *
 *  This code is partly based on hid-egalax.c:
 *
 *  Copyright (c) 2010 Stephane Chatty <chatty@enac.fr>
 *  Copyright (c) 2010 Henrik Rydberg <rydberg@euromail.se>
 *  Copyright (c) 2010 Canonical, Ltd.
 *
 *  This code is partly based on hid-3m-pct.c:
 *
 *  Copyright (c) 2009-2010 Stephane Chatty <chatty@enac.fr>
 *  Copyright (c) 2010      Henrik Rydberg <rydberg@euromail.se>
 *  Copyright (c) 2010      Canonical, Ltd.
 *
 */

/*
 * This program is free software; you can redistribute it and/or modify it
 * under the terms of the GNU General Public License as published by the Free
 * Software Foundation; either version 2 of the License, or (at your option)
 * any later version.
 */

/*
 * This driver is regularly tested thanks to the tool hid-test[1].
 * This tool relies on hid-replay[2] and a database of hid devices[3].
 * Please run these regression tests before patching this module so that
 * your patch won't break existing known devices.
 *
 * [1] https://github.com/bentiss/hid-test
 * [2] https://github.com/bentiss/hid-replay
 * [3] https://github.com/bentiss/hid-devices
 */

#include <linux/device.h>
#include <linux/hid.h>
#include <linux/module.h>
#include <linux/slab.h>
#include <linux/input/mt.h>
#include <linux/string.h>
#include <linux/timer.h>


MODULE_AUTHOR("Stephane Chatty <chatty@enac.fr>");
MODULE_AUTHOR("Benjamin Tissoires <benjamin.tissoires@gmail.com>");
MODULE_DESCRIPTION("HID multitouch panels");
MODULE_LICENSE("GPL");

#include "hid-ids.h"

/* quirks to control the device */
#define MT_QUIRK_NOT_SEEN_MEANS_UP	BIT(0)
#define MT_QUIRK_SLOT_IS_CONTACTID	BIT(1)
#define MT_QUIRK_CYPRESS		BIT(2)
#define MT_QUIRK_SLOT_IS_CONTACTNUMBER	BIT(3)
#define MT_QUIRK_ALWAYS_VALID		BIT(4)
#define MT_QUIRK_VALID_IS_INRANGE	BIT(5)
#define MT_QUIRK_VALID_IS_CONFIDENCE	BIT(6)
#define MT_QUIRK_CONFIDENCE		BIT(7)
#define MT_QUIRK_SLOT_IS_CONTACTID_MINUS_ONE	BIT(8)
#define MT_QUIRK_NO_AREA		BIT(9)
#define MT_QUIRK_IGNORE_DUPLICATES	BIT(10)
#define MT_QUIRK_HOVERING		BIT(11)
#define MT_QUIRK_CONTACT_CNT_ACCURATE	BIT(12)
#define MT_QUIRK_FORCE_GET_FEATURE	BIT(13)
#define MT_QUIRK_FIX_CONST_CONTACT_ID	BIT(14)
#define MT_QUIRK_TOUCH_SIZE_SCALING	BIT(15)
#define MT_QUIRK_STICKY_FINGERS		BIT(16)
#define MT_QUIRK_ASUS_CUSTOM_UP		BIT(17)

#define MT_INPUTMODE_TOUCHSCREEN	0x02
#define MT_INPUTMODE_TOUCHPAD		0x03

#define MT_BUTTONTYPE_CLICKPAD		0

#define MT_IO_FLAGS_RUNNING		0
#define MT_IO_FLAGS_ACTIVE_SLOTS	1
#define MT_IO_FLAGS_PENDING_SLOTS	2

struct mt_slot {
	__s32 x, y, cx, cy, p, w, h;
	__s32 contactid;	/* the device ContactID assigned to this slot */
	bool touch_state;	/* is the touch valid? */
	bool inrange_state;	/* is the finger in proximity of the sensor? */
	bool confidence_state;  /* is the touch made by a finger? */
};

struct mt_class {
	__s32 name;	/* MT_CLS */
	__s32 quirks;
	__s32 sn_move;	/* Signal/noise ratio for move events */
	__s32 sn_width;	/* Signal/noise ratio for width events */
	__s32 sn_height;	/* Signal/noise ratio for height events */
	__s32 sn_pressure;	/* Signal/noise ratio for pressure events */
	__u8 maxcontacts;
	bool is_indirect;	/* true for touchpads */
	bool export_all_inputs;	/* do not ignore mouse, keyboards, etc... */
};

struct mt_fields {
	unsigned usages[HID_MAX_FIELDS];
	unsigned int length;
};

struct mt_device {
	struct mt_slot curdata;	/* placeholder of incoming data */
	struct mt_class mtclass;	/* our mt device class */
	struct timer_list release_timer;	/* to release sticky fingers */
	struct mt_fields *fields;	/* temporary placeholder for storing the
					   multitouch fields */
	unsigned long mt_io_flags;	/* mt flags (MT_IO_FLAGS_*) */
	int cc_index;	/* contact count field index in the report */
	int cc_value_index;	/* contact count value index in the field */
	unsigned last_slot_field;	/* the last field of a slot */
	unsigned mt_report_id;	/* the report ID of the multitouch device */
	unsigned long initial_quirks;	/* initial quirks state */
	__s16 inputmode;	/* InputMode HID feature, -1 if non-existent */
	__s16 inputmode_index;	/* InputMode HID feature index in the report */
	__s16 maxcontact_report_id;	/* Maximum Contact Number HID feature,
				   -1 if non-existent */
	__u8 inputmode_value;  /* InputMode HID feature value */
	__u8 num_received;	/* how many contacts we received */
	__u8 num_expected;	/* expected last contact index */
	__u8 maxcontacts;
	__u8 touches_by_report;	/* how many touches are present in one report:
				* 1 means we should use a serial protocol
				* > 1 means hybrid (multitouch) protocol */
	__u8 buttons_count;	/* number of physical buttons per touchpad */
	bool is_buttonpad;	/* is this device a button pad? */
	bool serial_maybe;	/* need to check for serial protocol */
	bool curvalid;		/* is the current contact valid? */
	unsigned mt_flags;	/* flags to pass to input-mt */
};

static void mt_post_parse_default_settings(struct mt_device *td);
static void mt_post_parse(struct mt_device *td);

/* classes of device behavior */
#define MT_CLS_DEFAULT				0x0001

#define MT_CLS_SERIAL				0x0002
#define MT_CLS_CONFIDENCE			0x0003
#define MT_CLS_CONFIDENCE_CONTACT_ID		0x0004
#define MT_CLS_CONFIDENCE_MINUS_ONE		0x0005
#define MT_CLS_DUAL_INRANGE_CONTACTID		0x0006
#define MT_CLS_DUAL_INRANGE_CONTACTNUMBER	0x0007
/* reserved					0x0008 */
#define MT_CLS_INRANGE_CONTACTNUMBER		0x0009
#define MT_CLS_NSMU				0x000a
/* reserved					0x0010 */
/* reserved					0x0011 */
#define MT_CLS_WIN_8				0x0012
#define MT_CLS_EXPORT_ALL_INPUTS		0x0013
#define MT_CLS_WIN_8_DUAL			0x0014

/* vendor specific classes */
#define MT_CLS_3M				0x0101
/* reserved					0x0102 */
#define MT_CLS_EGALAX				0x0103
#define MT_CLS_EGALAX_SERIAL			0x0104
#define MT_CLS_TOPSEED				0x0105
#define MT_CLS_PANASONIC			0x0106
#define MT_CLS_FLATFROG				0x0107
#define MT_CLS_GENERALTOUCH_TWOFINGERS		0x0108
#define MT_CLS_GENERALTOUCH_PWT_TENFINGERS	0x0109
#define MT_CLS_LG				0x010a
#define MT_CLS_ASUS				0x010b
#define MT_CLS_VTL				0x0110
#define MT_CLS_GOOGLE				0x0111

#define MT_DEFAULT_MAXCONTACT	10
#define MT_MAX_MAXCONTACT	250

#define MT_USB_DEVICE(v, p)	HID_DEVICE(BUS_USB, HID_GROUP_MULTITOUCH, v, p)
#define MT_BT_DEVICE(v, p)	HID_DEVICE(BUS_BLUETOOTH, HID_GROUP_MULTITOUCH, v, p)

/*
 * these device-dependent functions determine what slot corresponds
 * to a valid contact that was just read.
 */

static int cypress_compute_slot(struct mt_device *td)
{
	if (td->curdata.contactid != 0 || td->num_received == 0)
		return td->curdata.contactid;
	else
		return -1;
}

static struct mt_class mt_classes[] = {
	{ .name = MT_CLS_DEFAULT,
		.quirks = MT_QUIRK_ALWAYS_VALID |
			MT_QUIRK_CONTACT_CNT_ACCURATE },
	{ .name = MT_CLS_NSMU,
		.quirks = MT_QUIRK_NOT_SEEN_MEANS_UP },
	{ .name = MT_CLS_SERIAL,
		.quirks = MT_QUIRK_ALWAYS_VALID},
	{ .name = MT_CLS_CONFIDENCE,
		.quirks = MT_QUIRK_VALID_IS_CONFIDENCE },
	{ .name = MT_CLS_CONFIDENCE_CONTACT_ID,
		.quirks = MT_QUIRK_VALID_IS_CONFIDENCE |
			MT_QUIRK_SLOT_IS_CONTACTID },
	{ .name = MT_CLS_CONFIDENCE_MINUS_ONE,
		.quirks = MT_QUIRK_VALID_IS_CONFIDENCE |
			MT_QUIRK_SLOT_IS_CONTACTID_MINUS_ONE },
	{ .name = MT_CLS_DUAL_INRANGE_CONTACTID,
		.quirks = MT_QUIRK_VALID_IS_INRANGE |
			MT_QUIRK_SLOT_IS_CONTACTID,
		.maxcontacts = 2 },
	{ .name = MT_CLS_DUAL_INRANGE_CONTACTNUMBER,
		.quirks = MT_QUIRK_VALID_IS_INRANGE |
			MT_QUIRK_SLOT_IS_CONTACTNUMBER,
		.maxcontacts = 2 },
	{ .name = MT_CLS_INRANGE_CONTACTNUMBER,
		.quirks = MT_QUIRK_VALID_IS_INRANGE |
			MT_QUIRK_SLOT_IS_CONTACTNUMBER },
	{ .name = MT_CLS_WIN_8,
		.quirks = MT_QUIRK_ALWAYS_VALID |
			MT_QUIRK_IGNORE_DUPLICATES |
			MT_QUIRK_HOVERING |
			MT_QUIRK_CONTACT_CNT_ACCURATE |
			MT_QUIRK_STICKY_FINGERS },
	{ .name = MT_CLS_EXPORT_ALL_INPUTS,
		.quirks = MT_QUIRK_ALWAYS_VALID |
			MT_QUIRK_CONTACT_CNT_ACCURATE,
		.export_all_inputs = true },
	{ .name = MT_CLS_WIN_8_DUAL,
		.quirks = MT_QUIRK_ALWAYS_VALID |
			MT_QUIRK_IGNORE_DUPLICATES |
			MT_QUIRK_HOVERING |
			MT_QUIRK_CONTACT_CNT_ACCURATE,
		.export_all_inputs = true },

	/*
	 * vendor specific classes
	 */
	{ .name = MT_CLS_3M,
		.quirks = MT_QUIRK_VALID_IS_CONFIDENCE |
			MT_QUIRK_SLOT_IS_CONTACTID |
			MT_QUIRK_TOUCH_SIZE_SCALING,
		.sn_move = 2048,
		.sn_width = 128,
		.sn_height = 128,
		.maxcontacts = 60,
	},
	{ .name = MT_CLS_EGALAX,
		.quirks =  MT_QUIRK_SLOT_IS_CONTACTID |
			MT_QUIRK_VALID_IS_INRANGE,
		.sn_move = 4096,
		.sn_pressure = 32,
	},
	{ .name = MT_CLS_EGALAX_SERIAL,
		.quirks =  MT_QUIRK_SLOT_IS_CONTACTID |
			MT_QUIRK_ALWAYS_VALID,
		.sn_move = 4096,
		.sn_pressure = 32,
	},
	{ .name = MT_CLS_TOPSEED,
		.quirks = MT_QUIRK_ALWAYS_VALID,
		.is_indirect = true,
		.maxcontacts = 2,
	},
	{ .name = MT_CLS_PANASONIC,
		.quirks = MT_QUIRK_NOT_SEEN_MEANS_UP,
		.maxcontacts = 4 },
	{ .name	= MT_CLS_GENERALTOUCH_TWOFINGERS,
		.quirks	= MT_QUIRK_NOT_SEEN_MEANS_UP |
			MT_QUIRK_VALID_IS_INRANGE |
			MT_QUIRK_SLOT_IS_CONTACTID,
		.maxcontacts = 2
	},
	{ .name	= MT_CLS_GENERALTOUCH_PWT_TENFINGERS,
		.quirks	= MT_QUIRK_NOT_SEEN_MEANS_UP |
			MT_QUIRK_SLOT_IS_CONTACTID
	},

	{ .name = MT_CLS_FLATFROG,
		.quirks = MT_QUIRK_NOT_SEEN_MEANS_UP |
			MT_QUIRK_NO_AREA,
		.sn_move = 2048,
		.maxcontacts = 40,
	},
	{ .name = MT_CLS_LG,
		.quirks = MT_QUIRK_ALWAYS_VALID |
			MT_QUIRK_FIX_CONST_CONTACT_ID |
			MT_QUIRK_IGNORE_DUPLICATES |
			MT_QUIRK_HOVERING |
			MT_QUIRK_CONTACT_CNT_ACCURATE },
	{ .name = MT_CLS_ASUS,
		.quirks = MT_QUIRK_ALWAYS_VALID |
			MT_QUIRK_CONTACT_CNT_ACCURATE |
			MT_QUIRK_ASUS_CUSTOM_UP },
	{ .name = MT_CLS_VTL,
		.quirks = MT_QUIRK_ALWAYS_VALID |
			MT_QUIRK_CONTACT_CNT_ACCURATE |
			MT_QUIRK_FORCE_GET_FEATURE,
	},
	{ .name = MT_CLS_GOOGLE,
		.quirks = MT_QUIRK_ALWAYS_VALID |
			MT_QUIRK_CONTACT_CNT_ACCURATE |
			MT_QUIRK_SLOT_IS_CONTACTID |
			MT_QUIRK_HOVERING
	},
	{ }
};

static ssize_t mt_show_quirks(struct device *dev,
			   struct device_attribute *attr,
			   char *buf)
{
	struct hid_device *hdev = to_hid_device(dev);
	struct mt_device *td = hid_get_drvdata(hdev);

	return sprintf(buf, "%u\n", td->mtclass.quirks);
}

static ssize_t mt_set_quirks(struct device *dev,
			  struct device_attribute *attr,
			  const char *buf, size_t count)
{
	struct hid_device *hdev = to_hid_device(dev);
	struct mt_device *td = hid_get_drvdata(hdev);

	unsigned long val;

	if (kstrtoul(buf, 0, &val))
		return -EINVAL;

	td->mtclass.quirks = val;

	if (td->cc_index < 0)
		td->mtclass.quirks &= ~MT_QUIRK_CONTACT_CNT_ACCURATE;

	return count;
}

static DEVICE_ATTR(quirks, S_IWUSR | S_IRUGO, mt_show_quirks, mt_set_quirks);

static struct attribute *sysfs_attrs[] = {
	&dev_attr_quirks.attr,
	NULL
};

static const struct attribute_group mt_attribute_group = {
	.attrs = sysfs_attrs
};

static void mt_get_feature(struct hid_device *hdev, struct hid_report *report)
{
	struct mt_device *td = hid_get_drvdata(hdev);
	int ret, size = hid_report_len(report);
	u8 *buf;

	/*
	 * Do not fetch the feature report if the device has been explicitly
	 * marked as non-capable.
	 */
	if (td->initial_quirks & HID_QUIRK_NO_INIT_REPORTS)
		return;

	buf = hid_alloc_report_buf(report, GFP_KERNEL);
	if (!buf)
		return;

	ret = hid_hw_raw_request(hdev, report->id, buf, size,
				 HID_FEATURE_REPORT, HID_REQ_GET_REPORT);
	if (ret < 0) {
		dev_warn(&hdev->dev, "failed to fetch feature %d\n",
			 report->id);
	} else {
		ret = hid_report_raw_event(hdev, HID_FEATURE_REPORT, buf,
					   size, 0);
		if (ret)
			dev_warn(&hdev->dev, "failed to report feature\n");
	}

	kfree(buf);
}

static void mt_feature_mapping(struct hid_device *hdev,
		struct hid_field *field, struct hid_usage *usage)
{
	struct mt_device *td = hid_get_drvdata(hdev);

	switch (usage->hid) {
	case HID_DG_INPUTMODE:
		/* Ignore if value index is out of bounds. */
		if (usage->usage_index >= field->report_count) {
			dev_err(&hdev->dev, "HID_DG_INPUTMODE out of range\n");
			break;
		}

		if (td->inputmode < 0) {
			td->inputmode = field->report->id;
			td->inputmode_index = usage->usage_index;
		} else {
			/*
			 * Some elan panels wrongly declare 2 input mode
			 * features, and silently ignore when we set the
			 * value in the second field. Skip the second feature
			 * and hope for the best.
			 */
			dev_info(&hdev->dev,
				 "Ignoring the extra HID_DG_INPUTMODE\n");
		}

		break;
	case HID_DG_CONTACTMAX:
		mt_get_feature(hdev, field->report);

		td->maxcontact_report_id = field->report->id;
		td->maxcontacts = field->value[0];
		if (!td->maxcontacts &&
		    field->logical_maximum <= MT_MAX_MAXCONTACT)
			td->maxcontacts = field->logical_maximum;
		if (td->mtclass.maxcontacts)
			/* check if the maxcontacts is given by the class */
			td->maxcontacts = td->mtclass.maxcontacts;

		break;
	case HID_DG_BUTTONTYPE:
		if (usage->usage_index >= field->report_count) {
			dev_err(&hdev->dev, "HID_DG_BUTTONTYPE out of range\n");
			break;
		}

		mt_get_feature(hdev, field->report);
		if (field->value[usage->usage_index] == MT_BUTTONTYPE_CLICKPAD)
			td->is_buttonpad = true;

		break;
	case 0xff0000c5:
		/* Retrieve the Win8 blob once to enable some devices */
		if (usage->usage_index == 0)
			mt_get_feature(hdev, field->report);
		break;
	}
}

static void set_abs(struct input_dev *input, unsigned int code,
		struct hid_field *field, int snratio)
{
	int fmin = field->logical_minimum;
	int fmax = field->logical_maximum;
	int fuzz = snratio ? (fmax - fmin) / snratio : 0;
	input_set_abs_params(input, code, fmin, fmax, fuzz, 0);
	input_abs_set_res(input, code, hidinput_calc_abs_res(field, code));
}

static void mt_store_field(struct hid_usage *usage, struct mt_device *td,
		struct hid_input *hi)
{
	struct mt_fields *f = td->fields;

	if (f->length >= HID_MAX_FIELDS)
		return;

	f->usages[f->length++] = usage->hid;
}

static int mt_touch_input_mapping(struct hid_device *hdev, struct hid_input *hi,
		struct hid_field *field, struct hid_usage *usage,
		unsigned long **bit, int *max)
{
	struct mt_device *td = hid_get_drvdata(hdev);
	struct mt_class *cls = &td->mtclass;
	int code;
	struct hid_usage *prev_usage = NULL;

	if (field->application == HID_DG_TOUCHSCREEN)
		td->mt_flags |= INPUT_MT_DIRECT;

	/*
	 * Model touchscreens providing buttons as touchpads.
	 */
	if (field->application == HID_DG_TOUCHPAD ||
	    (usage->hid & HID_USAGE_PAGE) == HID_UP_BUTTON) {
		td->mt_flags |= INPUT_MT_POINTER;
		td->inputmode_value = MT_INPUTMODE_TOUCHPAD;
	}

	/* count the buttons on touchpads */
	if ((usage->hid & HID_USAGE_PAGE) == HID_UP_BUTTON)
		td->buttons_count++;

	if (usage->usage_index)
		prev_usage = &field->usage[usage->usage_index - 1];

	switch (usage->hid & HID_USAGE_PAGE) {

	case HID_UP_GENDESK:
		switch (usage->hid) {
		case HID_GD_X:
			if (prev_usage && (prev_usage->hid == usage->hid)) {
				hid_map_usage(hi, usage, bit, max,
					EV_ABS, ABS_MT_TOOL_X);
				set_abs(hi->input, ABS_MT_TOOL_X, field,
					cls->sn_move);
			} else {
				hid_map_usage(hi, usage, bit, max,
					EV_ABS, ABS_MT_POSITION_X);
				set_abs(hi->input, ABS_MT_POSITION_X, field,
					cls->sn_move);
			}

			mt_store_field(usage, td, hi);
			return 1;
		case HID_GD_Y:
			if (prev_usage && (prev_usage->hid == usage->hid)) {
				hid_map_usage(hi, usage, bit, max,
					EV_ABS, ABS_MT_TOOL_Y);
				set_abs(hi->input, ABS_MT_TOOL_Y, field,
					cls->sn_move);
			} else {
				hid_map_usage(hi, usage, bit, max,
					EV_ABS, ABS_MT_POSITION_Y);
				set_abs(hi->input, ABS_MT_POSITION_Y, field,
					cls->sn_move);
			}

			mt_store_field(usage, td, hi);
			return 1;
		}
		return 0;

	case HID_UP_DIGITIZER:
		switch (usage->hid) {
		case HID_DG_INRANGE:
			if (cls->quirks & MT_QUIRK_HOVERING) {
				hid_map_usage(hi, usage, bit, max,
					EV_ABS, ABS_MT_DISTANCE);
				input_set_abs_params(hi->input,
					ABS_MT_DISTANCE, 0, 1, 0, 0);
			}
			mt_store_field(usage, td, hi);
			return 1;
		case HID_DG_CONFIDENCE:
			if ((cls->name == MT_CLS_WIN_8 ||
				cls->name == MT_CLS_WIN_8_DUAL) &&
				field->application == HID_DG_TOUCHPAD)
				cls->quirks |= MT_QUIRK_CONFIDENCE;
			mt_store_field(usage, td, hi);
			return 1;
		case HID_DG_TIPSWITCH:
			hid_map_usage(hi, usage, bit, max, EV_KEY, BTN_TOUCH);
			input_set_capability(hi->input, EV_KEY, BTN_TOUCH);
			mt_store_field(usage, td, hi);
			return 1;
		case HID_DG_CONTACTID:
			mt_store_field(usage, td, hi);
			td->touches_by_report++;
			td->mt_report_id = field->report->id;
			return 1;
		case HID_DG_WIDTH:
			hid_map_usage(hi, usage, bit, max,
					EV_ABS, ABS_MT_TOUCH_MAJOR);
			if (!(cls->quirks & MT_QUIRK_NO_AREA))
				set_abs(hi->input, ABS_MT_TOUCH_MAJOR, field,
					cls->sn_width);
			mt_store_field(usage, td, hi);
			return 1;
		case HID_DG_HEIGHT:
			hid_map_usage(hi, usage, bit, max,
					EV_ABS, ABS_MT_TOUCH_MINOR);
			if (!(cls->quirks & MT_QUIRK_NO_AREA)) {
				set_abs(hi->input, ABS_MT_TOUCH_MINOR, field,
					cls->sn_height);
				input_set_abs_params(hi->input,
					ABS_MT_ORIENTATION, 0, 1, 0, 0);
			}
			mt_store_field(usage, td, hi);
			return 1;
		case HID_DG_TIPPRESSURE:
			hid_map_usage(hi, usage, bit, max,
					EV_ABS, ABS_MT_PRESSURE);
			set_abs(hi->input, ABS_MT_PRESSURE, field,
				cls->sn_pressure);
			mt_store_field(usage, td, hi);
			return 1;
		case HID_DG_CONTACTCOUNT:
			/* Ignore if indexes are out of bounds. */
			if (field->index >= field->report->maxfield ||
			    usage->usage_index >= field->report_count)
				return 1;
			td->cc_index = field->index;
			td->cc_value_index = usage->usage_index;
			return 1;
		case HID_DG_CONTACTMAX:
			/* we don't set td->last_slot_field as contactcount and
			 * contact max are global to the report */
			return -1;
		case HID_DG_TOUCH:
			/* Legacy devices use TIPSWITCH and not TOUCH.
			 * Let's just ignore this field. */
			return -1;
		}
		/* let hid-input decide for the others */
		return 0;

	case HID_UP_BUTTON:
		code = BTN_MOUSE + ((usage->hid - 1) & HID_USAGE);
		/*
		 * MS PTP spec says that external buttons left and right have
		 * usages 2 and 3.
		 */
		if ((cls->name == MT_CLS_WIN_8 ||
			cls->name == MT_CLS_WIN_8_DUAL) &&
		    field->application == HID_DG_TOUCHPAD &&
		    (usage->hid & HID_USAGE) > 1)
			code--;
		hid_map_usage(hi, usage, bit, max, EV_KEY, code);
		input_set_capability(hi->input, EV_KEY, code);
		return 1;

	case 0xff000000:
		/* we do not want to map these: no input-oriented meaning */
		return -1;
	}

	return 0;
}

static int mt_compute_slot(struct mt_device *td, struct input_dev *input)
{
	__s32 quirks = td->mtclass.quirks;

	if (quirks & MT_QUIRK_SLOT_IS_CONTACTID)
		return td->curdata.contactid;

	if (quirks & MT_QUIRK_CYPRESS)
		return cypress_compute_slot(td);

	if (quirks & MT_QUIRK_SLOT_IS_CONTACTNUMBER)
		return td->num_received;

	if (quirks & MT_QUIRK_SLOT_IS_CONTACTID_MINUS_ONE)
		return td->curdata.contactid - 1;

	return input_mt_get_slot_by_key(input, td->curdata.contactid);
}

/*
 * this function is called when a whole contact has been processed,
 * so that it can assign it to a slot and store the data there
 */
static void mt_complete_slot(struct mt_device *td, struct input_dev *input)
{
	if ((td->mtclass.quirks & MT_QUIRK_CONTACT_CNT_ACCURATE) &&
	    td->num_received >= td->num_expected)
		return;

	if (td->curvalid || (td->mtclass.quirks & MT_QUIRK_ALWAYS_VALID)) {
		int active;
		int slotnum = mt_compute_slot(td, input);
		struct mt_slot *s = &td->curdata;
		struct input_mt *mt = input->mt;

		if (slotnum < 0 || slotnum >= td->maxcontacts)
			return;

		if ((td->mtclass.quirks & MT_QUIRK_IGNORE_DUPLICATES) && mt) {
			struct input_mt_slot *slot = &mt->slots[slotnum];
			if (input_mt_is_active(slot) &&
			    input_mt_is_used(mt, slot))
				return;
		}

		if (!(td->mtclass.quirks & MT_QUIRK_CONFIDENCE))
			s->confidence_state = 1;
		active = (s->touch_state || s->inrange_state) &&
							s->confidence_state;

		input_mt_slot(input, slotnum);
		input_mt_report_slot_state(input, MT_TOOL_FINGER, active);
		if (active) {
			/* this finger is in proximity of the sensor */
			int wide = (s->w > s->h);
			int major = max(s->w, s->h);
			int minor = min(s->w, s->h);

			/*
			 * divided by two to match visual scale of touch
			 * for devices with this quirk
			 */
			if (td->mtclass.quirks & MT_QUIRK_TOUCH_SIZE_SCALING) {
				major = major >> 1;
				minor = minor >> 1;
			}

			input_event(input, EV_ABS, ABS_MT_POSITION_X, s->x);
			input_event(input, EV_ABS, ABS_MT_POSITION_Y, s->y);
			input_event(input, EV_ABS, ABS_MT_TOOL_X, s->cx);
			input_event(input, EV_ABS, ABS_MT_TOOL_Y, s->cy);
			input_event(input, EV_ABS, ABS_MT_DISTANCE,
				!s->touch_state);
			input_event(input, EV_ABS, ABS_MT_ORIENTATION, wide);
			input_event(input, EV_ABS, ABS_MT_PRESSURE, s->p);
			input_event(input, EV_ABS, ABS_MT_TOUCH_MAJOR, major);
			input_event(input, EV_ABS, ABS_MT_TOUCH_MINOR, minor);

			set_bit(MT_IO_FLAGS_ACTIVE_SLOTS, &td->mt_io_flags);
		}
	}

	td->num_received++;
}

/*
 * this function is called when a whole packet has been received and processed,
 * so that it can decide what to send to the input layer.
 */
static void mt_sync_frame(struct mt_device *td, struct input_dev *input)
{
	input_mt_sync_frame(input);
	input_sync(input);
	td->num_received = 0;
	if (test_bit(MT_IO_FLAGS_ACTIVE_SLOTS, &td->mt_io_flags))
		set_bit(MT_IO_FLAGS_PENDING_SLOTS, &td->mt_io_flags);
	else
		clear_bit(MT_IO_FLAGS_PENDING_SLOTS, &td->mt_io_flags);
	clear_bit(MT_IO_FLAGS_ACTIVE_SLOTS, &td->mt_io_flags);
}

static int mt_touch_event(struct hid_device *hid, struct hid_field *field,
				struct hid_usage *usage, __s32 value)
{
	/* we will handle the hidinput part later, now remains hiddev */
	if (hid->claimed & HID_CLAIMED_HIDDEV && hid->hiddev_hid_event)
		hid->hiddev_hid_event(hid, field, usage, value);

	return 1;
}

static void mt_process_mt_event(struct hid_device *hid, struct hid_field *field,
				struct hid_usage *usage, __s32 value)
{
	struct mt_device *td = hid_get_drvdata(hid);
	__s32 quirks = td->mtclass.quirks;
	struct input_dev *input = field->hidinput->input;

	if (hid->claimed & HID_CLAIMED_INPUT) {
		switch (usage->hid) {
		case HID_DG_INRANGE:
			if (quirks & MT_QUIRK_VALID_IS_INRANGE)
				td->curvalid = value;
			if (quirks & MT_QUIRK_HOVERING)
				td->curdata.inrange_state = value;
			break;
		case HID_DG_TIPSWITCH:
			if (quirks & MT_QUIRK_NOT_SEEN_MEANS_UP)
				td->curvalid = value;
			td->curdata.touch_state = value;
			break;
		case HID_DG_CONFIDENCE:
			if (quirks & MT_QUIRK_CONFIDENCE)
				td->curdata.confidence_state = value;
			if (quirks & MT_QUIRK_VALID_IS_CONFIDENCE)
				td->curvalid = value;
			break;
		case HID_DG_CONTACTID:
			td->curdata.contactid = value;
			break;
		case HID_DG_TIPPRESSURE:
			td->curdata.p = value;
			break;
		case HID_GD_X:
			if (usage->code == ABS_MT_TOOL_X)
				td->curdata.cx = value;
			else
				td->curdata.x = value;
			break;
		case HID_GD_Y:
			if (usage->code == ABS_MT_TOOL_Y)
				td->curdata.cy = value;
			else
				td->curdata.y = value;
			break;
		case HID_DG_WIDTH:
			td->curdata.w = value;
			break;
		case HID_DG_HEIGHT:
			td->curdata.h = value;
			break;
		case HID_DG_CONTACTCOUNT:
			break;
		case HID_DG_TOUCH:
			/* do nothing */
			break;

		default:
			if (usage->type)
				input_event(input, usage->type, usage->code,
						value);
			return;
		}

		if (usage->usage_index + 1 == field->report_count) {
			/* we only take into account the last report. */
			if (usage->hid == td->last_slot_field)
				mt_complete_slot(td, field->hidinput->input);
		}

	}
}

static void mt_touch_report(struct hid_device *hid, struct hid_report *report)
{
	struct mt_device *td = hid_get_drvdata(hid);
	struct hid_field *field;
	unsigned count;
	int r, n;

	/* sticky fingers release in progress, abort */
	if (test_and_set_bit(MT_IO_FLAGS_RUNNING, &td->mt_io_flags))
		return;

	/*
	 * Includes multi-packet support where subsequent
	 * packets are sent with zero contactcount.
	 */
	if (td->cc_index >= 0) {
		struct hid_field *field = report->field[td->cc_index];
		int value = field->value[td->cc_value_index];
		if (value)
			td->num_expected = value;
	}

	for (r = 0; r < report->maxfield; r++) {
		field = report->field[r];
		count = field->report_count;

		if (!(HID_MAIN_ITEM_VARIABLE & field->flags))
			continue;

		for (n = 0; n < count; n++)
			mt_process_mt_event(hid, field, &field->usage[n],
					field->value[n]);
	}

	if (td->num_received >= td->num_expected)
		mt_sync_frame(td, report->field[0]->hidinput->input);

	/*
	 * Windows 8 specs says 2 things:
	 * - once a contact has been reported, it has to be reported in each
	 *   subsequent report
	 * - the report rate when fingers are present has to be at least
	 *   the refresh rate of the screen, 60 or 120 Hz
	 *
	 * I interprete this that the specification forces a report rate of
	 * at least 60 Hz for a touchscreen to be certified.
	 * Which means that if we do not get a report whithin 16 ms, either
	 * something wrong happens, either the touchscreen forgets to send
	 * a release. Taking a reasonable margin allows to remove issues
	 * with USB communication or the load of the machine.
	 *
	 * Given that Win 8 devices are forced to send a release, this will
	 * only affect laggish machines and the ones that have a firmware
	 * defect.
	 */
	if (td->mtclass.quirks & MT_QUIRK_STICKY_FINGERS) {
		if (test_bit(MT_IO_FLAGS_PENDING_SLOTS, &td->mt_io_flags))
			mod_timer(&td->release_timer,
				  jiffies + msecs_to_jiffies(100));
		else
			del_timer(&td->release_timer);
	}

	clear_bit(MT_IO_FLAGS_RUNNING, &td->mt_io_flags);
}

static int mt_touch_input_configured(struct hid_device *hdev,
					struct hid_input *hi)
{
	struct mt_device *td = hid_get_drvdata(hdev);
	struct mt_class *cls = &td->mtclass;
	struct input_dev *input = hi->input;
	int ret;

	if (!td->maxcontacts)
		td->maxcontacts = MT_DEFAULT_MAXCONTACT;

	mt_post_parse(td);
	if (td->serial_maybe)
		mt_post_parse_default_settings(td);

	if (cls->is_indirect)
		td->mt_flags |= INPUT_MT_POINTER;

	if (cls->quirks & MT_QUIRK_NOT_SEEN_MEANS_UP)
		td->mt_flags |= INPUT_MT_DROP_UNUSED;

	/* check for clickpads */
	if ((td->mt_flags & INPUT_MT_POINTER) && (td->buttons_count == 1))
		td->is_buttonpad = true;

	if (td->is_buttonpad)
		__set_bit(INPUT_PROP_BUTTONPAD, input->propbit);

	ret = input_mt_init_slots(input, td->maxcontacts, td->mt_flags);
	if (ret)
		return ret;

	td->mt_flags = 0;
	return 0;
}

#define mt_map_key_clear(c)	hid_map_usage_clear(hi, usage, bit, \
						    max, EV_KEY, (c))
static int mt_input_mapping(struct hid_device *hdev, struct hid_input *hi,
		struct hid_field *field, struct hid_usage *usage,
		unsigned long **bit, int *max)
{
	struct mt_device *td = hid_get_drvdata(hdev);

	/*
	 * If mtclass.export_all_inputs is not set, only map fields from
	 * TouchScreen or TouchPad collections. We need to ignore fields
	 * that belong to other collections such as Mouse that might have
	 * the same GenericDesktop usages.
	 */
	if (!td->mtclass.export_all_inputs &&
	    field->application != HID_DG_TOUCHSCREEN &&
	    field->application != HID_DG_PEN &&
	    field->application != HID_DG_TOUCHPAD &&
	    field->application != HID_GD_KEYBOARD &&
<<<<<<< HEAD
=======
	    field->application != HID_GD_SYSTEM_CONTROL &&
>>>>>>> 66dcdafe
	    field->application != HID_CP_CONSUMER_CONTROL &&
	    field->application != HID_GD_WIRELESS_RADIO_CTLS &&
	    !(field->application == HID_VD_ASUS_CUSTOM_MEDIA_KEYS &&
	      td->mtclass.quirks & MT_QUIRK_ASUS_CUSTOM_UP))
		return -1;

	/*
	 * Some Asus keyboard+touchpad devices have the hotkeys defined in the
	 * touchpad report descriptor. We need to treat these as an array to
	 * map usages to input keys.
	 */
	if (field->application == HID_VD_ASUS_CUSTOM_MEDIA_KEYS &&
	    td->mtclass.quirks & MT_QUIRK_ASUS_CUSTOM_UP &&
	    (usage->hid & HID_USAGE_PAGE) == HID_UP_CUSTOM) {
		set_bit(EV_REP, hi->input->evbit);
		if (field->flags & HID_MAIN_ITEM_VARIABLE)
			field->flags &= ~HID_MAIN_ITEM_VARIABLE;
		switch (usage->hid & HID_USAGE) {
		case 0x10: mt_map_key_clear(KEY_BRIGHTNESSDOWN);	break;
		case 0x20: mt_map_key_clear(KEY_BRIGHTNESSUP);		break;
		case 0x35: mt_map_key_clear(KEY_DISPLAY_OFF);		break;
		case 0x6b: mt_map_key_clear(KEY_F21);			break;
		case 0x6c: mt_map_key_clear(KEY_SLEEP);			break;
		default:
			return -1;
		}
		return 1;
	}

	/*
	 * some egalax touchscreens have "application == HID_DG_TOUCHSCREEN"
	 * for the stylus.
	 * The check for mt_report_id ensures we don't process
	 * HID_DG_CONTACTCOUNT from the pen report as it is outside the physical
	 * collection, but within the report ID.
	 */
	if (field->physical == HID_DG_STYLUS)
		return 0;
	else if ((field->physical == 0) &&
		 (field->report->id != td->mt_report_id) &&
		 (td->mt_report_id != -1))
		return 0;

	if (field->application == HID_DG_TOUCHSCREEN ||
	    field->application == HID_DG_TOUCHPAD)
		return mt_touch_input_mapping(hdev, hi, field, usage, bit, max);

	/* let hid-core decide for the others */
	return 0;
}

static int mt_input_mapped(struct hid_device *hdev, struct hid_input *hi,
		struct hid_field *field, struct hid_usage *usage,
		unsigned long **bit, int *max)
{
	/*
	 * some egalax touchscreens have "application == HID_DG_TOUCHSCREEN"
	 * for the stylus.
	 */
	if (field->physical == HID_DG_STYLUS)
		return 0;

	if (field->application == HID_DG_TOUCHSCREEN ||
	    field->application == HID_DG_TOUCHPAD) {
		/* We own these mappings, tell hid-input to ignore them */
		return -1;
	}

	/* let hid-core decide for the others */
	return 0;
}

static int mt_event(struct hid_device *hid, struct hid_field *field,
				struct hid_usage *usage, __s32 value)
{
	struct mt_device *td = hid_get_drvdata(hid);

	if (field->report->id == td->mt_report_id)
		return mt_touch_event(hid, field, usage, value);

	return 0;
}

static void mt_report(struct hid_device *hid, struct hid_report *report)
{
	struct mt_device *td = hid_get_drvdata(hid);
	struct hid_field *field = report->field[0];

	if (!(hid->claimed & HID_CLAIMED_INPUT))
		return;

	if (report->id == td->mt_report_id)
		return mt_touch_report(hid, report);

	if (field && field->hidinput && field->hidinput->input)
		input_sync(field->hidinput->input);
}

static void mt_set_input_mode(struct hid_device *hdev)
{
	struct mt_device *td = hid_get_drvdata(hdev);
	struct hid_report *r;
	struct hid_report_enum *re;
	struct mt_class *cls = &td->mtclass;
	char *buf;
	int report_len;

	if (td->inputmode < 0)
		return;

	re = &(hdev->report_enum[HID_FEATURE_REPORT]);
	r = re->report_id_hash[td->inputmode];
	if (r) {
		if (cls->quirks & MT_QUIRK_FORCE_GET_FEATURE) {
			report_len = hid_report_len(r);
			buf = hid_alloc_report_buf(r, GFP_KERNEL);
			if (!buf) {
				hid_err(hdev, "failed to allocate buffer for report\n");
				return;
			}
			hid_hw_raw_request(hdev, r->id, buf, report_len,
					   HID_FEATURE_REPORT,
					   HID_REQ_GET_REPORT);
			kfree(buf);
		}
		r->field[0]->value[td->inputmode_index] = td->inputmode_value;
		hid_hw_request(hdev, r, HID_REQ_SET_REPORT);
	}
}

static void mt_set_maxcontacts(struct hid_device *hdev)
{
	struct mt_device *td = hid_get_drvdata(hdev);
	struct hid_report *r;
	struct hid_report_enum *re;
	int fieldmax, max;

	if (td->maxcontact_report_id < 0)
		return;

	if (!td->mtclass.maxcontacts)
		return;

	re = &hdev->report_enum[HID_FEATURE_REPORT];
	r = re->report_id_hash[td->maxcontact_report_id];
	if (r) {
		max = td->mtclass.maxcontacts;
		fieldmax = r->field[0]->logical_maximum;
		max = min(fieldmax, max);
		if (r->field[0]->value[0] != max) {
			r->field[0]->value[0] = max;
			hid_hw_request(hdev, r, HID_REQ_SET_REPORT);
		}
	}
}

static void mt_post_parse_default_settings(struct mt_device *td)
{
	__s32 quirks = td->mtclass.quirks;

	/* unknown serial device needs special quirks */
	if (td->touches_by_report == 1) {
		quirks |= MT_QUIRK_ALWAYS_VALID;
		quirks &= ~MT_QUIRK_NOT_SEEN_MEANS_UP;
		quirks &= ~MT_QUIRK_VALID_IS_INRANGE;
		quirks &= ~MT_QUIRK_VALID_IS_CONFIDENCE;
		quirks &= ~MT_QUIRK_CONTACT_CNT_ACCURATE;
	}

	td->mtclass.quirks = quirks;
}

static void mt_post_parse(struct mt_device *td)
{
	struct mt_fields *f = td->fields;
	struct mt_class *cls = &td->mtclass;

	if (td->touches_by_report > 0) {
		int field_count_per_touch = f->length / td->touches_by_report;
		td->last_slot_field = f->usages[field_count_per_touch - 1];
	}

	if (td->cc_index < 0)
		cls->quirks &= ~MT_QUIRK_CONTACT_CNT_ACCURATE;
}

static int mt_input_configured(struct hid_device *hdev, struct hid_input *hi)
{
	struct mt_device *td = hid_get_drvdata(hdev);
	char *name;
	const char *suffix = NULL;
	struct hid_field *field = hi->report->field[0];
	int ret;

	if (hi->report->id == td->mt_report_id) {
		ret = mt_touch_input_configured(hdev, hi);
		if (ret)
			return ret;
	}

	/*
	 * some egalax touchscreens have "application == HID_DG_TOUCHSCREEN"
	 * for the stylus. Check this first, and then rely on the application
	 * field.
	 */
	if (hi->report->field[0]->physical == HID_DG_STYLUS) {
		suffix = "Pen";
		/* force BTN_STYLUS to allow tablet matching in udev */
		__set_bit(BTN_STYLUS, hi->input->keybit);
	} else {
		switch (field->application) {
		case HID_GD_KEYBOARD:
			suffix = "Keyboard";
			break;
		case HID_GD_KEYPAD:
			suffix = "Keypad";
			break;
		case HID_GD_MOUSE:
			suffix = "Mouse";
			break;
		case HID_DG_STYLUS:
			suffix = "Pen";
			/* force BTN_STYLUS to allow tablet matching in udev */
			__set_bit(BTN_STYLUS, hi->input->keybit);
			break;
		case HID_DG_TOUCHSCREEN:
			/* we do not set suffix = "Touchscreen" */
			break;
		case HID_DG_TOUCHPAD:
			suffix = "Touchpad";
			break;
		case HID_GD_SYSTEM_CONTROL:
			suffix = "System Control";
			break;
		case HID_CP_CONSUMER_CONTROL:
			suffix = "Consumer Control";
			break;
		case HID_GD_WIRELESS_RADIO_CTLS:
			suffix = "Wireless Radio Control";
			break;
		case HID_VD_ASUS_CUSTOM_MEDIA_KEYS:
			suffix = "Custom Media Keys";
			break;
		default:
			suffix = "UNKNOWN";
			break;
		}
	}

	if (suffix) {
		name = devm_kzalloc(&hi->input->dev,
				    strlen(hdev->name) + strlen(suffix) + 2,
				    GFP_KERNEL);
		if (name) {
			sprintf(name, "%s %s", hdev->name, suffix);
			hi->input->name = name;
		}
	}

	return 0;
}

static void mt_fix_const_field(struct hid_field *field, unsigned int usage)
{
	if (field->usage[0].hid != usage ||
	    !(field->flags & HID_MAIN_ITEM_CONSTANT))
		return;

	field->flags &= ~HID_MAIN_ITEM_CONSTANT;
	field->flags |= HID_MAIN_ITEM_VARIABLE;
}

static void mt_fix_const_fields(struct hid_device *hdev, unsigned int usage)
{
	struct hid_report *report;
	int i;

	list_for_each_entry(report,
			    &hdev->report_enum[HID_INPUT_REPORT].report_list,
			    list) {

		if (!report->maxfield)
			continue;

		for (i = 0; i < report->maxfield; i++)
			if (report->field[i]->maxusage >= 1)
				mt_fix_const_field(report->field[i], usage);
	}
}

static void mt_release_contacts(struct hid_device *hid)
{
	struct hid_input *hidinput;
	struct mt_device *td = hid_get_drvdata(hid);

	list_for_each_entry(hidinput, &hid->inputs, list) {
		struct input_dev *input_dev = hidinput->input;
		struct input_mt *mt = input_dev->mt;
		int i;

		if (mt) {
			for (i = 0; i < mt->num_slots; i++) {
				input_mt_slot(input_dev, i);
				input_mt_report_slot_state(input_dev,
							   MT_TOOL_FINGER,
							   false);
			}
			input_mt_sync_frame(input_dev);
			input_sync(input_dev);
		}
	}

	td->num_received = 0;
}

static void mt_expired_timeout(unsigned long arg)
{
	struct hid_device *hdev = (void *)arg;
	struct mt_device *td = hid_get_drvdata(hdev);

	/*
	 * An input report came in just before we release the sticky fingers,
	 * it will take care of the sticky fingers.
	 */
	if (test_and_set_bit(MT_IO_FLAGS_RUNNING, &td->mt_io_flags))
		return;
	if (test_bit(MT_IO_FLAGS_PENDING_SLOTS, &td->mt_io_flags))
		mt_release_contacts(hdev);
	clear_bit(MT_IO_FLAGS_RUNNING, &td->mt_io_flags);
}

static int mt_probe(struct hid_device *hdev, const struct hid_device_id *id)
{
	int ret, i;
	struct mt_device *td;
	struct mt_class *mtclass = mt_classes; /* MT_CLS_DEFAULT */

	for (i = 0; mt_classes[i].name ; i++) {
		if (id->driver_data == mt_classes[i].name) {
			mtclass = &(mt_classes[i]);
			break;
		}
	}

	td = devm_kzalloc(&hdev->dev, sizeof(struct mt_device), GFP_KERNEL);
	if (!td) {
		dev_err(&hdev->dev, "cannot allocate multitouch data\n");
		return -ENOMEM;
	}
	td->mtclass = *mtclass;
	td->inputmode = -1;
	td->maxcontact_report_id = -1;
	td->inputmode_value = MT_INPUTMODE_TOUCHSCREEN;
	td->cc_index = -1;
	td->mt_report_id = -1;
	hid_set_drvdata(hdev, td);

	td->fields = devm_kzalloc(&hdev->dev, sizeof(struct mt_fields),
				  GFP_KERNEL);
	if (!td->fields) {
		dev_err(&hdev->dev, "cannot allocate multitouch fields data\n");
		return -ENOMEM;
	}

	if (id->vendor == HID_ANY_ID && id->product == HID_ANY_ID)
		td->serial_maybe = true;

	/*
	 * Store the initial quirk state
	 */
	td->initial_quirks = hdev->quirks;

	/* This allows the driver to correctly support devices
	 * that emit events over several HID messages.
	 */
	hdev->quirks |= HID_QUIRK_NO_INPUT_SYNC;

	/*
	 * This allows the driver to handle different input sensors
	 * that emits events through different reports on the same HID
	 * device.
	 */
	hdev->quirks |= HID_QUIRK_MULTI_INPUT;
	hdev->quirks |= HID_QUIRK_NO_EMPTY_INPUT;

	/*
	 * Some multitouch screens do not like to be polled for input
	 * reports. Fortunately, the Win8 spec says that all touches
	 * should be sent during each report, making the initialization
	 * of input reports unnecessary. For Win7 devices, well, let's hope
	 * they will still be happy (this is only be a problem if a touch
	 * was already there while probing the device).
	 *
	 * In addition some touchpads do not behave well if we read
	 * all feature reports from them. Instead we prevent
	 * initial report fetching and then selectively fetch each
	 * report we are interested in.
	 */
	hdev->quirks |= HID_QUIRK_NO_INIT_REPORTS;

	setup_timer(&td->release_timer, mt_expired_timeout, (long)hdev);

	ret = hid_parse(hdev);
	if (ret != 0)
		return ret;

	if (mtclass->quirks & MT_QUIRK_FIX_CONST_CONTACT_ID)
		mt_fix_const_fields(hdev, HID_DG_CONTACTID);

	ret = hid_hw_start(hdev, HID_CONNECT_DEFAULT);
	if (ret)
		return ret;

	ret = sysfs_create_group(&hdev->dev.kobj, &mt_attribute_group);
	if (ret)
		dev_warn(&hdev->dev, "Cannot allocate sysfs group for %s\n",
				hdev->name);

	mt_set_maxcontacts(hdev);
	mt_set_input_mode(hdev);

	/* release .fields memory as it is not used anymore */
	devm_kfree(&hdev->dev, td->fields);
	td->fields = NULL;

	return 0;
}

#ifdef CONFIG_PM
static int mt_reset_resume(struct hid_device *hdev)
{
	mt_release_contacts(hdev);
	mt_set_maxcontacts(hdev);
	mt_set_input_mode(hdev);
	return 0;
}

static int mt_resume(struct hid_device *hdev)
{
	/* Some Elan legacy devices require SET_IDLE to be set on resume.
	 * It should be safe to send it to other devices too.
	 * Tested on 3M, Stantum, Cypress, Zytronic, eGalax, and Elan panels. */

	hid_hw_idle(hdev, 0, 0, HID_REQ_SET_IDLE);

	return 0;
}
#endif

static void mt_remove(struct hid_device *hdev)
{
	struct mt_device *td = hid_get_drvdata(hdev);

	del_timer_sync(&td->release_timer);

	sysfs_remove_group(&hdev->dev.kobj, &mt_attribute_group);
	hid_hw_stop(hdev);
	hdev->quirks = td->initial_quirks;
}

/*
 * This list contains only:
 * - VID/PID of products not working with the default multitouch handling
 * - 2 generic rules.
 * So there is no point in adding here any device with MT_CLS_DEFAULT.
 */
static const struct hid_device_id mt_devices[] = {

	/* 3M panels */
	{ .driver_data = MT_CLS_3M,
		MT_USB_DEVICE(USB_VENDOR_ID_3M,
			USB_DEVICE_ID_3M1968) },
	{ .driver_data = MT_CLS_3M,
		MT_USB_DEVICE(USB_VENDOR_ID_3M,
			USB_DEVICE_ID_3M2256) },
	{ .driver_data = MT_CLS_3M,
		MT_USB_DEVICE(USB_VENDOR_ID_3M,
			USB_DEVICE_ID_3M3266) },

	/* Alps devices */
	{ .driver_data = MT_CLS_WIN_8_DUAL,
		HID_DEVICE(BUS_I2C, HID_GROUP_MULTITOUCH_WIN_8,
			USB_VENDOR_ID_ALPS_JP,
			HID_DEVICE_ID_ALPS_U1_DUAL_PTP) },
	{ .driver_data = MT_CLS_WIN_8_DUAL,
		HID_DEVICE(BUS_I2C, HID_GROUP_MULTITOUCH_WIN_8,
			USB_VENDOR_ID_ALPS_JP,
			HID_DEVICE_ID_ALPS_U1_DUAL_3BTN_PTP) },

	/* Lenovo X1 TAB Gen 2 */
	{ .driver_data = MT_CLS_WIN_8_DUAL,
		HID_DEVICE(BUS_USB, HID_GROUP_MULTITOUCH_WIN_8,
			   USB_VENDOR_ID_LENOVO,
			   USB_DEVICE_ID_LENOVO_X1_TAB) },

	/* Anton devices */
	{ .driver_data = MT_CLS_EXPORT_ALL_INPUTS,
		MT_USB_DEVICE(USB_VENDOR_ID_ANTON,
			USB_DEVICE_ID_ANTON_TOUCH_PAD) },

	/* Asus T304UA */
	{ .driver_data = MT_CLS_ASUS,
		HID_DEVICE(BUS_USB, HID_GROUP_MULTITOUCH_WIN_8,
			USB_VENDOR_ID_ASUSTEK,
			USB_DEVICE_ID_ASUSTEK_T304_KEYBOARD) },

	/* Atmel panels */
	{ .driver_data = MT_CLS_SERIAL,
		MT_USB_DEVICE(USB_VENDOR_ID_ATMEL,
			USB_DEVICE_ID_ATMEL_MXT_DIGITIZER) },

	/* Baanto multitouch devices */
	{ .driver_data = MT_CLS_NSMU,
		MT_USB_DEVICE(USB_VENDOR_ID_BAANTO,
			USB_DEVICE_ID_BAANTO_MT_190W2) },

	/* Cando panels */
	{ .driver_data = MT_CLS_DUAL_INRANGE_CONTACTNUMBER,
		MT_USB_DEVICE(USB_VENDOR_ID_CANDO,
			USB_DEVICE_ID_CANDO_MULTI_TOUCH) },
	{ .driver_data = MT_CLS_DUAL_INRANGE_CONTACTNUMBER,
		MT_USB_DEVICE(USB_VENDOR_ID_CANDO,
			USB_DEVICE_ID_CANDO_MULTI_TOUCH_15_6) },

	/* Chunghwa Telecom touch panels */
	{  .driver_data = MT_CLS_NSMU,
		MT_USB_DEVICE(USB_VENDOR_ID_CHUNGHWAT,
			USB_DEVICE_ID_CHUNGHWAT_MULTITOUCH) },

	/* CJTouch panels */
	{ .driver_data = MT_CLS_NSMU,
		MT_USB_DEVICE(USB_VENDOR_ID_CJTOUCH,
			USB_DEVICE_ID_CJTOUCH_MULTI_TOUCH_0020) },
	{ .driver_data = MT_CLS_NSMU,
		MT_USB_DEVICE(USB_VENDOR_ID_CJTOUCH,
			USB_DEVICE_ID_CJTOUCH_MULTI_TOUCH_0040) },

	/* CVTouch panels */
	{ .driver_data = MT_CLS_NSMU,
		MT_USB_DEVICE(USB_VENDOR_ID_CVTOUCH,
			USB_DEVICE_ID_CVTOUCH_SCREEN) },

	/* eGalax devices (resistive) */
	{ .driver_data = MT_CLS_EGALAX,
		MT_USB_DEVICE(USB_VENDOR_ID_DWAV,
			USB_DEVICE_ID_DWAV_EGALAX_MULTITOUCH_480D) },
	{ .driver_data = MT_CLS_EGALAX,
		MT_USB_DEVICE(USB_VENDOR_ID_DWAV,
			USB_DEVICE_ID_DWAV_EGALAX_MULTITOUCH_480E) },

	/* eGalax devices (capacitive) */
	{ .driver_data = MT_CLS_EGALAX_SERIAL,
		MT_USB_DEVICE(USB_VENDOR_ID_DWAV,
			USB_DEVICE_ID_DWAV_EGALAX_MULTITOUCH_7207) },
	{ .driver_data = MT_CLS_EGALAX,
		MT_USB_DEVICE(USB_VENDOR_ID_DWAV,
			USB_DEVICE_ID_DWAV_EGALAX_MULTITOUCH_720C) },
	{ .driver_data = MT_CLS_EGALAX_SERIAL,
		MT_USB_DEVICE(USB_VENDOR_ID_DWAV,
			USB_DEVICE_ID_DWAV_EGALAX_MULTITOUCH_7224) },
	{ .driver_data = MT_CLS_EGALAX_SERIAL,
		MT_USB_DEVICE(USB_VENDOR_ID_DWAV,
			USB_DEVICE_ID_DWAV_EGALAX_MULTITOUCH_722A) },
	{ .driver_data = MT_CLS_EGALAX_SERIAL,
		MT_USB_DEVICE(USB_VENDOR_ID_DWAV,
			USB_DEVICE_ID_DWAV_EGALAX_MULTITOUCH_725E) },
	{ .driver_data = MT_CLS_EGALAX_SERIAL,
		MT_USB_DEVICE(USB_VENDOR_ID_DWAV,
			USB_DEVICE_ID_DWAV_EGALAX_MULTITOUCH_7262) },
	{ .driver_data = MT_CLS_EGALAX,
		MT_USB_DEVICE(USB_VENDOR_ID_DWAV,
			USB_DEVICE_ID_DWAV_EGALAX_MULTITOUCH_726B) },
	{ .driver_data = MT_CLS_EGALAX,
		MT_USB_DEVICE(USB_VENDOR_ID_DWAV,
			USB_DEVICE_ID_DWAV_EGALAX_MULTITOUCH_72A1) },
	{ .driver_data = MT_CLS_EGALAX_SERIAL,
		MT_USB_DEVICE(USB_VENDOR_ID_DWAV,
			USB_DEVICE_ID_DWAV_EGALAX_MULTITOUCH_72AA) },
	{ .driver_data = MT_CLS_EGALAX,
		HID_USB_DEVICE(USB_VENDOR_ID_DWAV,
			USB_DEVICE_ID_DWAV_EGALAX_MULTITOUCH_72C4) },
	{ .driver_data = MT_CLS_EGALAX,
		HID_USB_DEVICE(USB_VENDOR_ID_DWAV,
			USB_DEVICE_ID_DWAV_EGALAX_MULTITOUCH_72D0) },
	{ .driver_data = MT_CLS_EGALAX,
		MT_USB_DEVICE(USB_VENDOR_ID_DWAV,
			USB_DEVICE_ID_DWAV_EGALAX_MULTITOUCH_72FA) },
	{ .driver_data = MT_CLS_EGALAX,
		MT_USB_DEVICE(USB_VENDOR_ID_DWAV,
			USB_DEVICE_ID_DWAV_EGALAX_MULTITOUCH_7302) },
	{ .driver_data = MT_CLS_EGALAX_SERIAL,
		MT_USB_DEVICE(USB_VENDOR_ID_DWAV,
			USB_DEVICE_ID_DWAV_EGALAX_MULTITOUCH_7349) },
	{ .driver_data = MT_CLS_EGALAX_SERIAL,
		MT_USB_DEVICE(USB_VENDOR_ID_DWAV,
			USB_DEVICE_ID_DWAV_EGALAX_MULTITOUCH_73F7) },
	{ .driver_data = MT_CLS_EGALAX_SERIAL,
		MT_USB_DEVICE(USB_VENDOR_ID_DWAV,
			USB_DEVICE_ID_DWAV_EGALAX_MULTITOUCH_A001) },

	/* Elitegroup panel */
	{ .driver_data = MT_CLS_SERIAL,
		MT_USB_DEVICE(USB_VENDOR_ID_ELITEGROUP,
			USB_DEVICE_ID_ELITEGROUP_05D8) },

	/* Flatfrog Panels */
	{ .driver_data = MT_CLS_FLATFROG,
		MT_USB_DEVICE(USB_VENDOR_ID_FLATFROG,
			USB_DEVICE_ID_MULTITOUCH_3200) },

	/* FocalTech Panels */
	{ .driver_data = MT_CLS_SERIAL,
		MT_USB_DEVICE(USB_VENDOR_ID_CYGNAL,
			USB_DEVICE_ID_FOCALTECH_FTXXXX_MULTITOUCH) },

	/* GeneralTouch panel */
	{ .driver_data = MT_CLS_GENERALTOUCH_TWOFINGERS,
		MT_USB_DEVICE(USB_VENDOR_ID_GENERAL_TOUCH,
			USB_DEVICE_ID_GENERAL_TOUCH_WIN7_TWOFINGERS) },
	{ .driver_data = MT_CLS_GENERALTOUCH_PWT_TENFINGERS,
		MT_USB_DEVICE(USB_VENDOR_ID_GENERAL_TOUCH,
			USB_DEVICE_ID_GENERAL_TOUCH_WIN8_PWT_TENFINGERS) },
	{ .driver_data = MT_CLS_GENERALTOUCH_TWOFINGERS,
		MT_USB_DEVICE(USB_VENDOR_ID_GENERAL_TOUCH,
			USB_DEVICE_ID_GENERAL_TOUCH_WIN8_PIT_0101) },
	{ .driver_data = MT_CLS_GENERALTOUCH_PWT_TENFINGERS,
		MT_USB_DEVICE(USB_VENDOR_ID_GENERAL_TOUCH,
			USB_DEVICE_ID_GENERAL_TOUCH_WIN8_PIT_0102) },
	{ .driver_data = MT_CLS_GENERALTOUCH_PWT_TENFINGERS,
		MT_USB_DEVICE(USB_VENDOR_ID_GENERAL_TOUCH,
			USB_DEVICE_ID_GENERAL_TOUCH_WIN8_PIT_0106) },
	{ .driver_data = MT_CLS_GENERALTOUCH_PWT_TENFINGERS,
		MT_USB_DEVICE(USB_VENDOR_ID_GENERAL_TOUCH,
			USB_DEVICE_ID_GENERAL_TOUCH_WIN8_PIT_010A) },
	{ .driver_data = MT_CLS_GENERALTOUCH_PWT_TENFINGERS,
		MT_USB_DEVICE(USB_VENDOR_ID_GENERAL_TOUCH,
			USB_DEVICE_ID_GENERAL_TOUCH_WIN8_PIT_E100) },

	/* Gametel game controller */
	{ .driver_data = MT_CLS_NSMU,
		MT_BT_DEVICE(USB_VENDOR_ID_FRUCTEL,
			USB_DEVICE_ID_GAMETEL_MT_MODE) },

	/* GoodTouch panels */
	{ .driver_data = MT_CLS_NSMU,
		MT_USB_DEVICE(USB_VENDOR_ID_GOODTOUCH,
			USB_DEVICE_ID_GOODTOUCH_000f) },

	/* Hanvon panels */
	{ .driver_data = MT_CLS_DUAL_INRANGE_CONTACTID,
		MT_USB_DEVICE(USB_VENDOR_ID_HANVON_ALT,
			USB_DEVICE_ID_HANVON_ALT_MULTITOUCH) },

	/* Ilitek dual touch panel */
	{  .driver_data = MT_CLS_NSMU,
		MT_USB_DEVICE(USB_VENDOR_ID_ILITEK,
			USB_DEVICE_ID_ILITEK_MULTITOUCH) },

	/* LG Melfas panel */
	{ .driver_data = MT_CLS_LG,
		HID_USB_DEVICE(USB_VENDOR_ID_LG,
			USB_DEVICE_ID_LG_MELFAS_MT) },

	/* MosArt panels */
	{ .driver_data = MT_CLS_CONFIDENCE_MINUS_ONE,
		MT_USB_DEVICE(USB_VENDOR_ID_ASUS,
			USB_DEVICE_ID_ASUS_T91MT)},
	{ .driver_data = MT_CLS_CONFIDENCE_MINUS_ONE,
		MT_USB_DEVICE(USB_VENDOR_ID_ASUS,
			USB_DEVICE_ID_ASUSTEK_MULTITOUCH_YFO) },
	{ .driver_data = MT_CLS_CONFIDENCE_MINUS_ONE,
		MT_USB_DEVICE(USB_VENDOR_ID_TURBOX,
			USB_DEVICE_ID_TURBOX_TOUCHSCREEN_MOSART) },

	/* Panasonic panels */
	{ .driver_data = MT_CLS_PANASONIC,
		MT_USB_DEVICE(USB_VENDOR_ID_PANASONIC,
			USB_DEVICE_ID_PANABOARD_UBT780) },
	{ .driver_data = MT_CLS_PANASONIC,
		MT_USB_DEVICE(USB_VENDOR_ID_PANASONIC,
			USB_DEVICE_ID_PANABOARD_UBT880) },

	/* Novatek Panel */
	{ .driver_data = MT_CLS_NSMU,
		MT_USB_DEVICE(USB_VENDOR_ID_NOVATEK,
			USB_DEVICE_ID_NOVATEK_PCT) },

	/* Ntrig Panel */
	{ .driver_data = MT_CLS_NSMU,
		HID_DEVICE(BUS_I2C, HID_GROUP_MULTITOUCH_WIN_8,
			USB_VENDOR_ID_NTRIG, 0x1b05) },

	/* PixArt optical touch screen */
	{ .driver_data = MT_CLS_INRANGE_CONTACTNUMBER,
		MT_USB_DEVICE(USB_VENDOR_ID_PIXART,
			USB_DEVICE_ID_PIXART_OPTICAL_TOUCH_SCREEN) },
	{ .driver_data = MT_CLS_INRANGE_CONTACTNUMBER,
		MT_USB_DEVICE(USB_VENDOR_ID_PIXART,
			USB_DEVICE_ID_PIXART_OPTICAL_TOUCH_SCREEN1) },
	{ .driver_data = MT_CLS_INRANGE_CONTACTNUMBER,
		MT_USB_DEVICE(USB_VENDOR_ID_PIXART,
			USB_DEVICE_ID_PIXART_OPTICAL_TOUCH_SCREEN2) },

	/* PixCir-based panels */
	{ .driver_data = MT_CLS_DUAL_INRANGE_CONTACTID,
		MT_USB_DEVICE(USB_VENDOR_ID_CANDO,
			USB_DEVICE_ID_CANDO_PIXCIR_MULTI_TOUCH) },

	/* Quanta-based panels */
	{ .driver_data = MT_CLS_CONFIDENCE_CONTACT_ID,
		MT_USB_DEVICE(USB_VENDOR_ID_QUANTA,
			USB_DEVICE_ID_QUANTA_OPTICAL_TOUCH_3001) },

	/* Stantum panels */
	{ .driver_data = MT_CLS_CONFIDENCE,
		MT_USB_DEVICE(USB_VENDOR_ID_STANTUM_STM,
			USB_DEVICE_ID_MTP_STM)},

	/* TopSeed panels */
	{ .driver_data = MT_CLS_TOPSEED,
		MT_USB_DEVICE(USB_VENDOR_ID_TOPSEED2,
			USB_DEVICE_ID_TOPSEED2_PERIPAD_701) },

	/* Touch International panels */
	{ .driver_data = MT_CLS_NSMU,
		MT_USB_DEVICE(USB_VENDOR_ID_TOUCH_INTL,
			USB_DEVICE_ID_TOUCH_INTL_MULTI_TOUCH) },

	/* Unitec panels */
	{ .driver_data = MT_CLS_NSMU,
		MT_USB_DEVICE(USB_VENDOR_ID_UNITEC,
			USB_DEVICE_ID_UNITEC_USB_TOUCH_0709) },
	{ .driver_data = MT_CLS_NSMU,
		MT_USB_DEVICE(USB_VENDOR_ID_UNITEC,
			USB_DEVICE_ID_UNITEC_USB_TOUCH_0A19) },

	/* VTL panels */
	{ .driver_data = MT_CLS_VTL,
		MT_USB_DEVICE(USB_VENDOR_ID_VTL,
			USB_DEVICE_ID_VTL_MULTITOUCH_FF3F) },

	/* Wistron panels */
	{ .driver_data = MT_CLS_NSMU,
		MT_USB_DEVICE(USB_VENDOR_ID_WISTRON,
			USB_DEVICE_ID_WISTRON_OPTICAL_TOUCH) },

	/* XAT */
	{ .driver_data = MT_CLS_NSMU,
		MT_USB_DEVICE(USB_VENDOR_ID_XAT,
			USB_DEVICE_ID_XAT_CSR) },

	/* Xiroku */
	{ .driver_data = MT_CLS_NSMU,
		MT_USB_DEVICE(USB_VENDOR_ID_XIROKU,
			USB_DEVICE_ID_XIROKU_SPX) },
	{ .driver_data = MT_CLS_NSMU,
		MT_USB_DEVICE(USB_VENDOR_ID_XIROKU,
			USB_DEVICE_ID_XIROKU_MPX) },
	{ .driver_data = MT_CLS_NSMU,
		MT_USB_DEVICE(USB_VENDOR_ID_XIROKU,
			USB_DEVICE_ID_XIROKU_CSR) },
	{ .driver_data = MT_CLS_NSMU,
		MT_USB_DEVICE(USB_VENDOR_ID_XIROKU,
			USB_DEVICE_ID_XIROKU_SPX1) },
	{ .driver_data = MT_CLS_NSMU,
		MT_USB_DEVICE(USB_VENDOR_ID_XIROKU,
			USB_DEVICE_ID_XIROKU_MPX1) },
	{ .driver_data = MT_CLS_NSMU,
		MT_USB_DEVICE(USB_VENDOR_ID_XIROKU,
			USB_DEVICE_ID_XIROKU_CSR1) },
	{ .driver_data = MT_CLS_NSMU,
		MT_USB_DEVICE(USB_VENDOR_ID_XIROKU,
			USB_DEVICE_ID_XIROKU_SPX2) },
	{ .driver_data = MT_CLS_NSMU,
		MT_USB_DEVICE(USB_VENDOR_ID_XIROKU,
			USB_DEVICE_ID_XIROKU_MPX2) },
	{ .driver_data = MT_CLS_NSMU,
		MT_USB_DEVICE(USB_VENDOR_ID_XIROKU,
			USB_DEVICE_ID_XIROKU_CSR2) },

	/* Google MT devices */
	{ .driver_data = MT_CLS_GOOGLE,
		HID_DEVICE(HID_BUS_ANY, HID_GROUP_ANY, USB_VENDOR_ID_GOOGLE,
			USB_DEVICE_ID_GOOGLE_TOUCH_ROSE) },

	/* Generic MT device */
	{ HID_DEVICE(HID_BUS_ANY, HID_GROUP_MULTITOUCH, HID_ANY_ID, HID_ANY_ID) },

	/* Generic Win 8 certified MT device */
	{  .driver_data = MT_CLS_WIN_8,
		HID_DEVICE(HID_BUS_ANY, HID_GROUP_MULTITOUCH_WIN_8,
			HID_ANY_ID, HID_ANY_ID) },
	{ }
};
MODULE_DEVICE_TABLE(hid, mt_devices);

static const struct hid_usage_id mt_grabbed_usages[] = {
	{ HID_ANY_ID, HID_ANY_ID, HID_ANY_ID },
	{ HID_ANY_ID - 1, HID_ANY_ID - 1, HID_ANY_ID - 1}
};

static struct hid_driver mt_driver = {
	.name = "hid-multitouch",
	.id_table = mt_devices,
	.probe = mt_probe,
	.remove = mt_remove,
	.input_mapping = mt_input_mapping,
	.input_mapped = mt_input_mapped,
	.input_configured = mt_input_configured,
	.feature_mapping = mt_feature_mapping,
	.usage_table = mt_grabbed_usages,
	.event = mt_event,
	.report = mt_report,
#ifdef CONFIG_PM
	.reset_resume = mt_reset_resume,
	.resume = mt_resume,
#endif
};
module_hid_driver(mt_driver);<|MERGE_RESOLUTION|>--- conflicted
+++ resolved
@@ -930,10 +930,7 @@
 	    field->application != HID_DG_PEN &&
 	    field->application != HID_DG_TOUCHPAD &&
 	    field->application != HID_GD_KEYBOARD &&
-<<<<<<< HEAD
-=======
 	    field->application != HID_GD_SYSTEM_CONTROL &&
->>>>>>> 66dcdafe
 	    field->application != HID_CP_CONSUMER_CONTROL &&
 	    field->application != HID_GD_WIRELESS_RADIO_CTLS &&
 	    !(field->application == HID_VD_ASUS_CUSTOM_MEDIA_KEYS &&
