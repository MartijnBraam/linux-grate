#
#	EDAC Kconfig
#	Copyright (c) 2008 Doug Thompson www.softwarebitmaker.com
#	Licensed and distributed under the GPL

config EDAC_ATOMIC_SCRUB
	bool

config EDAC_SUPPORT
	bool

menuconfig EDAC
	tristate "EDAC (Error Detection And Correction) reporting"
	depends on HAS_IOMEM && EDAC_SUPPORT && RAS
	help
	  EDAC is a subsystem along with hardware-specific drivers designed to
	  report hardware errors. These are low-level errors that are reported
	  in the CPU or supporting chipset or other subsystems:
	  memory errors, cache errors, PCI errors, thermal throttling, etc..
	  If unsure, select 'Y'.

	  The mailing list for the EDAC project is linux-edac@vger.kernel.org.

if EDAC

config EDAC_LEGACY_SYSFS
	bool "EDAC legacy sysfs"
	default y
	help
	  Enable the compatibility sysfs nodes.
	  Use 'Y' if your edac utilities aren't ported to work with the newer
	  structures.

config EDAC_DEBUG
	bool "Debugging"
	select DEBUG_FS
	help
	  This turns on debugging information for the entire EDAC subsystem.
	  You do so by inserting edac_module with "edac_debug_level=x." Valid
	  levels are 0-4 (from low to high) and by default it is set to 2.
	  Usually you should select 'N' here.

config EDAC_DECODE_MCE
	tristate "Decode MCEs in human-readable form (only on AMD for now)"
	depends on CPU_SUP_AMD && X86_MCE_AMD
	default y
	---help---
	  Enable this option if you want to decode Machine Check Exceptions
	  occurring on your machine in human-readable form.

	  You should definitely say Y here in case you want to decode MCEs
	  which occur really early upon boot, before the module infrastructure
	  has been initialized.

config EDAC_GHES
	bool "Output ACPI APEI/GHES BIOS detected errors via EDAC"
	depends on ACPI_APEI_GHES && (EDAC=y)
	help
	  Not all machines support hardware-driven error report. Some of those
	  provide a BIOS-driven error report mechanism via ACPI, using the
	  APEI/GHES driver. By enabling this option, the error reports provided
	  by GHES are sent to userspace via the EDAC API.

	  When this option is enabled, it will disable the hardware-driven
	  mechanisms, if a GHES BIOS is detected, entering into the
	  "Firmware First" mode.

	  It should be noticed that keeping both GHES and a hardware-driven
	  error mechanism won't work well, as BIOS will race with OS, while
	  reading the error registers. So, if you want to not use "Firmware
	  first" GHES error mechanism, you should disable GHES either at
	  compilation time or by passing "ghes.disable=1" Kernel parameter
	  at boot time.

	  In doubt, say 'Y'.

config EDAC_AMD64
	tristate "AMD64 (Opteron, Athlon64)"
	depends on AMD_NB && EDAC_DECODE_MCE
	help
	  Support for error detection and correction of DRAM ECC errors on
	  the AMD64 families (>= K8) of memory controllers.

config EDAC_AMD64_ERROR_INJECTION
	bool "Sysfs HW Error injection facilities"
	depends on EDAC_AMD64
	help
	  Recent Opterons (Family 10h and later) provide for Memory Error
	  Injection into the ECC detection circuits. The amd64_edac module
	  allows the operator/user to inject Uncorrectable and Correctable
	  errors into DRAM.

	  When enabled, in each of the respective memory controller directories
	  (/sys/devices/system/edac/mc/mcX), there are 3 input files:

	  - inject_section (0..3, 16-byte section of 64-byte cacheline),
	  - inject_word (0..8, 16-bit word of 16-byte section),
	  - inject_ecc_vector (hex ecc vector: select bits of inject word)

	  In addition, there are two control files, inject_read and inject_write,
	  which trigger the DRAM ECC Read and Write respectively.

config EDAC_AMD76X
	tristate "AMD 76x (760, 762, 768)"
	depends on PCI && X86_32
	help
	  Support for error detection and correction on the AMD 76x
	  series of chipsets used with the Athlon processor.

config EDAC_E7XXX
	tristate "Intel e7xxx (e7205, e7500, e7501, e7505)"
	depends on PCI && X86_32
	help
	  Support for error detection and correction on the Intel
	  E7205, E7500, E7501 and E7505 server chipsets.

config EDAC_E752X
	tristate "Intel e752x (e7520, e7525, e7320) and 3100"
	depends on PCI && X86
	help
	  Support for error detection and correction on the Intel
	  E7520, E7525, E7320 server chipsets.

config EDAC_I82443BXGX
	tristate "Intel 82443BX/GX (440BX/GX)"
	depends on PCI && X86_32
	depends on BROKEN
	help
	  Support for error detection and correction on the Intel
	  82443BX/GX memory controllers (440BX/GX chipsets).

config EDAC_I82875P
	tristate "Intel 82875p (D82875P, E7210)"
	depends on PCI && X86_32
	help
	  Support for error detection and correction on the Intel
	  DP82785P and E7210 server chipsets.

config EDAC_I82975X
	tristate "Intel 82975x (D82975x)"
	depends on PCI && X86
	help
	  Support for error detection and correction on the Intel
	  DP82975x server chipsets.

config EDAC_I3000
	tristate "Intel 3000/3010"
	depends on PCI && X86
	help
	  Support for error detection and correction on the Intel
	  3000 and 3010 server chipsets.

config EDAC_I3200
	tristate "Intel 3200"
	depends on PCI && X86
	help
	  Support for error detection and correction on the Intel
	  3200 and 3210 server chipsets.

config EDAC_IE31200
	tristate "Intel e312xx"
	depends on PCI && X86
	help
	  Support for error detection and correction on the Intel
	  E3-1200 based DRAM controllers.

config EDAC_X38
	tristate "Intel X38"
	depends on PCI && X86
	help
	  Support for error detection and correction on the Intel
	  X38 server chipsets.

config EDAC_I5400
	tristate "Intel 5400 (Seaburg) chipsets"
	depends on PCI && X86
	help
	  Support for error detection and correction the Intel
	  i5400 MCH chipset (Seaburg).

config EDAC_I7CORE
	tristate "Intel i7 Core (Nehalem) processors"
	depends on PCI && X86 && X86_MCE_INTEL
	help
	  Support for error detection and correction the Intel
	  i7 Core (Nehalem) Integrated Memory Controller that exists on
	  newer processors like i7 Core, i7 Core Extreme, Xeon 35xx
	  and Xeon 55xx processors.

config EDAC_I82860
	tristate "Intel 82860"
	depends on PCI && X86_32
	help
	  Support for error detection and correction on the Intel
	  82860 chipset.

config EDAC_R82600
	tristate "Radisys 82600 embedded chipset"
	depends on PCI && X86_32
	help
	  Support for error detection and correction on the Radisys
	  82600 embedded chipset.

config EDAC_I5000
	tristate "Intel Greencreek/Blackford chipset"
	depends on X86 && PCI
	help
	  Support for error detection and correction the Intel
	  Greekcreek/Blackford chipsets.

config EDAC_I5100
	tristate "Intel San Clemente MCH"
	depends on X86 && PCI
	help
	  Support for error detection and correction the Intel
	  San Clemente MCH.

config EDAC_I7300
	tristate "Intel Clarksboro MCH"
	depends on X86 && PCI
	help
	  Support for error detection and correction the Intel
	  Clarksboro MCH (Intel 7300 chipset).

config EDAC_SBRIDGE
	tristate "Intel Sandy-Bridge/Ivy-Bridge/Haswell Integrated MC"
	depends on PCI && X86_64 && X86_MCE_INTEL && PCI_MMCONFIG
	help
	  Support for error detection and correction the Intel
	  Sandy Bridge, Ivy Bridge and Haswell Integrated Memory Controllers.

config EDAC_SKX
	tristate "Intel Skylake server Integrated MC"
	depends on PCI && X86_64 && X86_MCE_INTEL && PCI_MMCONFIG && ACPI
	depends on ACPI_NFIT || !ACPI_NFIT # if ACPI_NFIT=m, EDAC_SKX can't be y
	select DMI
<<<<<<< HEAD
	select ACPI_ADXL if ACPI
=======
	select ACPI_ADXL
>>>>>>> cf26057a
	help
	  Support for error detection and correction the Intel
	  Skylake server Integrated Memory Controllers. If your
	  system has non-volatile DIMMs you should also manually
	  select CONFIG_ACPI_NFIT.

config EDAC_PND2
	tristate "Intel Pondicherry2"
	depends on PCI && X86_64 && X86_MCE_INTEL
	help
	  Support for error detection and correction on the Intel
	  Pondicherry2 Integrated Memory Controller. This SoC IP is
	  first used on the Apollo Lake platform and Denverton
	  micro-server but may appear on others in the future.

config EDAC_MPC85XX
	tristate "Freescale MPC83xx / MPC85xx"
	depends on FSL_SOC
	help
	  Support for error detection and correction on the Freescale
	  MPC8349, MPC8560, MPC8540, MPC8548, T4240

config EDAC_LAYERSCAPE
	tristate "Freescale Layerscape DDR"
	depends on ARCH_LAYERSCAPE || SOC_LS1021A
	help
	  Support for error detection and correction on Freescale memory
	  controllers on Layerscape SoCs.

config EDAC_MV64X60
	tristate "Marvell MV64x60"
	depends on MV64X60
	help
	  Support for error detection and correction on the Marvell
	  MV64360 and MV64460 chipsets.

config EDAC_PASEMI
	tristate "PA Semi PWRficient"
	depends on PPC_PASEMI && PCI
	help
	  Support for error detection and correction on PA Semi
	  PWRficient.

config EDAC_CELL
	tristate "Cell Broadband Engine memory controller"
	depends on PPC_CELL_COMMON
	help
	  Support for error detection and correction on the
	  Cell Broadband Engine internal memory controller
	  on platform without a hypervisor

config EDAC_PPC4XX
	tristate "PPC4xx IBM DDR2 Memory Controller"
	depends on 4xx
	help
	  This enables support for EDAC on the ECC memory used
	  with the IBM DDR2 memory controller found in various
	  PowerPC 4xx embedded processors such as the 405EX[r],
	  440SP, 440SPe, 460EX, 460GT and 460SX.

config EDAC_AMD8131
	tristate "AMD8131 HyperTransport PCI-X Tunnel"
	depends on PCI && PPC_MAPLE
	help
	  Support for error detection and correction on the
	  AMD8131 HyperTransport PCI-X Tunnel chip.
	  Note, add more Kconfig dependency if it's adopted
	  on some machine other than Maple.

config EDAC_AMD8111
	tristate "AMD8111 HyperTransport I/O Hub"
	depends on PCI && PPC_MAPLE
	help
	  Support for error detection and correction on the
	  AMD8111 HyperTransport I/O Hub chip.
	  Note, add more Kconfig dependency if it's adopted
	  on some machine other than Maple.

config EDAC_CPC925
	tristate "IBM CPC925 Memory Controller (PPC970FX)"
	depends on PPC64
	help
	  Support for error detection and correction on the
	  IBM CPC925 Bridge and Memory Controller, which is
	  a companion chip to the PowerPC 970 family of
	  processors.

config EDAC_HIGHBANK_MC
	tristate "Highbank Memory Controller"
	depends on ARCH_HIGHBANK
	help
	  Support for error detection and correction on the
	  Calxeda Highbank memory controller.

config EDAC_HIGHBANK_L2
	tristate "Highbank L2 Cache"
	depends on ARCH_HIGHBANK
	help
	  Support for error detection and correction on the
	  Calxeda Highbank memory controller.

config EDAC_OCTEON_PC
	tristate "Cavium Octeon Primary Caches"
	depends on CPU_CAVIUM_OCTEON
	help
	  Support for error detection and correction on the primary caches of
	  the cnMIPS cores of Cavium Octeon family SOCs.

config EDAC_OCTEON_L2C
	tristate "Cavium Octeon Secondary Caches (L2C)"
	depends on CAVIUM_OCTEON_SOC
	help
	  Support for error detection and correction on the
	  Cavium Octeon family of SOCs.

config EDAC_OCTEON_LMC
	tristate "Cavium Octeon DRAM Memory Controller (LMC)"
	depends on CAVIUM_OCTEON_SOC
	help
	  Support for error detection and correction on the
	  Cavium Octeon family of SOCs.

config EDAC_OCTEON_PCI
	tristate "Cavium Octeon PCI Controller"
	depends on PCI && CAVIUM_OCTEON_SOC
	help
	  Support for error detection and correction on the
	  Cavium Octeon family of SOCs.

config EDAC_THUNDERX
	tristate "Cavium ThunderX EDAC"
	depends on ARM64
	depends on PCI
	help
	  Support for error detection and correction on the
	  Cavium ThunderX memory controllers (LMC), Cache
	  Coherent Processor Interconnect (CCPI) and L2 cache
	  blocks (TAD, CBC, MCI).

config EDAC_ALTERA
	bool "Altera SOCFPGA ECC"
	depends on EDAC=y && (ARCH_SOCFPGA || ARCH_STRATIX10)
	help
	  Support for error detection and correction on the
	  Altera SOCs. This must be selected for SDRAM ECC.
	  Note that the preloader must initialize the SDRAM
	  before loading the kernel.

config EDAC_ALTERA_L2C
	bool "Altera L2 Cache ECC"
	depends on EDAC_ALTERA=y && CACHE_L2X0
	help
	  Support for error detection and correction on the
	  Altera L2 cache Memory for Altera SoCs. This option
	  requires L2 cache.

config EDAC_ALTERA_OCRAM
	bool "Altera On-Chip RAM ECC"
	depends on EDAC_ALTERA=y && SRAM && GENERIC_ALLOCATOR
	help
	  Support for error detection and correction on the
	  Altera On-Chip RAM Memory for Altera SoCs.

config EDAC_ALTERA_ETHERNET
	bool "Altera Ethernet FIFO ECC"
	depends on EDAC_ALTERA=y
	help
	  Support for error detection and correction on the
	  Altera Ethernet FIFO Memory for Altera SoCs.

config EDAC_ALTERA_NAND
	bool "Altera NAND FIFO ECC"
	depends on EDAC_ALTERA=y && MTD_NAND_DENALI
	help
	  Support for error detection and correction on the
	  Altera NAND FIFO Memory for Altera SoCs.

config EDAC_ALTERA_DMA
	bool "Altera DMA FIFO ECC"
	depends on EDAC_ALTERA=y && PL330_DMA=y
	help
	  Support for error detection and correction on the
	  Altera DMA FIFO Memory for Altera SoCs.

config EDAC_ALTERA_USB
	bool "Altera USB FIFO ECC"
	depends on EDAC_ALTERA=y && USB_DWC2
	help
	  Support for error detection and correction on the
	  Altera USB FIFO Memory for Altera SoCs.

config EDAC_ALTERA_QSPI
	bool "Altera QSPI FIFO ECC"
	depends on EDAC_ALTERA=y && SPI_CADENCE_QUADSPI
	help
	  Support for error detection and correction on the
	  Altera QSPI FIFO Memory for Altera SoCs.

config EDAC_ALTERA_SDMMC
	bool "Altera SDMMC FIFO ECC"
	depends on EDAC_ALTERA=y && MMC_DW
	help
	  Support for error detection and correction on the
	  Altera SDMMC FIFO Memory for Altera SoCs.

config EDAC_SYNOPSYS
	tristate "Synopsys DDR Memory Controller"
	depends on ARCH_ZYNQ || ARCH_ZYNQMP
	help
	  Support for error detection and correction on the Synopsys DDR
	  memory controller.

config EDAC_XGENE
	tristate "APM X-Gene SoC"
	depends on (ARM64 || COMPILE_TEST)
	help
	  Support for error detection and correction on the
	  APM X-Gene family of SOCs.

config EDAC_TI
	tristate "Texas Instruments DDR3 ECC Controller"
	depends on ARCH_KEYSTONE || SOC_DRA7XX
	help
	  Support for error detection and correction on the
          TI SoCs.

config EDAC_QCOM
	tristate "QCOM EDAC Controller"
	depends on ARCH_QCOM && QCOM_LLCC
	help
	  Support for error detection and correction on the
	  Qualcomm Technologies, Inc. SoCs.

	  This driver reports Single Bit Errors (SBEs) and Double Bit Errors (DBEs).
	  As of now, it supports error reporting for Last Level Cache Controller (LLCC)
	  of Tag RAM and Data RAM.

	  For debugging issues having to do with stability and overall system
	  health, you should probably say 'Y' here.

endif # EDAC<|MERGE_RESOLUTION|>--- conflicted
+++ resolved
@@ -234,11 +234,7 @@
 	depends on PCI && X86_64 && X86_MCE_INTEL && PCI_MMCONFIG && ACPI
 	depends on ACPI_NFIT || !ACPI_NFIT # if ACPI_NFIT=m, EDAC_SKX can't be y
 	select DMI
-<<<<<<< HEAD
-	select ACPI_ADXL if ACPI
-=======
 	select ACPI_ADXL
->>>>>>> cf26057a
 	help
 	  Support for error detection and correction the Intel
 	  Skylake server Integrated Memory Controllers. If your
