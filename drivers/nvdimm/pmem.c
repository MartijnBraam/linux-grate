/*
 * Persistent Memory Driver
 *
 * Copyright (c) 2014-2015, Intel Corporation.
 * Copyright (c) 2015, Christoph Hellwig <hch@lst.de>.
 * Copyright (c) 2015, Boaz Harrosh <boaz@plexistor.com>.
 *
 * This program is free software; you can redistribute it and/or modify it
 * under the terms and conditions of the GNU General Public License,
 * version 2, as published by the Free Software Foundation.
 *
 * This program is distributed in the hope it will be useful, but WITHOUT
 * ANY WARRANTY; without even the implied warranty of MERCHANTABILITY or
 * FITNESS FOR A PARTICULAR PURPOSE.  See the GNU General Public License for
 * more details.
 */

#include <asm/cacheflush.h>
#include <linux/blkdev.h>
#include <linux/hdreg.h>
#include <linux/init.h>
#include <linux/platform_device.h>
#include <linux/module.h>
#include <linux/moduleparam.h>
#include <linux/badblocks.h>
#include <linux/memremap.h>
#include <linux/vmalloc.h>
#include <linux/pfn_t.h>
#include <linux/slab.h>
#include <linux/pmem.h>
#include <linux/nd.h>
#include "pfn.h"
#include "nd.h"

struct pmem_device {
	/* One contiguous memory region per device */
	phys_addr_t		phys_addr;
	/* when non-zero this device is hosting a 'pfn' instance */
	phys_addr_t		data_offset;
	u64			pfn_flags;
	void __pmem		*virt_addr;
	/* immutable base size of the namespace */
	size_t			size;
	/* trim size when namespace capacity has been section aligned */
	u32			pfn_pad;
	struct badblocks	bb;
};

static void pmem_clear_poison(struct pmem_device *pmem, phys_addr_t offset,
		unsigned int len)
{
	struct device *dev = pmem->bb.dev;
	sector_t sector;
	long cleared;

	sector = (offset - pmem->data_offset) / 512;
	cleared = nvdimm_clear_poison(dev, pmem->phys_addr + offset, len);

	if (cleared > 0 && cleared / 512) {
		dev_dbg(dev, "%s: %llx clear %ld sector%s\n",
				__func__, (unsigned long long) sector,
				cleared / 512, cleared / 512 > 1 ? "s" : "");
		badblocks_clear(&pmem->bb, sector, cleared / 512);
	}
	invalidate_pmem(pmem->virt_addr + offset, len);
}

static int pmem_do_bvec(struct pmem_device *pmem, struct page *page,
			unsigned int len, unsigned int off, int rw,
			sector_t sector)
{
	int rc = 0;
	bool bad_pmem = false;
	void *mem = kmap_atomic(page);
	phys_addr_t pmem_off = sector * 512 + pmem->data_offset;
	void __pmem *pmem_addr = pmem->virt_addr + pmem_off;

	if (unlikely(is_bad_pmem(&pmem->bb, sector, len)))
		bad_pmem = true;

	if (rw == READ) {
		if (unlikely(bad_pmem))
			rc = -EIO;
		else {
			rc = memcpy_from_pmem(mem + off, pmem_addr, len);
			flush_dcache_page(page);
		}
	} else {
		/*
		 * Note that we write the data both before and after
		 * clearing poison.  The write before clear poison
		 * handles situations where the latest written data is
		 * preserved and the clear poison operation simply marks
		 * the address range as valid without changing the data.
		 * In this case application software can assume that an
		 * interrupted write will either return the new good
		 * data or an error.
		 *
		 * However, if pmem_clear_poison() leaves the data in an
		 * indeterminate state we need to perform the write
		 * after clear poison.
		 */
		flush_dcache_page(page);
		memcpy_to_pmem(pmem_addr, mem + off, len);
		if (unlikely(bad_pmem)) {
			pmem_clear_poison(pmem, pmem_off, len);
			memcpy_to_pmem(pmem_addr, mem + off, len);
		}
	}

	kunmap_atomic(mem);
	return rc;
}

static blk_qc_t pmem_make_request(struct request_queue *q, struct bio *bio)
{
	int rc = 0;
	bool do_acct;
	unsigned long start;
	struct bio_vec bvec;
	struct bvec_iter iter;
	struct pmem_device *pmem = q->queuedata;

	do_acct = nd_iostat_start(bio, &start);
	bio_for_each_segment(bvec, bio, iter) {
		rc = pmem_do_bvec(pmem, bvec.bv_page, bvec.bv_len,
				bvec.bv_offset, bio_data_dir(bio),
				iter.bi_sector);
		if (rc) {
			bio->bi_error = rc;
			break;
		}
	}
	if (do_acct)
		nd_iostat_end(bio, start);

	if (bio_data_dir(bio))
		wmb_pmem();

	bio_endio(bio);
	return BLK_QC_T_NONE;
}

static int pmem_rw_page(struct block_device *bdev, sector_t sector,
		       struct page *page, int rw)
{
	struct pmem_device *pmem = bdev->bd_queue->queuedata;
	int rc;

	rc = pmem_do_bvec(pmem, page, PAGE_SIZE, 0, rw, sector);
	if (rw & WRITE)
		wmb_pmem();

	/*
	 * The ->rw_page interface is subtle and tricky.  The core
	 * retries on any error, so we can only invoke page_endio() in
	 * the successful completion case.  Otherwise, we'll see crashes
	 * caused by double completion.
	 */
	if (rc == 0)
		page_endio(page, rw & WRITE, 0);

	return rc;
}

static long pmem_direct_access(struct block_device *bdev, sector_t sector,
		      void __pmem **kaddr, pfn_t *pfn)
{
	struct pmem_device *pmem = bdev->bd_queue->queuedata;
	resource_size_t offset = sector * 512 + pmem->data_offset;

	*kaddr = pmem->virt_addr + offset;
	*pfn = phys_to_pfn_t(pmem->phys_addr + offset, pmem->pfn_flags);

	return pmem->size - pmem->pfn_pad - offset;
}

static const struct block_device_operations pmem_fops = {
	.owner =		THIS_MODULE,
	.rw_page =		pmem_rw_page,
	.direct_access =	pmem_direct_access,
	.revalidate_disk =	nvdimm_revalidate_disk,
};

static void pmem_release_queue(void *q)
{
	blk_cleanup_queue(q);
}

void pmem_release_disk(void *disk)
{
	del_gendisk(disk);
	put_disk(disk);
}

static int pmem_attach_disk(struct device *dev,
		struct nd_namespace_common *ndns)
{
	struct nd_namespace_io *nsio = to_nd_namespace_io(&ndns->dev);
	struct vmem_altmap __altmap, *altmap = NULL;
	struct resource *res = &nsio->res;
	struct nd_pfn *nd_pfn = NULL;
	int nid = dev_to_node(dev);
	struct nd_pfn_sb *pfn_sb;
	struct pmem_device *pmem;
	struct resource pfn_res;
	struct request_queue *q;
	struct gendisk *disk;
	void *addr;

	/* while nsio_rw_bytes is active, parse a pfn info block if present */
	if (is_nd_pfn(dev)) {
		nd_pfn = to_nd_pfn(dev);
		altmap = nvdimm_setup_pfn(nd_pfn, &pfn_res, &__altmap);
		if (IS_ERR(altmap))
			return PTR_ERR(altmap);
	}

	/* we're attaching a block device, disable raw namespace access */
	devm_nsio_disable(dev, nsio);

	pmem = devm_kzalloc(dev, sizeof(*pmem), GFP_KERNEL);
	if (!pmem)
		return -ENOMEM;

	dev_set_drvdata(dev, pmem);
	pmem->phys_addr = res->start;
	pmem->size = resource_size(res);
	if (!arch_has_wmb_pmem())
		dev_warn(dev, "unable to guarantee persistence of writes\n");

	if (!devm_request_mem_region(dev, res->start, resource_size(res),
				dev_name(dev))) {
		dev_warn(dev, "could not reserve region %pR\n", res);
		return -EBUSY;
	}

	q = blk_alloc_queue_node(GFP_KERNEL, dev_to_node(dev));
	if (!q)
		return -ENOMEM;

	pmem->pfn_flags = PFN_DEV;
	if (is_nd_pfn(dev)) {
		addr = devm_memremap_pages(dev, &pfn_res, &q->q_usage_counter,
				altmap);
		pfn_sb = nd_pfn->pfn_sb;
		pmem->data_offset = le64_to_cpu(pfn_sb->dataoff);
		pmem->pfn_pad = resource_size(res) - resource_size(&pfn_res);
		pmem->pfn_flags |= PFN_MAP;
		res = &pfn_res; /* for badblocks populate */
		res->start += pmem->data_offset;
	} else if (pmem_should_map_pages(dev)) {
		addr = devm_memremap_pages(dev, &nsio->res,
				&q->q_usage_counter, NULL);
		pmem->pfn_flags |= PFN_MAP;
	} else
		addr = devm_memremap(dev, pmem->phys_addr,
				pmem->size, ARCH_MEMREMAP_PMEM);

	/*
	 * At release time the queue must be dead before
	 * devm_memremap_pages is unwound
	 */
	if (devm_add_action(dev, pmem_release_queue, q)) {
		blk_cleanup_queue(q);
		return -ENOMEM;
	}

	if (IS_ERR(addr))
		return PTR_ERR(addr);
	pmem->virt_addr = (void __pmem *) addr;

	blk_queue_make_request(q, pmem_make_request);
	blk_queue_physical_block_size(q, PAGE_SIZE);
	blk_queue_max_hw_sectors(q, UINT_MAX);
	blk_queue_bounce_limit(q, BLK_BOUNCE_ANY);
	queue_flag_set_unlocked(QUEUE_FLAG_NONROT, q);
	q->queuedata = pmem;

	disk = alloc_disk_node(0, nid);
	if (!disk)
		return -ENOMEM;
	if (devm_add_action(dev, pmem_release_disk, disk)) {
		put_disk(disk);
		return -ENOMEM;
	}

	disk->fops		= &pmem_fops;
	disk->queue		= q;
	disk->flags		= GENHD_FL_EXT_DEVT;
	nvdimm_namespace_disk_name(ndns, disk->disk_name);
	disk->driverfs_dev = dev;
	set_capacity(disk, (pmem->size - pmem->pfn_pad - pmem->data_offset)
			/ 512);
	if (devm_init_badblocks(dev, &pmem->bb))
		return -ENOMEM;
	nvdimm_badblocks_populate(to_nd_region(dev->parent), &pmem->bb, res);
	disk->bb = &pmem->bb;
	add_disk(disk);
	revalidate_disk(disk);

	return 0;
}

<<<<<<< HEAD
static int pmem_rw_bytes(struct nd_namespace_common *ndns,
		resource_size_t offset, void *buf, size_t size, int rw)
{
	struct pmem_device *pmem = dev_get_drvdata(ndns->claim);

	if (unlikely(offset + size > pmem->size)) {
		dev_WARN_ONCE(&ndns->dev, 1, "request out of range\n");
		return -EFAULT;
	}

	if (rw == READ) {
		unsigned int sz_align = ALIGN(size + (offset & (512 - 1)), 512);

		if (unlikely(is_bad_pmem(&pmem->bb, offset / 512, sz_align)))
			return -EIO;
		return memcpy_from_pmem(buf, pmem->virt_addr + offset, size);
	} else {
		memcpy_to_pmem(pmem->virt_addr + offset, buf, size);
		wmb_pmem();
	}

	return 0;
}

static int nd_pfn_init(struct nd_pfn *nd_pfn)
{
	struct nd_pfn_sb *pfn_sb = kzalloc(sizeof(*pfn_sb), GFP_KERNEL);
	struct pmem_device *pmem = dev_get_drvdata(&nd_pfn->dev);
	struct nd_namespace_common *ndns = nd_pfn->ndns;
	u32 start_pad = 0, end_trunc = 0;
	resource_size_t start, size;
	struct nd_namespace_io *nsio;
	struct nd_region *nd_region;
	unsigned long npfns;
	phys_addr_t offset;
	u64 checksum;
	int rc;

	if (!pfn_sb)
		return -ENOMEM;

	nd_pfn->pfn_sb = pfn_sb;
	rc = nd_pfn_validate(nd_pfn);
	if (rc == -ENODEV)
		/* no info block, do init */;
	else
		return rc;

	nd_region = to_nd_region(nd_pfn->dev.parent);
	if (nd_region->ro) {
		dev_info(&nd_pfn->dev,
				"%s is read-only, unable to init metadata\n",
				dev_name(&nd_region->dev));
		goto err;
	}

	memset(pfn_sb, 0, sizeof(*pfn_sb));

	/*
	 * Check if pmem collides with 'System RAM' when section aligned and
	 * trim it accordingly
	 */
	nsio = to_nd_namespace_io(&ndns->dev);
	start = PHYS_SECTION_ALIGN_DOWN(nsio->res.start);
	size = resource_size(&nsio->res);
	if (region_intersects(start, size, IORESOURCE_SYSTEM_RAM,
				IORES_DESC_NONE) == REGION_MIXED) {

		start = nsio->res.start;
		start_pad = PHYS_SECTION_ALIGN_UP(start) - start;
	}

	start = nsio->res.start;
	size = PHYS_SECTION_ALIGN_UP(start + size) - start;
	if (region_intersects(start, size, IORESOURCE_SYSTEM_RAM,
				IORES_DESC_NONE) == REGION_MIXED) {
		size = resource_size(&nsio->res);
		end_trunc = start + size - PHYS_SECTION_ALIGN_DOWN(start + size);
	}

	if (start_pad + end_trunc)
		dev_info(&nd_pfn->dev, "%s section collision, truncate %d bytes\n",
				dev_name(&ndns->dev), start_pad + end_trunc);

	/*
	 * Note, we use 64 here for the standard size of struct page,
	 * debugging options may cause it to be larger in which case the
	 * implementation will limit the pfns advertised through
	 * ->direct_access() to those that are included in the memmap.
	 */
	start += start_pad;
	npfns = (pmem->size - start_pad - end_trunc - SZ_8K) / SZ_4K;
	if (nd_pfn->mode == PFN_MODE_PMEM) {
		unsigned long memmap_size;

		/*
		 * vmemmap_populate_hugepages() allocates the memmap array in
		 * PMD_SIZE chunks.
		 */
		memmap_size = ALIGN(64 * npfns, PMD_SIZE);
		offset = ALIGN(start + SZ_8K + memmap_size, nd_pfn->align)
			- start;
	} else if (nd_pfn->mode == PFN_MODE_RAM)
		offset = ALIGN(start + SZ_8K, nd_pfn->align) - start;
	else
		goto err;

	if (offset + start_pad + end_trunc >= pmem->size) {
		dev_err(&nd_pfn->dev, "%s unable to satisfy requested alignment\n",
				dev_name(&ndns->dev));
		goto err;
	}

	npfns = (pmem->size - offset - start_pad - end_trunc) / SZ_4K;
	pfn_sb->mode = cpu_to_le32(nd_pfn->mode);
	pfn_sb->dataoff = cpu_to_le64(offset);
	pfn_sb->npfns = cpu_to_le64(npfns);
	memcpy(pfn_sb->signature, PFN_SIG, PFN_SIG_LEN);
	memcpy(pfn_sb->uuid, nd_pfn->uuid, 16);
	memcpy(pfn_sb->parent_uuid, nd_dev_to_uuid(&ndns->dev), 16);
	pfn_sb->version_major = cpu_to_le16(1);
	pfn_sb->version_minor = cpu_to_le16(1);
	pfn_sb->start_pad = cpu_to_le32(start_pad);
	pfn_sb->end_trunc = cpu_to_le32(end_trunc);
	checksum = nd_sb_checksum((struct nd_gen_sb *) pfn_sb);
	pfn_sb->checksum = cpu_to_le64(checksum);

	rc = nvdimm_write_bytes(ndns, SZ_4K, pfn_sb, sizeof(*pfn_sb));
	if (rc)
		goto err;

	return 0;
 err:
	nd_pfn->pfn_sb = NULL;
	kfree(pfn_sb);
	return -ENXIO;
}

static int nvdimm_namespace_detach_pfn(struct nd_namespace_common *ndns)
{
	struct nd_pfn *nd_pfn = to_nd_pfn(ndns->claim);
	struct pmem_device *pmem;

	/* free pmem disk */
	pmem = dev_get_drvdata(&nd_pfn->dev);
	pmem_detach_disk(pmem);

	/* release nd_pfn resources */
	kfree(nd_pfn->pfn_sb);
	nd_pfn->pfn_sb = NULL;

	return 0;
}

/*
 * We hotplug memory at section granularity, pad the reserved area from
 * the previous section base to the namespace base address.
 */
static unsigned long init_altmap_base(resource_size_t base)
{
	unsigned long base_pfn = PHYS_PFN(base);

	return PFN_SECTION_ALIGN_DOWN(base_pfn);
}

static unsigned long init_altmap_reserve(resource_size_t base)
{
	unsigned long reserve = PHYS_PFN(SZ_8K);
	unsigned long base_pfn = PHYS_PFN(base);

	reserve += base_pfn - PFN_SECTION_ALIGN_DOWN(base_pfn);
	return reserve;
}

static int __nvdimm_namespace_attach_pfn(struct nd_pfn *nd_pfn)
{
	int rc;
	struct resource res;
	struct request_queue *q;
	struct pmem_device *pmem;
	struct vmem_altmap *altmap;
	struct device *dev = &nd_pfn->dev;
	struct nd_pfn_sb *pfn_sb = nd_pfn->pfn_sb;
	struct nd_namespace_common *ndns = nd_pfn->ndns;
	u32 start_pad = __le32_to_cpu(pfn_sb->start_pad);
	u32 end_trunc = __le32_to_cpu(pfn_sb->end_trunc);
	struct nd_namespace_io *nsio = to_nd_namespace_io(&ndns->dev);
	resource_size_t base = nsio->res.start + start_pad;
	struct vmem_altmap __altmap = {
		.base_pfn = init_altmap_base(base),
		.reserve = init_altmap_reserve(base),
	};

	pmem = dev_get_drvdata(dev);
	pmem->data_offset = le64_to_cpu(pfn_sb->dataoff);
	pmem->pfn_pad = start_pad + end_trunc;
	nd_pfn->mode = le32_to_cpu(nd_pfn->pfn_sb->mode);
	if (nd_pfn->mode == PFN_MODE_RAM) {
		if (pmem->data_offset < SZ_8K)
			return -EINVAL;
		nd_pfn->npfns = le64_to_cpu(pfn_sb->npfns);
		altmap = NULL;
	} else if (nd_pfn->mode == PFN_MODE_PMEM) {
		nd_pfn->npfns = (pmem->size - pmem->pfn_pad - pmem->data_offset)
			/ PAGE_SIZE;
		if (le64_to_cpu(nd_pfn->pfn_sb->npfns) > nd_pfn->npfns)
			dev_info(&nd_pfn->dev,
					"number of pfns truncated from %lld to %ld\n",
					le64_to_cpu(nd_pfn->pfn_sb->npfns),
					nd_pfn->npfns);
		altmap = & __altmap;
		altmap->free = PHYS_PFN(pmem->data_offset - SZ_8K);
		altmap->alloc = 0;
	} else {
		rc = -ENXIO;
		goto err;
	}

	/* establish pfn range for lookup, and switch to direct map */
	q = pmem->pmem_queue;
	memcpy(&res, &nsio->res, sizeof(res));
	res.start += start_pad;
	res.end -= end_trunc;
	devm_memunmap(dev, (void __force *) pmem->virt_addr);
	pmem->virt_addr = (void __pmem *) devm_memremap_pages(dev, &res,
			&q->q_usage_counter, altmap);
	pmem->pfn_flags |= PFN_MAP;
	if (IS_ERR(pmem->virt_addr)) {
		rc = PTR_ERR(pmem->virt_addr);
		goto err;
	}

	/* attach pmem disk in "pfn-mode" */
	rc = pmem_attach_disk(dev, ndns, pmem);
	if (rc)
		goto err;

	return rc;
 err:
	nvdimm_namespace_detach_pfn(ndns);
	return rc;

}

static int nvdimm_namespace_attach_pfn(struct nd_namespace_common *ndns)
{
	struct nd_pfn *nd_pfn = to_nd_pfn(ndns->claim);
	int rc;

	if (!nd_pfn->uuid || !nd_pfn->ndns)
		return -ENODEV;

	rc = nd_pfn_init(nd_pfn);
	if (rc)
		return rc;
	/* we need a valid pfn_sb before we can init a vmem_altmap */
	return __nvdimm_namespace_attach_pfn(nd_pfn);
}

=======
>>>>>>> 45a0dac0
static int nd_pmem_probe(struct device *dev)
{
	struct nd_namespace_common *ndns;

	ndns = nvdimm_namespace_common_probe(dev);
	if (IS_ERR(ndns))
		return PTR_ERR(ndns);

	if (devm_nsio_enable(dev, to_nd_namespace_io(&ndns->dev)))
		return -ENXIO;

	if (is_nd_btt(dev))
		return nvdimm_namespace_attach_btt(ndns);

	if (is_nd_pfn(dev))
		return pmem_attach_disk(dev, ndns);

	/* if we find a valid info-block we'll come back as that personality */
	if (nd_btt_probe(dev, ndns) == 0 || nd_pfn_probe(dev, ndns) == 0)
		return -ENXIO;

	/* ...otherwise we're just a raw pmem device */
	return pmem_attach_disk(dev, ndns);
}

static int nd_pmem_remove(struct device *dev)
{
	if (is_nd_btt(dev))
		nvdimm_namespace_detach_btt(to_nd_btt(dev));
	return 0;
}

static void nd_pmem_notify(struct device *dev, enum nvdimm_event event)
{
	struct nd_region *nd_region = to_nd_region(dev->parent);
	struct pmem_device *pmem = dev_get_drvdata(dev);
	resource_size_t offset = 0, end_trunc = 0;
	struct nd_namespace_common *ndns;
	struct nd_namespace_io *nsio;
	struct resource res;

	if (event != NVDIMM_REVALIDATE_POISON)
		return;

	if (is_nd_btt(dev)) {
		struct nd_btt *nd_btt = to_nd_btt(dev);

		ndns = nd_btt->ndns;
	} else if (is_nd_pfn(dev)) {
		struct nd_pfn *nd_pfn = to_nd_pfn(dev);
		struct nd_pfn_sb *pfn_sb = nd_pfn->pfn_sb;

		ndns = nd_pfn->ndns;
		offset = pmem->data_offset + __le32_to_cpu(pfn_sb->start_pad);
		end_trunc = __le32_to_cpu(pfn_sb->end_trunc);
	} else
		ndns = to_ndns(dev);

	nsio = to_nd_namespace_io(&ndns->dev);
	res.start = nsio->res.start + offset;
	res.end = nsio->res.end - end_trunc;
	nvdimm_badblocks_populate(nd_region, &pmem->bb, &res);
}

MODULE_ALIAS("pmem");
MODULE_ALIAS_ND_DEVICE(ND_DEVICE_NAMESPACE_IO);
MODULE_ALIAS_ND_DEVICE(ND_DEVICE_NAMESPACE_PMEM);
static struct nd_device_driver nd_pmem_driver = {
	.probe = nd_pmem_probe,
	.remove = nd_pmem_remove,
	.notify = nd_pmem_notify,
	.drv = {
		.name = "nd_pmem",
	},
	.type = ND_DRIVER_NAMESPACE_IO | ND_DRIVER_NAMESPACE_PMEM,
};

static int __init pmem_init(void)
{
	return nd_driver_register(&nd_pmem_driver);
}
module_init(pmem_init);

static void pmem_exit(void)
{
	driver_unregister(&nd_pmem_driver.drv);
}
module_exit(pmem_exit);

MODULE_AUTHOR("Ross Zwisler <ross.zwisler@linux.intel.com>");
MODULE_LICENSE("GPL v2");<|MERGE_RESOLUTION|>--- conflicted
+++ resolved
@@ -302,268 +302,6 @@
 	return 0;
 }
 
-<<<<<<< HEAD
-static int pmem_rw_bytes(struct nd_namespace_common *ndns,
-		resource_size_t offset, void *buf, size_t size, int rw)
-{
-	struct pmem_device *pmem = dev_get_drvdata(ndns->claim);
-
-	if (unlikely(offset + size > pmem->size)) {
-		dev_WARN_ONCE(&ndns->dev, 1, "request out of range\n");
-		return -EFAULT;
-	}
-
-	if (rw == READ) {
-		unsigned int sz_align = ALIGN(size + (offset & (512 - 1)), 512);
-
-		if (unlikely(is_bad_pmem(&pmem->bb, offset / 512, sz_align)))
-			return -EIO;
-		return memcpy_from_pmem(buf, pmem->virt_addr + offset, size);
-	} else {
-		memcpy_to_pmem(pmem->virt_addr + offset, buf, size);
-		wmb_pmem();
-	}
-
-	return 0;
-}
-
-static int nd_pfn_init(struct nd_pfn *nd_pfn)
-{
-	struct nd_pfn_sb *pfn_sb = kzalloc(sizeof(*pfn_sb), GFP_KERNEL);
-	struct pmem_device *pmem = dev_get_drvdata(&nd_pfn->dev);
-	struct nd_namespace_common *ndns = nd_pfn->ndns;
-	u32 start_pad = 0, end_trunc = 0;
-	resource_size_t start, size;
-	struct nd_namespace_io *nsio;
-	struct nd_region *nd_region;
-	unsigned long npfns;
-	phys_addr_t offset;
-	u64 checksum;
-	int rc;
-
-	if (!pfn_sb)
-		return -ENOMEM;
-
-	nd_pfn->pfn_sb = pfn_sb;
-	rc = nd_pfn_validate(nd_pfn);
-	if (rc == -ENODEV)
-		/* no info block, do init */;
-	else
-		return rc;
-
-	nd_region = to_nd_region(nd_pfn->dev.parent);
-	if (nd_region->ro) {
-		dev_info(&nd_pfn->dev,
-				"%s is read-only, unable to init metadata\n",
-				dev_name(&nd_region->dev));
-		goto err;
-	}
-
-	memset(pfn_sb, 0, sizeof(*pfn_sb));
-
-	/*
-	 * Check if pmem collides with 'System RAM' when section aligned and
-	 * trim it accordingly
-	 */
-	nsio = to_nd_namespace_io(&ndns->dev);
-	start = PHYS_SECTION_ALIGN_DOWN(nsio->res.start);
-	size = resource_size(&nsio->res);
-	if (region_intersects(start, size, IORESOURCE_SYSTEM_RAM,
-				IORES_DESC_NONE) == REGION_MIXED) {
-
-		start = nsio->res.start;
-		start_pad = PHYS_SECTION_ALIGN_UP(start) - start;
-	}
-
-	start = nsio->res.start;
-	size = PHYS_SECTION_ALIGN_UP(start + size) - start;
-	if (region_intersects(start, size, IORESOURCE_SYSTEM_RAM,
-				IORES_DESC_NONE) == REGION_MIXED) {
-		size = resource_size(&nsio->res);
-		end_trunc = start + size - PHYS_SECTION_ALIGN_DOWN(start + size);
-	}
-
-	if (start_pad + end_trunc)
-		dev_info(&nd_pfn->dev, "%s section collision, truncate %d bytes\n",
-				dev_name(&ndns->dev), start_pad + end_trunc);
-
-	/*
-	 * Note, we use 64 here for the standard size of struct page,
-	 * debugging options may cause it to be larger in which case the
-	 * implementation will limit the pfns advertised through
-	 * ->direct_access() to those that are included in the memmap.
-	 */
-	start += start_pad;
-	npfns = (pmem->size - start_pad - end_trunc - SZ_8K) / SZ_4K;
-	if (nd_pfn->mode == PFN_MODE_PMEM) {
-		unsigned long memmap_size;
-
-		/*
-		 * vmemmap_populate_hugepages() allocates the memmap array in
-		 * PMD_SIZE chunks.
-		 */
-		memmap_size = ALIGN(64 * npfns, PMD_SIZE);
-		offset = ALIGN(start + SZ_8K + memmap_size, nd_pfn->align)
-			- start;
-	} else if (nd_pfn->mode == PFN_MODE_RAM)
-		offset = ALIGN(start + SZ_8K, nd_pfn->align) - start;
-	else
-		goto err;
-
-	if (offset + start_pad + end_trunc >= pmem->size) {
-		dev_err(&nd_pfn->dev, "%s unable to satisfy requested alignment\n",
-				dev_name(&ndns->dev));
-		goto err;
-	}
-
-	npfns = (pmem->size - offset - start_pad - end_trunc) / SZ_4K;
-	pfn_sb->mode = cpu_to_le32(nd_pfn->mode);
-	pfn_sb->dataoff = cpu_to_le64(offset);
-	pfn_sb->npfns = cpu_to_le64(npfns);
-	memcpy(pfn_sb->signature, PFN_SIG, PFN_SIG_LEN);
-	memcpy(pfn_sb->uuid, nd_pfn->uuid, 16);
-	memcpy(pfn_sb->parent_uuid, nd_dev_to_uuid(&ndns->dev), 16);
-	pfn_sb->version_major = cpu_to_le16(1);
-	pfn_sb->version_minor = cpu_to_le16(1);
-	pfn_sb->start_pad = cpu_to_le32(start_pad);
-	pfn_sb->end_trunc = cpu_to_le32(end_trunc);
-	checksum = nd_sb_checksum((struct nd_gen_sb *) pfn_sb);
-	pfn_sb->checksum = cpu_to_le64(checksum);
-
-	rc = nvdimm_write_bytes(ndns, SZ_4K, pfn_sb, sizeof(*pfn_sb));
-	if (rc)
-		goto err;
-
-	return 0;
- err:
-	nd_pfn->pfn_sb = NULL;
-	kfree(pfn_sb);
-	return -ENXIO;
-}
-
-static int nvdimm_namespace_detach_pfn(struct nd_namespace_common *ndns)
-{
-	struct nd_pfn *nd_pfn = to_nd_pfn(ndns->claim);
-	struct pmem_device *pmem;
-
-	/* free pmem disk */
-	pmem = dev_get_drvdata(&nd_pfn->dev);
-	pmem_detach_disk(pmem);
-
-	/* release nd_pfn resources */
-	kfree(nd_pfn->pfn_sb);
-	nd_pfn->pfn_sb = NULL;
-
-	return 0;
-}
-
-/*
- * We hotplug memory at section granularity, pad the reserved area from
- * the previous section base to the namespace base address.
- */
-static unsigned long init_altmap_base(resource_size_t base)
-{
-	unsigned long base_pfn = PHYS_PFN(base);
-
-	return PFN_SECTION_ALIGN_DOWN(base_pfn);
-}
-
-static unsigned long init_altmap_reserve(resource_size_t base)
-{
-	unsigned long reserve = PHYS_PFN(SZ_8K);
-	unsigned long base_pfn = PHYS_PFN(base);
-
-	reserve += base_pfn - PFN_SECTION_ALIGN_DOWN(base_pfn);
-	return reserve;
-}
-
-static int __nvdimm_namespace_attach_pfn(struct nd_pfn *nd_pfn)
-{
-	int rc;
-	struct resource res;
-	struct request_queue *q;
-	struct pmem_device *pmem;
-	struct vmem_altmap *altmap;
-	struct device *dev = &nd_pfn->dev;
-	struct nd_pfn_sb *pfn_sb = nd_pfn->pfn_sb;
-	struct nd_namespace_common *ndns = nd_pfn->ndns;
-	u32 start_pad = __le32_to_cpu(pfn_sb->start_pad);
-	u32 end_trunc = __le32_to_cpu(pfn_sb->end_trunc);
-	struct nd_namespace_io *nsio = to_nd_namespace_io(&ndns->dev);
-	resource_size_t base = nsio->res.start + start_pad;
-	struct vmem_altmap __altmap = {
-		.base_pfn = init_altmap_base(base),
-		.reserve = init_altmap_reserve(base),
-	};
-
-	pmem = dev_get_drvdata(dev);
-	pmem->data_offset = le64_to_cpu(pfn_sb->dataoff);
-	pmem->pfn_pad = start_pad + end_trunc;
-	nd_pfn->mode = le32_to_cpu(nd_pfn->pfn_sb->mode);
-	if (nd_pfn->mode == PFN_MODE_RAM) {
-		if (pmem->data_offset < SZ_8K)
-			return -EINVAL;
-		nd_pfn->npfns = le64_to_cpu(pfn_sb->npfns);
-		altmap = NULL;
-	} else if (nd_pfn->mode == PFN_MODE_PMEM) {
-		nd_pfn->npfns = (pmem->size - pmem->pfn_pad - pmem->data_offset)
-			/ PAGE_SIZE;
-		if (le64_to_cpu(nd_pfn->pfn_sb->npfns) > nd_pfn->npfns)
-			dev_info(&nd_pfn->dev,
-					"number of pfns truncated from %lld to %ld\n",
-					le64_to_cpu(nd_pfn->pfn_sb->npfns),
-					nd_pfn->npfns);
-		altmap = & __altmap;
-		altmap->free = PHYS_PFN(pmem->data_offset - SZ_8K);
-		altmap->alloc = 0;
-	} else {
-		rc = -ENXIO;
-		goto err;
-	}
-
-	/* establish pfn range for lookup, and switch to direct map */
-	q = pmem->pmem_queue;
-	memcpy(&res, &nsio->res, sizeof(res));
-	res.start += start_pad;
-	res.end -= end_trunc;
-	devm_memunmap(dev, (void __force *) pmem->virt_addr);
-	pmem->virt_addr = (void __pmem *) devm_memremap_pages(dev, &res,
-			&q->q_usage_counter, altmap);
-	pmem->pfn_flags |= PFN_MAP;
-	if (IS_ERR(pmem->virt_addr)) {
-		rc = PTR_ERR(pmem->virt_addr);
-		goto err;
-	}
-
-	/* attach pmem disk in "pfn-mode" */
-	rc = pmem_attach_disk(dev, ndns, pmem);
-	if (rc)
-		goto err;
-
-	return rc;
- err:
-	nvdimm_namespace_detach_pfn(ndns);
-	return rc;
-
-}
-
-static int nvdimm_namespace_attach_pfn(struct nd_namespace_common *ndns)
-{
-	struct nd_pfn *nd_pfn = to_nd_pfn(ndns->claim);
-	int rc;
-
-	if (!nd_pfn->uuid || !nd_pfn->ndns)
-		return -ENODEV;
-
-	rc = nd_pfn_init(nd_pfn);
-	if (rc)
-		return rc;
-	/* we need a valid pfn_sb before we can init a vmem_altmap */
-	return __nvdimm_namespace_attach_pfn(nd_pfn);
-}
-
-=======
->>>>>>> 45a0dac0
 static int nd_pmem_probe(struct device *dev)
 {
 	struct nd_namespace_common *ndns;
