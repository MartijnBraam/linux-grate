--- conflicted
+++ resolved
@@ -13,14 +13,11 @@
  * Vendor specific UFSHCI Registers
  */
 #define REG_UFS_REFCLK_CTRL         0x144
-<<<<<<< HEAD
-=======
 #define REG_UFS_EXTREG              0x2100
 #define REG_UFS_MPHYCTRL            0x2200
 #define REG_UFS_REJECT_MON          0x22AC
 #define REG_UFS_DEBUG_SEL           0x22C0
 #define REG_UFS_PROBE               0x22C8
->>>>>>> ce565b8c
 
 /*
  * Ref-clk control
