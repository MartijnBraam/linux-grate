--- conflicted
+++ resolved
@@ -3880,24 +3880,6 @@
 	return ret;
 }
 EXPORT_SYMBOL_GPL(ufshcd_uic_hibern8_exit);
-
-void ufshcd_auto_hibern8_update(struct ufs_hba *hba, u32 ahit)
-{
-	unsigned long flags;
-
-	if (!(hba->capabilities & MASK_AUTO_HIBERN8_SUPPORT))
-		return;
-
-	spin_lock_irqsave(hba->host->host_lock, flags);
-	if (hba->ahit == ahit)
-		goto out_unlock;
-	hba->ahit = ahit;
-	if (!pm_runtime_suspended(hba->dev))
-		ufshcd_writel(hba, hba->ahit, REG_AUTO_HIBERNATE_IDLE_TIMER);
-out_unlock:
-	spin_unlock_irqrestore(hba->host->host_lock, flags);
-}
-EXPORT_SYMBOL_GPL(ufshcd_auto_hibern8_update);
 
 void ufshcd_auto_hibern8_update(struct ufs_hba *hba, u32 ahit)
 {
@@ -6815,8 +6797,7 @@
 	return ret;
 }
 
-static void ufshcd_tune_unipro_params(struct ufs_hba *hba,
-				      struct ufs_dev_desc *card)
+static void ufshcd_tune_unipro_params(struct ufs_hba *hba)
 {
 	if (ufshcd_is_unipro_pa_params_tuning_req(hba)) {
 		ufshcd_tune_pa_tactivate(hba);
@@ -6830,7 +6811,7 @@
 	if (hba->dev_quirks & UFS_DEVICE_QUIRK_HOST_PA_TACTIVATE)
 		ufshcd_quirk_tune_host_pa_tactivate(hba);
 
-	ufshcd_vops_apply_dev_quirks(hba, card);
+	ufshcd_vops_apply_dev_quirks(hba);
 }
 
 static void ufshcd_clear_dbg_ufs_stats(struct ufs_hba *hba)
@@ -7102,13 +7083,7 @@
 			goto out;
 	}
 
-<<<<<<< HEAD
-	ufs_fixup_device_setup(hba, &card);
-	ufshcd_tune_unipro_params(hba, &card);
-	ufs_put_device_desc(&card);
-=======
 	ufshcd_tune_unipro_params(hba);
->>>>>>> ce565b8c
 
 	/* UFS device is also active now */
 	ufshcd_set_ufs_dev_active(hba);
@@ -7155,9 +7130,6 @@
 	struct ufs_hba *hba = (struct ufs_hba *)data;
 	int ret;
 
-<<<<<<< HEAD
-	ufshcd_probe_hba(hba);
-=======
 	/* Initialize hba, detect and initialize UFS device */
 	ret = ufshcd_probe_hba(hba, true);
 	if (ret)
@@ -7175,7 +7147,6 @@
 		ufshcd_exit_clk_scaling(hba);
 		ufshcd_hba_exit(hba);
 	}
->>>>>>> ce565b8c
 }
 
 static const struct attribute_group *ufshcd_driver_groups[] = {
