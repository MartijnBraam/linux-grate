--- conflicted
+++ resolved
@@ -2460,7 +2460,6 @@
 	if (fb->modifier != DRM_FORMAT_MOD_LINEAR &&
 	    fb->offsets[plane] % intel_tile_size(dev_priv))
 		return -EINVAL;
-<<<<<<< HEAD
 
 	*x = 0;
 	*y = 0;
@@ -2469,16 +2468,6 @@
 				  fb, plane, DRM_MODE_ROTATE_0,
 				  fb->offsets[plane], 0);
 
-=======
-
-	*x = 0;
-	*y = 0;
-
-	_intel_adjust_tile_offset(x, y,
-				  fb, plane, DRM_MODE_ROTATE_0,
-				  fb->offsets[plane], 0);
-
->>>>>>> 9abd04af
 	return 0;
 }
 
