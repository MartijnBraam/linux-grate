/*
 * Copyright (c) 2013-2015, Mellanox Technologies. All rights reserved.
 *
 * This software is available to you under a choice of one of two
 * licenses.  You may choose to be licensed under the terms of the GNU
 * General Public License (GPL) Version 2, available from the file
 * COPYING in the main directory of this source tree, or the
 * OpenIB.org BSD license below:
 *
 *     Redistribution and use in source and binary forms, with or
 *     without modification, are permitted provided that the following
 *     conditions are met:
 *
 *      - Redistributions of source code must retain the above
 *        copyright notice, this list of conditions and the following
 *        disclaimer.
 *
 *      - Redistributions in binary form must reproduce the above
 *        copyright notice, this list of conditions and the following
 *        disclaimer in the documentation and/or other materials
 *        provided with the distribution.
 *
 * THE SOFTWARE IS PROVIDED "AS IS", WITHOUT WARRANTY OF ANY KIND,
 * EXPRESS OR IMPLIED, INCLUDING BUT NOT LIMITED TO THE WARRANTIES OF
 * MERCHANTABILITY, FITNESS FOR A PARTICULAR PURPOSE AND
 * NONINFRINGEMENT. IN NO EVENT SHALL THE AUTHORS OR COPYRIGHT HOLDERS
 * BE LIABLE FOR ANY CLAIM, DAMAGES OR OTHER LIABILITY, WHETHER IN AN
 * ACTION OF CONTRACT, TORT OR OTHERWISE, ARISING FROM, OUT OF OR IN
 * CONNECTION WITH THE SOFTWARE OR THE USE OR OTHER DEALINGS IN THE
 * SOFTWARE.
 */

#include <linux/debugfs.h>
#include <linux/highmem.h>
#include <linux/module.h>
#include <linux/init.h>
#include <linux/errno.h>
#include <linux/pci.h>
#include <linux/dma-mapping.h>
#include <linux/slab.h>
#include <linux/bitmap.h>
#if defined(CONFIG_X86)
#include <asm/pat.h>
#endif
#include <linux/sched.h>
#include <linux/sched/mm.h>
#include <linux/sched/task.h>
#include <linux/delay.h>
#include <rdma/ib_user_verbs.h>
#include <rdma/ib_addr.h>
#include <rdma/ib_cache.h>
#include <linux/mlx5/port.h>
#include <linux/mlx5/vport.h>
#include <linux/mlx5/fs.h>
#include <linux/list.h>
#include <rdma/ib_smi.h>
#include <rdma/ib_umem.h>
#include <linux/in.h>
#include <linux/etherdevice.h>
#include "mlx5_ib.h"
#include "ib_rep.h"
#include "cmd.h"
#include "srq.h"
#include <linux/mlx5/fs_helpers.h>
#include <linux/mlx5/accel.h>
#include <rdma/uverbs_std_types.h>
#include <rdma/mlx5_user_ioctl_verbs.h>
#include <rdma/mlx5_user_ioctl_cmds.h>

#define UVERBS_MODULE_NAME mlx5_ib
#include <rdma/uverbs_named_ioctl.h>

#define DRIVER_NAME "mlx5_ib"
#define DRIVER_VERSION "5.0-0"

MODULE_AUTHOR("Eli Cohen <eli@mellanox.com>");
MODULE_DESCRIPTION("Mellanox Connect-IB HCA IB driver");
MODULE_LICENSE("Dual BSD/GPL");

static char mlx5_version[] =
	DRIVER_NAME ": Mellanox Connect-IB Infiniband driver v"
	DRIVER_VERSION "\n";

struct mlx5_ib_event_work {
	struct work_struct	work;
	union {
		struct mlx5_ib_dev	      *dev;
		struct mlx5_ib_multiport_info *mpi;
	};
	bool			is_slave;
	unsigned int		event;
	void			*param;
};

enum {
	MLX5_ATOMIC_SIZE_QP_8BYTES = 1 << 3,
};

static struct workqueue_struct *mlx5_ib_event_wq;
static LIST_HEAD(mlx5_ib_unaffiliated_port_list);
static LIST_HEAD(mlx5_ib_dev_list);
/*
 * This mutex should be held when accessing either of the above lists
 */
static DEFINE_MUTEX(mlx5_ib_multiport_mutex);

/* We can't use an array for xlt_emergency_page because dma_map_single
 * doesn't work on kernel modules memory
 */
static unsigned long xlt_emergency_page;
static struct mutex xlt_emergency_page_mutex;

struct mlx5_ib_dev *mlx5_ib_get_ibdev_from_mpi(struct mlx5_ib_multiport_info *mpi)
{
	struct mlx5_ib_dev *dev;

	mutex_lock(&mlx5_ib_multiport_mutex);
	dev = mpi->ibdev;
	mutex_unlock(&mlx5_ib_multiport_mutex);
	return dev;
}

static enum rdma_link_layer
mlx5_port_type_cap_to_rdma_ll(int port_type_cap)
{
	switch (port_type_cap) {
	case MLX5_CAP_PORT_TYPE_IB:
		return IB_LINK_LAYER_INFINIBAND;
	case MLX5_CAP_PORT_TYPE_ETH:
		return IB_LINK_LAYER_ETHERNET;
	default:
		return IB_LINK_LAYER_UNSPECIFIED;
	}
}

static enum rdma_link_layer
mlx5_ib_port_link_layer(struct ib_device *device, u8 port_num)
{
	struct mlx5_ib_dev *dev = to_mdev(device);
	int port_type_cap = MLX5_CAP_GEN(dev->mdev, port_type);

	return mlx5_port_type_cap_to_rdma_ll(port_type_cap);
}

static int get_port_state(struct ib_device *ibdev,
			  u8 port_num,
			  enum ib_port_state *state)
{
	struct ib_port_attr attr;
	int ret;

	memset(&attr, 0, sizeof(attr));
	ret = ibdev->ops.query_port(ibdev, port_num, &attr);
	if (!ret)
		*state = attr.state;
	return ret;
}

static int mlx5_netdev_event(struct notifier_block *this,
			     unsigned long event, void *ptr)
{
	struct mlx5_roce *roce = container_of(this, struct mlx5_roce, nb);
	struct net_device *ndev = netdev_notifier_info_to_dev(ptr);
	u8 port_num = roce->native_port_num;
	struct mlx5_core_dev *mdev;
	struct mlx5_ib_dev *ibdev;

	ibdev = roce->dev;
	mdev = mlx5_ib_get_native_port_mdev(ibdev, port_num, NULL);
	if (!mdev)
		return NOTIFY_DONE;

	switch (event) {
	case NETDEV_REGISTER:
		write_lock(&roce->netdev_lock);
		if (ibdev->rep) {
			struct mlx5_eswitch *esw = ibdev->mdev->priv.eswitch;
			struct net_device *rep_ndev;

			rep_ndev = mlx5_ib_get_rep_netdev(esw,
							  ibdev->rep->vport);
			if (rep_ndev == ndev)
				roce->netdev = ndev;
		} else if (ndev->dev.parent == &mdev->pdev->dev) {
			roce->netdev = ndev;
		}
		write_unlock(&roce->netdev_lock);
		break;

	case NETDEV_UNREGISTER:
		write_lock(&roce->netdev_lock);
		if (roce->netdev == ndev)
			roce->netdev = NULL;
		write_unlock(&roce->netdev_lock);
		break;

	case NETDEV_CHANGE:
	case NETDEV_UP:
	case NETDEV_DOWN: {
		struct net_device *lag_ndev = mlx5_lag_get_roce_netdev(mdev);
		struct net_device *upper = NULL;

		if (lag_ndev) {
			upper = netdev_master_upper_dev_get(lag_ndev);
			dev_put(lag_ndev);
		}

		if ((upper == ndev || (!upper && ndev == roce->netdev))
		    && ibdev->ib_active) {
			struct ib_event ibev = { };
			enum ib_port_state port_state;

			if (get_port_state(&ibdev->ib_dev, port_num,
					   &port_state))
				goto done;

			if (roce->last_port_state == port_state)
				goto done;

			roce->last_port_state = port_state;
			ibev.device = &ibdev->ib_dev;
			if (port_state == IB_PORT_DOWN)
				ibev.event = IB_EVENT_PORT_ERR;
			else if (port_state == IB_PORT_ACTIVE)
				ibev.event = IB_EVENT_PORT_ACTIVE;
			else
				goto done;

			ibev.element.port_num = port_num;
			ib_dispatch_event(&ibev);
		}
		break;
	}

	default:
		break;
	}
done:
	mlx5_ib_put_native_port_mdev(ibdev, port_num);
	return NOTIFY_DONE;
}

static struct net_device *mlx5_ib_get_netdev(struct ib_device *device,
					     u8 port_num)
{
	struct mlx5_ib_dev *ibdev = to_mdev(device);
	struct net_device *ndev;
	struct mlx5_core_dev *mdev;

	mdev = mlx5_ib_get_native_port_mdev(ibdev, port_num, NULL);
	if (!mdev)
		return NULL;

	ndev = mlx5_lag_get_roce_netdev(mdev);
	if (ndev)
		goto out;

	/* Ensure ndev does not disappear before we invoke dev_hold()
	 */
	read_lock(&ibdev->roce[port_num - 1].netdev_lock);
	ndev = ibdev->roce[port_num - 1].netdev;
	if (ndev)
		dev_hold(ndev);
	read_unlock(&ibdev->roce[port_num - 1].netdev_lock);

out:
	mlx5_ib_put_native_port_mdev(ibdev, port_num);
	return ndev;
}

struct mlx5_core_dev *mlx5_ib_get_native_port_mdev(struct mlx5_ib_dev *ibdev,
						   u8 ib_port_num,
						   u8 *native_port_num)
{
	enum rdma_link_layer ll = mlx5_ib_port_link_layer(&ibdev->ib_dev,
							  ib_port_num);
	struct mlx5_core_dev *mdev = NULL;
	struct mlx5_ib_multiport_info *mpi;
	struct mlx5_ib_port *port;

	if (!mlx5_core_mp_enabled(ibdev->mdev) ||
	    ll != IB_LINK_LAYER_ETHERNET) {
		if (native_port_num)
			*native_port_num = ib_port_num;
		return ibdev->mdev;
	}

	if (native_port_num)
		*native_port_num = 1;

	port = &ibdev->port[ib_port_num - 1];
	if (!port)
		return NULL;

	spin_lock(&port->mp.mpi_lock);
	mpi = ibdev->port[ib_port_num - 1].mp.mpi;
	if (mpi && !mpi->unaffiliate) {
		mdev = mpi->mdev;
		/* If it's the master no need to refcount, it'll exist
		 * as long as the ib_dev exists.
		 */
		if (!mpi->is_master)
			mpi->mdev_refcnt++;
	}
	spin_unlock(&port->mp.mpi_lock);

	return mdev;
}

void mlx5_ib_put_native_port_mdev(struct mlx5_ib_dev *ibdev, u8 port_num)
{
	enum rdma_link_layer ll = mlx5_ib_port_link_layer(&ibdev->ib_dev,
							  port_num);
	struct mlx5_ib_multiport_info *mpi;
	struct mlx5_ib_port *port;

	if (!mlx5_core_mp_enabled(ibdev->mdev) || ll != IB_LINK_LAYER_ETHERNET)
		return;

	port = &ibdev->port[port_num - 1];

	spin_lock(&port->mp.mpi_lock);
	mpi = ibdev->port[port_num - 1].mp.mpi;
	if (mpi->is_master)
		goto out;

	mpi->mdev_refcnt--;
	if (mpi->unaffiliate)
		complete(&mpi->unref_comp);
out:
	spin_unlock(&port->mp.mpi_lock);
}

static int translate_eth_proto_oper(u32 eth_proto_oper, u8 *active_speed,
				    u8 *active_width)
{
	switch (eth_proto_oper) {
	case MLX5E_PROT_MASK(MLX5E_1000BASE_CX_SGMII):
	case MLX5E_PROT_MASK(MLX5E_1000BASE_KX):
	case MLX5E_PROT_MASK(MLX5E_100BASE_TX):
	case MLX5E_PROT_MASK(MLX5E_1000BASE_T):
		*active_width = IB_WIDTH_1X;
		*active_speed = IB_SPEED_SDR;
		break;
	case MLX5E_PROT_MASK(MLX5E_10GBASE_T):
	case MLX5E_PROT_MASK(MLX5E_10GBASE_CX4):
	case MLX5E_PROT_MASK(MLX5E_10GBASE_KX4):
	case MLX5E_PROT_MASK(MLX5E_10GBASE_KR):
	case MLX5E_PROT_MASK(MLX5E_10GBASE_CR):
	case MLX5E_PROT_MASK(MLX5E_10GBASE_SR):
	case MLX5E_PROT_MASK(MLX5E_10GBASE_ER):
		*active_width = IB_WIDTH_1X;
		*active_speed = IB_SPEED_QDR;
		break;
	case MLX5E_PROT_MASK(MLX5E_25GBASE_CR):
	case MLX5E_PROT_MASK(MLX5E_25GBASE_KR):
	case MLX5E_PROT_MASK(MLX5E_25GBASE_SR):
		*active_width = IB_WIDTH_1X;
		*active_speed = IB_SPEED_EDR;
		break;
	case MLX5E_PROT_MASK(MLX5E_40GBASE_CR4):
	case MLX5E_PROT_MASK(MLX5E_40GBASE_KR4):
	case MLX5E_PROT_MASK(MLX5E_40GBASE_SR4):
	case MLX5E_PROT_MASK(MLX5E_40GBASE_LR4):
		*active_width = IB_WIDTH_4X;
		*active_speed = IB_SPEED_QDR;
		break;
	case MLX5E_PROT_MASK(MLX5E_50GBASE_CR2):
	case MLX5E_PROT_MASK(MLX5E_50GBASE_KR2):
	case MLX5E_PROT_MASK(MLX5E_50GBASE_SR2):
		*active_width = IB_WIDTH_1X;
		*active_speed = IB_SPEED_HDR;
		break;
	case MLX5E_PROT_MASK(MLX5E_56GBASE_R4):
		*active_width = IB_WIDTH_4X;
		*active_speed = IB_SPEED_FDR;
		break;
	case MLX5E_PROT_MASK(MLX5E_100GBASE_CR4):
	case MLX5E_PROT_MASK(MLX5E_100GBASE_SR4):
	case MLX5E_PROT_MASK(MLX5E_100GBASE_KR4):
	case MLX5E_PROT_MASK(MLX5E_100GBASE_LR4):
		*active_width = IB_WIDTH_4X;
		*active_speed = IB_SPEED_EDR;
		break;
	default:
		return -EINVAL;
	}

	return 0;
}

static int mlx5_query_port_roce(struct ib_device *device, u8 port_num,
				struct ib_port_attr *props)
{
	struct mlx5_ib_dev *dev = to_mdev(device);
	struct mlx5_core_dev *mdev;
	struct net_device *ndev, *upper;
	enum ib_mtu ndev_ib_mtu;
	bool put_mdev = true;
	u16 qkey_viol_cntr;
	u32 eth_prot_oper;
	u8 mdev_port_num;
	int err;

	mdev = mlx5_ib_get_native_port_mdev(dev, port_num, &mdev_port_num);
	if (!mdev) {
		/* This means the port isn't affiliated yet. Get the
		 * info for the master port instead.
		 */
		put_mdev = false;
		mdev = dev->mdev;
		mdev_port_num = 1;
		port_num = 1;
	}

	/* Possible bad flows are checked before filling out props so in case
	 * of an error it will still be zeroed out.
	 */
	err = mlx5_query_port_eth_proto_oper(mdev, &eth_prot_oper,
					     mdev_port_num);
	if (err)
		goto out;

	props->active_width     = IB_WIDTH_4X;
	props->active_speed     = IB_SPEED_QDR;

	translate_eth_proto_oper(eth_prot_oper, &props->active_speed,
				 &props->active_width);

	props->port_cap_flags |= IB_PORT_CM_SUP;
	props->ip_gids = true;

	props->gid_tbl_len      = MLX5_CAP_ROCE(dev->mdev,
						roce_address_table_size);
	props->max_mtu          = IB_MTU_4096;
	props->max_msg_sz       = 1 << MLX5_CAP_GEN(dev->mdev, log_max_msg);
	props->pkey_tbl_len     = 1;
	props->state            = IB_PORT_DOWN;
	props->phys_state       = 3;

	mlx5_query_nic_vport_qkey_viol_cntr(mdev, &qkey_viol_cntr);
	props->qkey_viol_cntr = qkey_viol_cntr;

	/* If this is a stub query for an unaffiliated port stop here */
	if (!put_mdev)
		goto out;

	ndev = mlx5_ib_get_netdev(device, port_num);
	if (!ndev)
		goto out;

	if (dev->lag_active) {
		rcu_read_lock();
		upper = netdev_master_upper_dev_get_rcu(ndev);
		if (upper) {
			dev_put(ndev);
			ndev = upper;
			dev_hold(ndev);
		}
		rcu_read_unlock();
	}

	if (netif_running(ndev) && netif_carrier_ok(ndev)) {
		props->state      = IB_PORT_ACTIVE;
		props->phys_state = 5;
	}

	ndev_ib_mtu = iboe_get_mtu(ndev->mtu);

	dev_put(ndev);

	props->active_mtu	= min(props->max_mtu, ndev_ib_mtu);
out:
	if (put_mdev)
		mlx5_ib_put_native_port_mdev(dev, port_num);
	return err;
}

static int set_roce_addr(struct mlx5_ib_dev *dev, u8 port_num,
			 unsigned int index, const union ib_gid *gid,
			 const struct ib_gid_attr *attr)
{
	enum ib_gid_type gid_type = IB_GID_TYPE_IB;
	u8 roce_version = 0;
	u8 roce_l3_type = 0;
	bool vlan = false;
	u8 mac[ETH_ALEN];
	u16 vlan_id = 0;

	if (gid) {
		gid_type = attr->gid_type;
		ether_addr_copy(mac, attr->ndev->dev_addr);

		if (is_vlan_dev(attr->ndev)) {
			vlan = true;
			vlan_id = vlan_dev_vlan_id(attr->ndev);
		}
	}

	switch (gid_type) {
	case IB_GID_TYPE_IB:
		roce_version = MLX5_ROCE_VERSION_1;
		break;
	case IB_GID_TYPE_ROCE_UDP_ENCAP:
		roce_version = MLX5_ROCE_VERSION_2;
		if (ipv6_addr_v4mapped((void *)gid))
			roce_l3_type = MLX5_ROCE_L3_TYPE_IPV4;
		else
			roce_l3_type = MLX5_ROCE_L3_TYPE_IPV6;
		break;

	default:
		mlx5_ib_warn(dev, "Unexpected GID type %u\n", gid_type);
	}

	return mlx5_core_roce_gid_set(dev->mdev, index, roce_version,
				      roce_l3_type, gid->raw, mac, vlan,
				      vlan_id, port_num);
}

static int mlx5_ib_add_gid(const struct ib_gid_attr *attr,
			   __always_unused void **context)
{
	return set_roce_addr(to_mdev(attr->device), attr->port_num,
			     attr->index, &attr->gid, attr);
}

static int mlx5_ib_del_gid(const struct ib_gid_attr *attr,
			   __always_unused void **context)
{
	return set_roce_addr(to_mdev(attr->device), attr->port_num,
			     attr->index, NULL, NULL);
}

__be16 mlx5_get_roce_udp_sport(struct mlx5_ib_dev *dev,
			       const struct ib_gid_attr *attr)
{
	if (attr->gid_type != IB_GID_TYPE_ROCE_UDP_ENCAP)
		return 0;

	return cpu_to_be16(MLX5_CAP_ROCE(dev->mdev, r_roce_min_src_udp_port));
}

static int mlx5_use_mad_ifc(struct mlx5_ib_dev *dev)
{
	if (MLX5_CAP_GEN(dev->mdev, port_type) == MLX5_CAP_PORT_TYPE_IB)
		return !MLX5_CAP_GEN(dev->mdev, ib_virt);
	return 0;
}

enum {
	MLX5_VPORT_ACCESS_METHOD_MAD,
	MLX5_VPORT_ACCESS_METHOD_HCA,
	MLX5_VPORT_ACCESS_METHOD_NIC,
};

static int mlx5_get_vport_access_method(struct ib_device *ibdev)
{
	if (mlx5_use_mad_ifc(to_mdev(ibdev)))
		return MLX5_VPORT_ACCESS_METHOD_MAD;

	if (mlx5_ib_port_link_layer(ibdev, 1) ==
	    IB_LINK_LAYER_ETHERNET)
		return MLX5_VPORT_ACCESS_METHOD_NIC;

	return MLX5_VPORT_ACCESS_METHOD_HCA;
}

static void get_atomic_caps(struct mlx5_ib_dev *dev,
			    u8 atomic_size_qp,
			    struct ib_device_attr *props)
{
	u8 tmp;
	u8 atomic_operations = MLX5_CAP_ATOMIC(dev->mdev, atomic_operations);
	u8 atomic_req_8B_endianness_mode =
		MLX5_CAP_ATOMIC(dev->mdev, atomic_req_8B_endianness_mode);

	/* Check if HW supports 8 bytes standard atomic operations and capable
	 * of host endianness respond
	 */
	tmp = MLX5_ATOMIC_OPS_CMP_SWAP | MLX5_ATOMIC_OPS_FETCH_ADD;
	if (((atomic_operations & tmp) == tmp) &&
	    (atomic_size_qp & MLX5_ATOMIC_SIZE_QP_8BYTES) &&
	    (atomic_req_8B_endianness_mode)) {
		props->atomic_cap = IB_ATOMIC_HCA;
	} else {
		props->atomic_cap = IB_ATOMIC_NONE;
	}
}

static void get_atomic_caps_qp(struct mlx5_ib_dev *dev,
			       struct ib_device_attr *props)
{
	u8 atomic_size_qp = MLX5_CAP_ATOMIC(dev->mdev, atomic_size_qp);

	get_atomic_caps(dev, atomic_size_qp, props);
}

static void get_atomic_caps_dc(struct mlx5_ib_dev *dev,
			       struct ib_device_attr *props)
{
	u8 atomic_size_qp = MLX5_CAP_ATOMIC(dev->mdev, atomic_size_dc);

	get_atomic_caps(dev, atomic_size_qp, props);
}

bool mlx5_ib_dc_atomic_is_supported(struct mlx5_ib_dev *dev)
{
	struct ib_device_attr props = {};

	get_atomic_caps_dc(dev, &props);
	return (props.atomic_cap == IB_ATOMIC_HCA) ? true : false;
}
static int mlx5_query_system_image_guid(struct ib_device *ibdev,
					__be64 *sys_image_guid)
{
	struct mlx5_ib_dev *dev = to_mdev(ibdev);
	struct mlx5_core_dev *mdev = dev->mdev;
	u64 tmp;
	int err;

	switch (mlx5_get_vport_access_method(ibdev)) {
	case MLX5_VPORT_ACCESS_METHOD_MAD:
		return mlx5_query_mad_ifc_system_image_guid(ibdev,
							    sys_image_guid);

	case MLX5_VPORT_ACCESS_METHOD_HCA:
		err = mlx5_query_hca_vport_system_image_guid(mdev, &tmp);
		break;

	case MLX5_VPORT_ACCESS_METHOD_NIC:
		err = mlx5_query_nic_vport_system_image_guid(mdev, &tmp);
		break;

	default:
		return -EINVAL;
	}

	if (!err)
		*sys_image_guid = cpu_to_be64(tmp);

	return err;

}

static int mlx5_query_max_pkeys(struct ib_device *ibdev,
				u16 *max_pkeys)
{
	struct mlx5_ib_dev *dev = to_mdev(ibdev);
	struct mlx5_core_dev *mdev = dev->mdev;

	switch (mlx5_get_vport_access_method(ibdev)) {
	case MLX5_VPORT_ACCESS_METHOD_MAD:
		return mlx5_query_mad_ifc_max_pkeys(ibdev, max_pkeys);

	case MLX5_VPORT_ACCESS_METHOD_HCA:
	case MLX5_VPORT_ACCESS_METHOD_NIC:
		*max_pkeys = mlx5_to_sw_pkey_sz(MLX5_CAP_GEN(mdev,
						pkey_table_size));
		return 0;

	default:
		return -EINVAL;
	}
}

static int mlx5_query_vendor_id(struct ib_device *ibdev,
				u32 *vendor_id)
{
	struct mlx5_ib_dev *dev = to_mdev(ibdev);

	switch (mlx5_get_vport_access_method(ibdev)) {
	case MLX5_VPORT_ACCESS_METHOD_MAD:
		return mlx5_query_mad_ifc_vendor_id(ibdev, vendor_id);

	case MLX5_VPORT_ACCESS_METHOD_HCA:
	case MLX5_VPORT_ACCESS_METHOD_NIC:
		return mlx5_core_query_vendor_id(dev->mdev, vendor_id);

	default:
		return -EINVAL;
	}
}

static int mlx5_query_node_guid(struct mlx5_ib_dev *dev,
				__be64 *node_guid)
{
	u64 tmp;
	int err;

	switch (mlx5_get_vport_access_method(&dev->ib_dev)) {
	case MLX5_VPORT_ACCESS_METHOD_MAD:
		return mlx5_query_mad_ifc_node_guid(dev, node_guid);

	case MLX5_VPORT_ACCESS_METHOD_HCA:
		err = mlx5_query_hca_vport_node_guid(dev->mdev, &tmp);
		break;

	case MLX5_VPORT_ACCESS_METHOD_NIC:
		err = mlx5_query_nic_vport_node_guid(dev->mdev, &tmp);
		break;

	default:
		return -EINVAL;
	}

	if (!err)
		*node_guid = cpu_to_be64(tmp);

	return err;
}

struct mlx5_reg_node_desc {
	u8	desc[IB_DEVICE_NODE_DESC_MAX];
};

static int mlx5_query_node_desc(struct mlx5_ib_dev *dev, char *node_desc)
{
	struct mlx5_reg_node_desc in;

	if (mlx5_use_mad_ifc(dev))
		return mlx5_query_mad_ifc_node_desc(dev, node_desc);

	memset(&in, 0, sizeof(in));

	return mlx5_core_access_reg(dev->mdev, &in, sizeof(in), node_desc,
				    sizeof(struct mlx5_reg_node_desc),
				    MLX5_REG_NODE_DESC, 0, 0);
}

static int mlx5_ib_query_device(struct ib_device *ibdev,
				struct ib_device_attr *props,
				struct ib_udata *uhw)
{
	struct mlx5_ib_dev *dev = to_mdev(ibdev);
	struct mlx5_core_dev *mdev = dev->mdev;
	int err = -ENOMEM;
	int max_sq_desc;
	int max_rq_sg;
	int max_sq_sg;
	u64 min_page_size = 1ull << MLX5_CAP_GEN(mdev, log_pg_sz);
	bool raw_support = !mlx5_core_mp_enabled(mdev);
	struct mlx5_ib_query_device_resp resp = {};
	size_t resp_len;
	u64 max_tso;

	resp_len = sizeof(resp.comp_mask) + sizeof(resp.response_length);
	if (uhw->outlen && uhw->outlen < resp_len)
		return -EINVAL;
	else
		resp.response_length = resp_len;

	if (uhw->inlen && !ib_is_udata_cleared(uhw, 0, uhw->inlen))
		return -EINVAL;

	memset(props, 0, sizeof(*props));
	err = mlx5_query_system_image_guid(ibdev,
					   &props->sys_image_guid);
	if (err)
		return err;

	err = mlx5_query_max_pkeys(ibdev, &props->max_pkeys);
	if (err)
		return err;

	err = mlx5_query_vendor_id(ibdev, &props->vendor_id);
	if (err)
		return err;

	props->fw_ver = ((u64)fw_rev_maj(dev->mdev) << 32) |
		(fw_rev_min(dev->mdev) << 16) |
		fw_rev_sub(dev->mdev);
	props->device_cap_flags    = IB_DEVICE_CHANGE_PHY_PORT |
		IB_DEVICE_PORT_ACTIVE_EVENT		|
		IB_DEVICE_SYS_IMAGE_GUID		|
		IB_DEVICE_RC_RNR_NAK_GEN;

	if (MLX5_CAP_GEN(mdev, pkv))
		props->device_cap_flags |= IB_DEVICE_BAD_PKEY_CNTR;
	if (MLX5_CAP_GEN(mdev, qkv))
		props->device_cap_flags |= IB_DEVICE_BAD_QKEY_CNTR;
	if (MLX5_CAP_GEN(mdev, apm))
		props->device_cap_flags |= IB_DEVICE_AUTO_PATH_MIG;
	if (MLX5_CAP_GEN(mdev, xrc))
		props->device_cap_flags |= IB_DEVICE_XRC;
	if (MLX5_CAP_GEN(mdev, imaicl)) {
		props->device_cap_flags |= IB_DEVICE_MEM_WINDOW |
					   IB_DEVICE_MEM_WINDOW_TYPE_2B;
		props->max_mw = 1 << MLX5_CAP_GEN(mdev, log_max_mkey);
		/* We support 'Gappy' memory registration too */
		props->device_cap_flags |= IB_DEVICE_SG_GAPS_REG;
	}
	props->device_cap_flags |= IB_DEVICE_MEM_MGT_EXTENSIONS;
	if (MLX5_CAP_GEN(mdev, sho)) {
		props->device_cap_flags |= IB_DEVICE_SIGNATURE_HANDOVER;
		/* At this stage no support for signature handover */
		props->sig_prot_cap = IB_PROT_T10DIF_TYPE_1 |
				      IB_PROT_T10DIF_TYPE_2 |
				      IB_PROT_T10DIF_TYPE_3;
		props->sig_guard_cap = IB_GUARD_T10DIF_CRC |
				       IB_GUARD_T10DIF_CSUM;
	}
	if (MLX5_CAP_GEN(mdev, block_lb_mc))
		props->device_cap_flags |= IB_DEVICE_BLOCK_MULTICAST_LOOPBACK;

	if (MLX5_CAP_GEN(dev->mdev, eth_net_offloads) && raw_support) {
		if (MLX5_CAP_ETH(mdev, csum_cap)) {
			/* Legacy bit to support old userspace libraries */
			props->device_cap_flags |= IB_DEVICE_RAW_IP_CSUM;
			props->raw_packet_caps |= IB_RAW_PACKET_CAP_IP_CSUM;
		}

		if (MLX5_CAP_ETH(dev->mdev, vlan_cap))
			props->raw_packet_caps |=
				IB_RAW_PACKET_CAP_CVLAN_STRIPPING;

		if (field_avail(typeof(resp), tso_caps, uhw->outlen)) {
			max_tso = MLX5_CAP_ETH(mdev, max_lso_cap);
			if (max_tso) {
				resp.tso_caps.max_tso = 1 << max_tso;
				resp.tso_caps.supported_qpts |=
					1 << IB_QPT_RAW_PACKET;
				resp.response_length += sizeof(resp.tso_caps);
			}
		}

		if (field_avail(typeof(resp), rss_caps, uhw->outlen)) {
			resp.rss_caps.rx_hash_function =
						MLX5_RX_HASH_FUNC_TOEPLITZ;
			resp.rss_caps.rx_hash_fields_mask =
						MLX5_RX_HASH_SRC_IPV4 |
						MLX5_RX_HASH_DST_IPV4 |
						MLX5_RX_HASH_SRC_IPV6 |
						MLX5_RX_HASH_DST_IPV6 |
						MLX5_RX_HASH_SRC_PORT_TCP |
						MLX5_RX_HASH_DST_PORT_TCP |
						MLX5_RX_HASH_SRC_PORT_UDP |
						MLX5_RX_HASH_DST_PORT_UDP |
						MLX5_RX_HASH_INNER;
			if (mlx5_accel_ipsec_device_caps(dev->mdev) &
			    MLX5_ACCEL_IPSEC_CAP_DEVICE)
				resp.rss_caps.rx_hash_fields_mask |=
					MLX5_RX_HASH_IPSEC_SPI;
			resp.response_length += sizeof(resp.rss_caps);
		}
	} else {
		if (field_avail(typeof(resp), tso_caps, uhw->outlen))
			resp.response_length += sizeof(resp.tso_caps);
		if (field_avail(typeof(resp), rss_caps, uhw->outlen))
			resp.response_length += sizeof(resp.rss_caps);
	}

	if (MLX5_CAP_GEN(mdev, ipoib_basic_offloads)) {
		props->device_cap_flags |= IB_DEVICE_UD_IP_CSUM;
		props->device_cap_flags |= IB_DEVICE_UD_TSO;
	}

	if (MLX5_CAP_GEN(dev->mdev, rq_delay_drop) &&
	    MLX5_CAP_GEN(dev->mdev, general_notification_event) &&
	    raw_support)
		props->raw_packet_caps |= IB_RAW_PACKET_CAP_DELAY_DROP;

	if (MLX5_CAP_GEN(mdev, ipoib_enhanced_offloads) &&
	    MLX5_CAP_IPOIB_ENHANCED(mdev, csum_cap))
		props->device_cap_flags |= IB_DEVICE_UD_IP_CSUM;

	if (MLX5_CAP_GEN(dev->mdev, eth_net_offloads) &&
	    MLX5_CAP_ETH(dev->mdev, scatter_fcs) &&
	    raw_support) {
		/* Legacy bit to support old userspace libraries */
		props->device_cap_flags |= IB_DEVICE_RAW_SCATTER_FCS;
		props->raw_packet_caps |= IB_RAW_PACKET_CAP_SCATTER_FCS;
	}

	if (MLX5_CAP_DEV_MEM(mdev, memic)) {
		props->max_dm_size =
			MLX5_CAP_DEV_MEM(mdev, max_memic_size);
	}

	if (mlx5_get_flow_namespace(dev->mdev, MLX5_FLOW_NAMESPACE_BYPASS))
		props->device_cap_flags |= IB_DEVICE_MANAGED_FLOW_STEERING;

	if (MLX5_CAP_GEN(mdev, end_pad))
		props->device_cap_flags |= IB_DEVICE_PCI_WRITE_END_PADDING;

	props->vendor_part_id	   = mdev->pdev->device;
	props->hw_ver		   = mdev->pdev->revision;

	props->max_mr_size	   = ~0ull;
	props->page_size_cap	   = ~(min_page_size - 1);
	props->max_qp		   = 1 << MLX5_CAP_GEN(mdev, log_max_qp);
	props->max_qp_wr	   = 1 << MLX5_CAP_GEN(mdev, log_max_qp_sz);
	max_rq_sg =  MLX5_CAP_GEN(mdev, max_wqe_sz_rq) /
		     sizeof(struct mlx5_wqe_data_seg);
	max_sq_desc = min_t(int, MLX5_CAP_GEN(mdev, max_wqe_sz_sq), 512);
	max_sq_sg = (max_sq_desc - sizeof(struct mlx5_wqe_ctrl_seg) -
		     sizeof(struct mlx5_wqe_raddr_seg)) /
		sizeof(struct mlx5_wqe_data_seg);
	props->max_send_sge = max_sq_sg;
	props->max_recv_sge = max_rq_sg;
	props->max_sge_rd	   = MLX5_MAX_SGE_RD;
	props->max_cq		   = 1 << MLX5_CAP_GEN(mdev, log_max_cq);
	props->max_cqe = (1 << MLX5_CAP_GEN(mdev, log_max_cq_sz)) - 1;
	props->max_mr		   = 1 << MLX5_CAP_GEN(mdev, log_max_mkey);
	props->max_pd		   = 1 << MLX5_CAP_GEN(mdev, log_max_pd);
	props->max_qp_rd_atom	   = 1 << MLX5_CAP_GEN(mdev, log_max_ra_req_qp);
	props->max_qp_init_rd_atom = 1 << MLX5_CAP_GEN(mdev, log_max_ra_res_qp);
	props->max_srq		   = 1 << MLX5_CAP_GEN(mdev, log_max_srq);
	props->max_srq_wr = (1 << MLX5_CAP_GEN(mdev, log_max_srq_sz)) - 1;
	props->local_ca_ack_delay  = MLX5_CAP_GEN(mdev, local_ca_ack_delay);
	props->max_res_rd_atom	   = props->max_qp_rd_atom * props->max_qp;
	props->max_srq_sge	   = max_rq_sg - 1;
	props->max_fast_reg_page_list_len =
		1 << MLX5_CAP_GEN(mdev, log_max_klm_list_size);
	get_atomic_caps_qp(dev, props);
	props->masked_atomic_cap   = IB_ATOMIC_NONE;
	props->max_mcast_grp	   = 1 << MLX5_CAP_GEN(mdev, log_max_mcg);
	props->max_mcast_qp_attach = MLX5_CAP_GEN(mdev, max_qp_mcg);
	props->max_total_mcast_qp_attach = props->max_mcast_qp_attach *
					   props->max_mcast_grp;
	props->max_map_per_fmr = INT_MAX; /* no limit in ConnectIB */
	props->max_ah = INT_MAX;
	props->hca_core_clock = MLX5_CAP_GEN(mdev, device_frequency_khz);
	props->timestamp_mask = 0x7FFFFFFFFFFFFFFFULL;

#ifdef CONFIG_INFINIBAND_ON_DEMAND_PAGING
	if (MLX5_CAP_GEN(mdev, pg))
		props->device_cap_flags |= IB_DEVICE_ON_DEMAND_PAGING;
	props->odp_caps = dev->odp_caps;
#endif

	if (MLX5_CAP_GEN(mdev, cd))
		props->device_cap_flags |= IB_DEVICE_CROSS_CHANNEL;

	if (!mlx5_core_is_pf(mdev))
		props->device_cap_flags |= IB_DEVICE_VIRTUAL_FUNCTION;

	if (mlx5_ib_port_link_layer(ibdev, 1) ==
	    IB_LINK_LAYER_ETHERNET && raw_support) {
		props->rss_caps.max_rwq_indirection_tables =
			1 << MLX5_CAP_GEN(dev->mdev, log_max_rqt);
		props->rss_caps.max_rwq_indirection_table_size =
			1 << MLX5_CAP_GEN(dev->mdev, log_max_rqt_size);
		props->rss_caps.supported_qpts = 1 << IB_QPT_RAW_PACKET;
		props->max_wq_type_rq =
			1 << MLX5_CAP_GEN(dev->mdev, log_max_rq);
	}

	if (MLX5_CAP_GEN(mdev, tag_matching)) {
		props->tm_caps.max_rndv_hdr_size = MLX5_TM_MAX_RNDV_MSG_SIZE;
		props->tm_caps.max_num_tags =
			(1 << MLX5_CAP_GEN(mdev, log_tag_matching_list_sz)) - 1;
		props->tm_caps.flags = IB_TM_CAP_RC;
		props->tm_caps.max_ops =
			1 << MLX5_CAP_GEN(mdev, log_max_qp_sz);
		props->tm_caps.max_sge = MLX5_TM_MAX_SGE;
	}

	if (MLX5_CAP_GEN(dev->mdev, cq_moderation)) {
		props->cq_caps.max_cq_moderation_count =
						MLX5_MAX_CQ_COUNT;
		props->cq_caps.max_cq_moderation_period =
						MLX5_MAX_CQ_PERIOD;
	}

	if (field_avail(typeof(resp), cqe_comp_caps, uhw->outlen)) {
		resp.response_length += sizeof(resp.cqe_comp_caps);

		if (MLX5_CAP_GEN(dev->mdev, cqe_compression)) {
			resp.cqe_comp_caps.max_num =
				MLX5_CAP_GEN(dev->mdev,
					     cqe_compression_max_num);

			resp.cqe_comp_caps.supported_format =
				MLX5_IB_CQE_RES_FORMAT_HASH |
				MLX5_IB_CQE_RES_FORMAT_CSUM;

			if (MLX5_CAP_GEN(dev->mdev, mini_cqe_resp_stride_index))
				resp.cqe_comp_caps.supported_format |=
					MLX5_IB_CQE_RES_FORMAT_CSUM_STRIDX;
		}
	}

	if (field_avail(typeof(resp), packet_pacing_caps, uhw->outlen) &&
	    raw_support) {
		if (MLX5_CAP_QOS(mdev, packet_pacing) &&
		    MLX5_CAP_GEN(mdev, qos)) {
			resp.packet_pacing_caps.qp_rate_limit_max =
				MLX5_CAP_QOS(mdev, packet_pacing_max_rate);
			resp.packet_pacing_caps.qp_rate_limit_min =
				MLX5_CAP_QOS(mdev, packet_pacing_min_rate);
			resp.packet_pacing_caps.supported_qpts |=
				1 << IB_QPT_RAW_PACKET;
			if (MLX5_CAP_QOS(mdev, packet_pacing_burst_bound) &&
			    MLX5_CAP_QOS(mdev, packet_pacing_typical_size))
				resp.packet_pacing_caps.cap_flags |=
					MLX5_IB_PP_SUPPORT_BURST;
		}
		resp.response_length += sizeof(resp.packet_pacing_caps);
	}

	if (field_avail(typeof(resp), mlx5_ib_support_multi_pkt_send_wqes,
			uhw->outlen)) {
		if (MLX5_CAP_ETH(mdev, multi_pkt_send_wqe))
			resp.mlx5_ib_support_multi_pkt_send_wqes =
				MLX5_IB_ALLOW_MPW;

		if (MLX5_CAP_ETH(mdev, enhanced_multi_pkt_send_wqe))
			resp.mlx5_ib_support_multi_pkt_send_wqes |=
				MLX5_IB_SUPPORT_EMPW;

		resp.response_length +=
			sizeof(resp.mlx5_ib_support_multi_pkt_send_wqes);
	}

	if (field_avail(typeof(resp), flags, uhw->outlen)) {
		resp.response_length += sizeof(resp.flags);

		if (MLX5_CAP_GEN(mdev, cqe_compression_128))
			resp.flags |=
				MLX5_IB_QUERY_DEV_RESP_FLAGS_CQE_128B_COMP;

		if (MLX5_CAP_GEN(mdev, cqe_128_always))
			resp.flags |= MLX5_IB_QUERY_DEV_RESP_FLAGS_CQE_128B_PAD;
		if (MLX5_CAP_GEN(mdev, qp_packet_based))
			resp.flags |=
				MLX5_IB_QUERY_DEV_RESP_PACKET_BASED_CREDIT_MODE;
	}

	if (field_avail(typeof(resp), sw_parsing_caps,
			uhw->outlen)) {
		resp.response_length += sizeof(resp.sw_parsing_caps);
		if (MLX5_CAP_ETH(mdev, swp)) {
			resp.sw_parsing_caps.sw_parsing_offloads |=
				MLX5_IB_SW_PARSING;

			if (MLX5_CAP_ETH(mdev, swp_csum))
				resp.sw_parsing_caps.sw_parsing_offloads |=
					MLX5_IB_SW_PARSING_CSUM;

			if (MLX5_CAP_ETH(mdev, swp_lso))
				resp.sw_parsing_caps.sw_parsing_offloads |=
					MLX5_IB_SW_PARSING_LSO;

			if (resp.sw_parsing_caps.sw_parsing_offloads)
				resp.sw_parsing_caps.supported_qpts =
					BIT(IB_QPT_RAW_PACKET);
		}
	}

	if (field_avail(typeof(resp), striding_rq_caps, uhw->outlen) &&
	    raw_support) {
		resp.response_length += sizeof(resp.striding_rq_caps);
		if (MLX5_CAP_GEN(mdev, striding_rq)) {
			resp.striding_rq_caps.min_single_stride_log_num_of_bytes =
				MLX5_MIN_SINGLE_STRIDE_LOG_NUM_BYTES;
			resp.striding_rq_caps.max_single_stride_log_num_of_bytes =
				MLX5_MAX_SINGLE_STRIDE_LOG_NUM_BYTES;
			resp.striding_rq_caps.min_single_wqe_log_num_of_strides =
				MLX5_MIN_SINGLE_WQE_LOG_NUM_STRIDES;
			resp.striding_rq_caps.max_single_wqe_log_num_of_strides =
				MLX5_MAX_SINGLE_WQE_LOG_NUM_STRIDES;
			resp.striding_rq_caps.supported_qpts =
				BIT(IB_QPT_RAW_PACKET);
		}
	}

	if (field_avail(typeof(resp), tunnel_offloads_caps,
			uhw->outlen)) {
		resp.response_length += sizeof(resp.tunnel_offloads_caps);
		if (MLX5_CAP_ETH(mdev, tunnel_stateless_vxlan))
			resp.tunnel_offloads_caps |=
				MLX5_IB_TUNNELED_OFFLOADS_VXLAN;
		if (MLX5_CAP_ETH(mdev, tunnel_stateless_geneve_rx))
			resp.tunnel_offloads_caps |=
				MLX5_IB_TUNNELED_OFFLOADS_GENEVE;
		if (MLX5_CAP_ETH(mdev, tunnel_stateless_gre))
			resp.tunnel_offloads_caps |=
				MLX5_IB_TUNNELED_OFFLOADS_GRE;
		if (MLX5_CAP_GEN(mdev, flex_parser_protocols) &
		    MLX5_FLEX_PROTO_CW_MPLS_GRE)
			resp.tunnel_offloads_caps |=
				MLX5_IB_TUNNELED_OFFLOADS_MPLS_GRE;
		if (MLX5_CAP_GEN(mdev, flex_parser_protocols) &
		    MLX5_FLEX_PROTO_CW_MPLS_UDP)
			resp.tunnel_offloads_caps |=
				MLX5_IB_TUNNELED_OFFLOADS_MPLS_UDP;
	}

	if (uhw->outlen) {
		err = ib_copy_to_udata(uhw, &resp, resp.response_length);

		if (err)
			return err;
	}

	return 0;
}

enum mlx5_ib_width {
	MLX5_IB_WIDTH_1X	= 1 << 0,
	MLX5_IB_WIDTH_2X	= 1 << 1,
	MLX5_IB_WIDTH_4X	= 1 << 2,
	MLX5_IB_WIDTH_8X	= 1 << 3,
	MLX5_IB_WIDTH_12X	= 1 << 4
};

static void translate_active_width(struct ib_device *ibdev, u8 active_width,
				  u8 *ib_width)
{
	struct mlx5_ib_dev *dev = to_mdev(ibdev);

	if (active_width & MLX5_IB_WIDTH_1X)
		*ib_width = IB_WIDTH_1X;
	else if (active_width & MLX5_IB_WIDTH_2X)
		*ib_width = IB_WIDTH_2X;
	else if (active_width & MLX5_IB_WIDTH_4X)
		*ib_width = IB_WIDTH_4X;
	else if (active_width & MLX5_IB_WIDTH_8X)
		*ib_width = IB_WIDTH_8X;
	else if (active_width & MLX5_IB_WIDTH_12X)
		*ib_width = IB_WIDTH_12X;
	else {
		mlx5_ib_dbg(dev, "Invalid active_width %d, setting width to default value: 4x\n",
			    (int)active_width);
		*ib_width = IB_WIDTH_4X;
	}

	return;
}

static int mlx5_mtu_to_ib_mtu(int mtu)
{
	switch (mtu) {
	case 256: return 1;
	case 512: return 2;
	case 1024: return 3;
	case 2048: return 4;
	case 4096: return 5;
	default:
		pr_warn("invalid mtu\n");
		return -1;
	}
}

enum ib_max_vl_num {
	__IB_MAX_VL_0		= 1,
	__IB_MAX_VL_0_1		= 2,
	__IB_MAX_VL_0_3		= 3,
	__IB_MAX_VL_0_7		= 4,
	__IB_MAX_VL_0_14	= 5,
};

enum mlx5_vl_hw_cap {
	MLX5_VL_HW_0	= 1,
	MLX5_VL_HW_0_1	= 2,
	MLX5_VL_HW_0_2	= 3,
	MLX5_VL_HW_0_3	= 4,
	MLX5_VL_HW_0_4	= 5,
	MLX5_VL_HW_0_5	= 6,
	MLX5_VL_HW_0_6	= 7,
	MLX5_VL_HW_0_7	= 8,
	MLX5_VL_HW_0_14	= 15
};

static int translate_max_vl_num(struct ib_device *ibdev, u8 vl_hw_cap,
				u8 *max_vl_num)
{
	switch (vl_hw_cap) {
	case MLX5_VL_HW_0:
		*max_vl_num = __IB_MAX_VL_0;
		break;
	case MLX5_VL_HW_0_1:
		*max_vl_num = __IB_MAX_VL_0_1;
		break;
	case MLX5_VL_HW_0_3:
		*max_vl_num = __IB_MAX_VL_0_3;
		break;
	case MLX5_VL_HW_0_7:
		*max_vl_num = __IB_MAX_VL_0_7;
		break;
	case MLX5_VL_HW_0_14:
		*max_vl_num = __IB_MAX_VL_0_14;
		break;

	default:
		return -EINVAL;
	}

	return 0;
}

static int mlx5_query_hca_port(struct ib_device *ibdev, u8 port,
			       struct ib_port_attr *props)
{
	struct mlx5_ib_dev *dev = to_mdev(ibdev);
	struct mlx5_core_dev *mdev = dev->mdev;
	struct mlx5_hca_vport_context *rep;
	u16 max_mtu;
	u16 oper_mtu;
	int err;
	u8 ib_link_width_oper;
	u8 vl_hw_cap;

	rep = kzalloc(sizeof(*rep), GFP_KERNEL);
	if (!rep) {
		err = -ENOMEM;
		goto out;
	}

	/* props being zeroed by the caller, avoid zeroing it here */

	err = mlx5_query_hca_vport_context(mdev, 0, port, 0, rep);
	if (err)
		goto out;

	props->lid		= rep->lid;
	props->lmc		= rep->lmc;
	props->sm_lid		= rep->sm_lid;
	props->sm_sl		= rep->sm_sl;
	props->state		= rep->vport_state;
	props->phys_state	= rep->port_physical_state;
	props->port_cap_flags	= rep->cap_mask1;
	props->gid_tbl_len	= mlx5_get_gid_table_len(MLX5_CAP_GEN(mdev, gid_table_size));
	props->max_msg_sz	= 1 << MLX5_CAP_GEN(mdev, log_max_msg);
	props->pkey_tbl_len	= mlx5_to_sw_pkey_sz(MLX5_CAP_GEN(mdev, pkey_table_size));
	props->bad_pkey_cntr	= rep->pkey_violation_counter;
	props->qkey_viol_cntr	= rep->qkey_violation_counter;
	props->subnet_timeout	= rep->subnet_timeout;
	props->init_type_reply	= rep->init_type_reply;

	if (props->port_cap_flags & IB_PORT_CAP_MASK2_SUP)
		props->port_cap_flags2 = rep->cap_mask2;

	err = mlx5_query_port_link_width_oper(mdev, &ib_link_width_oper, port);
	if (err)
		goto out;

	translate_active_width(ibdev, ib_link_width_oper, &props->active_width);

	err = mlx5_query_port_ib_proto_oper(mdev, &props->active_speed, port);
	if (err)
		goto out;

	mlx5_query_port_max_mtu(mdev, &max_mtu, port);

	props->max_mtu = mlx5_mtu_to_ib_mtu(max_mtu);

	mlx5_query_port_oper_mtu(mdev, &oper_mtu, port);

	props->active_mtu = mlx5_mtu_to_ib_mtu(oper_mtu);

	err = mlx5_query_port_vl_hw_cap(mdev, &vl_hw_cap, port);
	if (err)
		goto out;

	err = translate_max_vl_num(ibdev, vl_hw_cap,
				   &props->max_vl_num);
out:
	kfree(rep);
	return err;
}

int mlx5_ib_query_port(struct ib_device *ibdev, u8 port,
		       struct ib_port_attr *props)
{
	unsigned int count;
	int ret;

	switch (mlx5_get_vport_access_method(ibdev)) {
	case MLX5_VPORT_ACCESS_METHOD_MAD:
		ret = mlx5_query_mad_ifc_port(ibdev, port, props);
		break;

	case MLX5_VPORT_ACCESS_METHOD_HCA:
		ret = mlx5_query_hca_port(ibdev, port, props);
		break;

	case MLX5_VPORT_ACCESS_METHOD_NIC:
		ret = mlx5_query_port_roce(ibdev, port, props);
		break;

	default:
		ret = -EINVAL;
	}

	if (!ret && props) {
		struct mlx5_ib_dev *dev = to_mdev(ibdev);
		struct mlx5_core_dev *mdev;
		bool put_mdev = true;

		mdev = mlx5_ib_get_native_port_mdev(dev, port, NULL);
		if (!mdev) {
			/* If the port isn't affiliated yet query the master.
			 * The master and slave will have the same values.
			 */
			mdev = dev->mdev;
			port = 1;
			put_mdev = false;
		}
		count = mlx5_core_reserved_gids_count(mdev);
		if (put_mdev)
			mlx5_ib_put_native_port_mdev(dev, port);
		props->gid_tbl_len -= count;
	}
	return ret;
}

static int mlx5_ib_rep_query_port(struct ib_device *ibdev, u8 port,
				  struct ib_port_attr *props)
{
	int ret;

	/* Only link layer == ethernet is valid for representors */
	ret = mlx5_query_port_roce(ibdev, port, props);
	if (ret || !props)
		return ret;

	/* We don't support GIDS */
	props->gid_tbl_len = 0;

	return ret;
}

static int mlx5_ib_query_gid(struct ib_device *ibdev, u8 port, int index,
			     union ib_gid *gid)
{
	struct mlx5_ib_dev *dev = to_mdev(ibdev);
	struct mlx5_core_dev *mdev = dev->mdev;

	switch (mlx5_get_vport_access_method(ibdev)) {
	case MLX5_VPORT_ACCESS_METHOD_MAD:
		return mlx5_query_mad_ifc_gids(ibdev, port, index, gid);

	case MLX5_VPORT_ACCESS_METHOD_HCA:
		return mlx5_query_hca_vport_gid(mdev, 0, port, 0, index, gid);

	default:
		return -EINVAL;
	}

}

static int mlx5_query_hca_nic_pkey(struct ib_device *ibdev, u8 port,
				   u16 index, u16 *pkey)
{
	struct mlx5_ib_dev *dev = to_mdev(ibdev);
	struct mlx5_core_dev *mdev;
	bool put_mdev = true;
	u8 mdev_port_num;
	int err;

	mdev = mlx5_ib_get_native_port_mdev(dev, port, &mdev_port_num);
	if (!mdev) {
		/* The port isn't affiliated yet, get the PKey from the master
		 * port. For RoCE the PKey tables will be the same.
		 */
		put_mdev = false;
		mdev = dev->mdev;
		mdev_port_num = 1;
	}

	err = mlx5_query_hca_vport_pkey(mdev, 0, mdev_port_num, 0,
					index, pkey);
	if (put_mdev)
		mlx5_ib_put_native_port_mdev(dev, port);

	return err;
}

static int mlx5_ib_query_pkey(struct ib_device *ibdev, u8 port, u16 index,
			      u16 *pkey)
{
	switch (mlx5_get_vport_access_method(ibdev)) {
	case MLX5_VPORT_ACCESS_METHOD_MAD:
		return mlx5_query_mad_ifc_pkey(ibdev, port, index, pkey);

	case MLX5_VPORT_ACCESS_METHOD_HCA:
	case MLX5_VPORT_ACCESS_METHOD_NIC:
		return mlx5_query_hca_nic_pkey(ibdev, port, index, pkey);
	default:
		return -EINVAL;
	}
}

static int mlx5_ib_modify_device(struct ib_device *ibdev, int mask,
				 struct ib_device_modify *props)
{
	struct mlx5_ib_dev *dev = to_mdev(ibdev);
	struct mlx5_reg_node_desc in;
	struct mlx5_reg_node_desc out;
	int err;

	if (mask & ~IB_DEVICE_MODIFY_NODE_DESC)
		return -EOPNOTSUPP;

	if (!(mask & IB_DEVICE_MODIFY_NODE_DESC))
		return 0;

	/*
	 * If possible, pass node desc to FW, so it can generate
	 * a 144 trap.  If cmd fails, just ignore.
	 */
	memcpy(&in, props->node_desc, IB_DEVICE_NODE_DESC_MAX);
	err = mlx5_core_access_reg(dev->mdev, &in, sizeof(in), &out,
				   sizeof(out), MLX5_REG_NODE_DESC, 0, 1);
	if (err)
		return err;

	memcpy(ibdev->node_desc, props->node_desc, IB_DEVICE_NODE_DESC_MAX);

	return err;
}

static int set_port_caps_atomic(struct mlx5_ib_dev *dev, u8 port_num, u32 mask,
				u32 value)
{
	struct mlx5_hca_vport_context ctx = {};
	struct mlx5_core_dev *mdev;
	u8 mdev_port_num;
	int err;

	mdev = mlx5_ib_get_native_port_mdev(dev, port_num, &mdev_port_num);
	if (!mdev)
		return -ENODEV;

	err = mlx5_query_hca_vport_context(mdev, 0, mdev_port_num, 0, &ctx);
	if (err)
		goto out;

	if (~ctx.cap_mask1_perm & mask) {
		mlx5_ib_warn(dev, "trying to change bitmask 0x%X but change supported 0x%X\n",
			     mask, ctx.cap_mask1_perm);
		err = -EINVAL;
		goto out;
	}

	ctx.cap_mask1 = value;
	ctx.cap_mask1_perm = mask;
	err = mlx5_core_modify_hca_vport_context(mdev, 0, mdev_port_num,
						 0, &ctx);

out:
	mlx5_ib_put_native_port_mdev(dev, port_num);

	return err;
}

static int mlx5_ib_modify_port(struct ib_device *ibdev, u8 port, int mask,
			       struct ib_port_modify *props)
{
	struct mlx5_ib_dev *dev = to_mdev(ibdev);
	struct ib_port_attr attr;
	u32 tmp;
	int err;
	u32 change_mask;
	u32 value;
	bool is_ib = (mlx5_ib_port_link_layer(ibdev, port) ==
		      IB_LINK_LAYER_INFINIBAND);

	/* CM layer calls ib_modify_port() regardless of the link layer. For
	 * Ethernet ports, qkey violation and Port capabilities are meaningless.
	 */
	if (!is_ib)
		return 0;

	if (MLX5_CAP_GEN(dev->mdev, ib_virt) && is_ib) {
		change_mask = props->clr_port_cap_mask | props->set_port_cap_mask;
		value = ~props->clr_port_cap_mask | props->set_port_cap_mask;
		return set_port_caps_atomic(dev, port, change_mask, value);
	}

	mutex_lock(&dev->cap_mask_mutex);

	err = ib_query_port(ibdev, port, &attr);
	if (err)
		goto out;

	tmp = (attr.port_cap_flags | props->set_port_cap_mask) &
		~props->clr_port_cap_mask;

	err = mlx5_set_port_caps(dev->mdev, port, tmp);

out:
	mutex_unlock(&dev->cap_mask_mutex);
	return err;
}

static void print_lib_caps(struct mlx5_ib_dev *dev, u64 caps)
{
	mlx5_ib_dbg(dev, "MLX5_LIB_CAP_4K_UAR = %s\n",
		    caps & MLX5_LIB_CAP_4K_UAR ? "y" : "n");
}

static u16 calc_dynamic_bfregs(int uars_per_sys_page)
{
	/* Large page with non 4k uar support might limit the dynamic size */
	if (uars_per_sys_page == 1  && PAGE_SIZE > 4096)
		return MLX5_MIN_DYN_BFREGS;

	return MLX5_MAX_DYN_BFREGS;
}

static int calc_total_bfregs(struct mlx5_ib_dev *dev, bool lib_uar_4k,
			     struct mlx5_ib_alloc_ucontext_req_v2 *req,
			     struct mlx5_bfreg_info *bfregi)
{
	int uars_per_sys_page;
	int bfregs_per_sys_page;
	int ref_bfregs = req->total_num_bfregs;

	if (req->total_num_bfregs == 0)
		return -EINVAL;

	BUILD_BUG_ON(MLX5_MAX_BFREGS % MLX5_NON_FP_BFREGS_IN_PAGE);
	BUILD_BUG_ON(MLX5_MAX_BFREGS < MLX5_NON_FP_BFREGS_IN_PAGE);

	if (req->total_num_bfregs > MLX5_MAX_BFREGS)
		return -ENOMEM;

	uars_per_sys_page = get_uars_per_sys_page(dev, lib_uar_4k);
	bfregs_per_sys_page = uars_per_sys_page * MLX5_NON_FP_BFREGS_PER_UAR;
	/* This holds the required static allocation asked by the user */
	req->total_num_bfregs = ALIGN(req->total_num_bfregs, bfregs_per_sys_page);
	if (req->num_low_latency_bfregs > req->total_num_bfregs - 1)
		return -EINVAL;

	bfregi->num_static_sys_pages = req->total_num_bfregs / bfregs_per_sys_page;
	bfregi->num_dyn_bfregs = ALIGN(calc_dynamic_bfregs(uars_per_sys_page), bfregs_per_sys_page);
	bfregi->total_num_bfregs = req->total_num_bfregs + bfregi->num_dyn_bfregs;
	bfregi->num_sys_pages = bfregi->total_num_bfregs / bfregs_per_sys_page;

	mlx5_ib_dbg(dev, "uar_4k: fw support %s, lib support %s, user requested %d bfregs, allocated %d, total bfregs %d, using %d sys pages\n",
		    MLX5_CAP_GEN(dev->mdev, uar_4k) ? "yes" : "no",
		    lib_uar_4k ? "yes" : "no", ref_bfregs,
		    req->total_num_bfregs, bfregi->total_num_bfregs,
		    bfregi->num_sys_pages);

	return 0;
}

static int allocate_uars(struct mlx5_ib_dev *dev, struct mlx5_ib_ucontext *context)
{
	struct mlx5_bfreg_info *bfregi;
	int err;
	int i;

	bfregi = &context->bfregi;
	for (i = 0; i < bfregi->num_static_sys_pages; i++) {
		err = mlx5_cmd_alloc_uar(dev->mdev, &bfregi->sys_pages[i]);
		if (err)
			goto error;

		mlx5_ib_dbg(dev, "allocated uar %d\n", bfregi->sys_pages[i]);
	}

	for (i = bfregi->num_static_sys_pages; i < bfregi->num_sys_pages; i++)
		bfregi->sys_pages[i] = MLX5_IB_INVALID_UAR_INDEX;

	return 0;

error:
	for (--i; i >= 0; i--)
		if (mlx5_cmd_free_uar(dev->mdev, bfregi->sys_pages[i]))
			mlx5_ib_warn(dev, "failed to free uar %d\n", i);

	return err;
}

static void deallocate_uars(struct mlx5_ib_dev *dev,
			    struct mlx5_ib_ucontext *context)
{
	struct mlx5_bfreg_info *bfregi;
	int i;

	bfregi = &context->bfregi;
	for (i = 0; i < bfregi->num_sys_pages; i++)
		if (i < bfregi->num_static_sys_pages ||
		    bfregi->sys_pages[i] != MLX5_IB_INVALID_UAR_INDEX)
			mlx5_cmd_free_uar(dev->mdev, bfregi->sys_pages[i]);
}

int mlx5_ib_enable_lb(struct mlx5_ib_dev *dev, bool td, bool qp)
{
	int err = 0;

	mutex_lock(&dev->lb.mutex);
	if (td)
		dev->lb.user_td++;
	if (qp)
		dev->lb.qps++;

	if (dev->lb.user_td == 2 ||
	    dev->lb.qps == 1) {
		if (!dev->lb.enabled) {
			err = mlx5_nic_vport_update_local_lb(dev->mdev, true);
			dev->lb.enabled = true;
		}
	}

	mutex_unlock(&dev->lb.mutex);

	return err;
}

void mlx5_ib_disable_lb(struct mlx5_ib_dev *dev, bool td, bool qp)
{
	mutex_lock(&dev->lb.mutex);
	if (td)
		dev->lb.user_td--;
	if (qp)
		dev->lb.qps--;

	if (dev->lb.user_td == 1 &&
	    dev->lb.qps == 0) {
		if (dev->lb.enabled) {
			mlx5_nic_vport_update_local_lb(dev->mdev, false);
			dev->lb.enabled = false;
		}
	}

	mutex_unlock(&dev->lb.mutex);
}

static int mlx5_ib_alloc_transport_domain(struct mlx5_ib_dev *dev, u32 *tdn,
					  u16 uid)
{
	int err;

	if (!MLX5_CAP_GEN(dev->mdev, log_max_transport_domain))
		return 0;

	err = mlx5_cmd_alloc_transport_domain(dev->mdev, tdn, uid);
	if (err)
		return err;

	if ((MLX5_CAP_GEN(dev->mdev, port_type) != MLX5_CAP_PORT_TYPE_ETH) ||
	    (!MLX5_CAP_GEN(dev->mdev, disable_local_lb_uc) &&
	     !MLX5_CAP_GEN(dev->mdev, disable_local_lb_mc)))
		return err;

	return mlx5_ib_enable_lb(dev, true, false);
}

static void mlx5_ib_dealloc_transport_domain(struct mlx5_ib_dev *dev, u32 tdn,
					     u16 uid)
{
	if (!MLX5_CAP_GEN(dev->mdev, log_max_transport_domain))
		return;

	mlx5_cmd_dealloc_transport_domain(dev->mdev, tdn, uid);

	if ((MLX5_CAP_GEN(dev->mdev, port_type) != MLX5_CAP_PORT_TYPE_ETH) ||
	    (!MLX5_CAP_GEN(dev->mdev, disable_local_lb_uc) &&
	     !MLX5_CAP_GEN(dev->mdev, disable_local_lb_mc)))
		return;

	mlx5_ib_disable_lb(dev, true, false);
}

static struct ib_ucontext *mlx5_ib_alloc_ucontext(struct ib_device *ibdev,
						  struct ib_udata *udata)
{
	struct mlx5_ib_dev *dev = to_mdev(ibdev);
	struct mlx5_ib_alloc_ucontext_req_v2 req = {};
	struct mlx5_ib_alloc_ucontext_resp resp = {};
	struct mlx5_core_dev *mdev = dev->mdev;
	struct mlx5_ib_ucontext *context;
	struct mlx5_bfreg_info *bfregi;
	int ver;
	int err;
	size_t min_req_v2 = offsetof(struct mlx5_ib_alloc_ucontext_req_v2,
				     max_cqe_version);
	u32 dump_fill_mkey;
	bool lib_uar_4k;

	if (!dev->ib_active)
		return ERR_PTR(-EAGAIN);

	if (udata->inlen == sizeof(struct mlx5_ib_alloc_ucontext_req))
		ver = 0;
	else if (udata->inlen >= min_req_v2)
		ver = 2;
	else
		return ERR_PTR(-EINVAL);

	err = ib_copy_from_udata(&req, udata, min(udata->inlen, sizeof(req)));
	if (err)
		return ERR_PTR(err);

	if (req.flags & ~MLX5_IB_ALLOC_UCTX_DEVX)
		return ERR_PTR(-EOPNOTSUPP);

	if (req.comp_mask || req.reserved0 || req.reserved1 || req.reserved2)
		return ERR_PTR(-EOPNOTSUPP);

	req.total_num_bfregs = ALIGN(req.total_num_bfregs,
				    MLX5_NON_FP_BFREGS_PER_UAR);
	if (req.num_low_latency_bfregs > req.total_num_bfregs - 1)
		return ERR_PTR(-EINVAL);

	resp.qp_tab_size = 1 << MLX5_CAP_GEN(dev->mdev, log_max_qp);
	if (mlx5_core_is_pf(dev->mdev) && MLX5_CAP_GEN(dev->mdev, bf))
		resp.bf_reg_size = 1 << MLX5_CAP_GEN(dev->mdev, log_bf_reg_size);
	resp.cache_line_size = cache_line_size();
	resp.max_sq_desc_sz = MLX5_CAP_GEN(dev->mdev, max_wqe_sz_sq);
	resp.max_rq_desc_sz = MLX5_CAP_GEN(dev->mdev, max_wqe_sz_rq);
	resp.max_send_wqebb = 1 << MLX5_CAP_GEN(dev->mdev, log_max_qp_sz);
	resp.max_recv_wr = 1 << MLX5_CAP_GEN(dev->mdev, log_max_qp_sz);
	resp.max_srq_recv_wr = 1 << MLX5_CAP_GEN(dev->mdev, log_max_srq_sz);
	resp.cqe_version = min_t(__u8,
				 (__u8)MLX5_CAP_GEN(dev->mdev, cqe_version),
				 req.max_cqe_version);
	resp.log_uar_size = MLX5_CAP_GEN(dev->mdev, uar_4k) ?
				MLX5_ADAPTER_PAGE_SHIFT : PAGE_SHIFT;
	resp.num_uars_per_page = MLX5_CAP_GEN(dev->mdev, uar_4k) ?
					MLX5_CAP_GEN(dev->mdev, num_of_uars_per_page) : 1;
	resp.response_length = min(offsetof(typeof(resp), response_length) +
				   sizeof(resp.response_length), udata->outlen);

	if (mlx5_accel_ipsec_device_caps(dev->mdev) & MLX5_ACCEL_IPSEC_CAP_DEVICE) {
		if (mlx5_get_flow_namespace(dev->mdev, MLX5_FLOW_NAMESPACE_EGRESS))
			resp.flow_action_flags |= MLX5_USER_ALLOC_UCONTEXT_FLOW_ACTION_FLAGS_ESP_AES_GCM;
		if (mlx5_accel_ipsec_device_caps(dev->mdev) & MLX5_ACCEL_IPSEC_CAP_REQUIRED_METADATA)
			resp.flow_action_flags |= MLX5_USER_ALLOC_UCONTEXT_FLOW_ACTION_FLAGS_ESP_AES_GCM_REQ_METADATA;
		if (MLX5_CAP_FLOWTABLE(dev->mdev, flow_table_properties_nic_receive.ft_field_support.outer_esp_spi))
			resp.flow_action_flags |= MLX5_USER_ALLOC_UCONTEXT_FLOW_ACTION_FLAGS_ESP_AES_GCM_SPI_STEERING;
		if (mlx5_accel_ipsec_device_caps(dev->mdev) & MLX5_ACCEL_IPSEC_CAP_TX_IV_IS_ESN)
			resp.flow_action_flags |= MLX5_USER_ALLOC_UCONTEXT_FLOW_ACTION_FLAGS_ESP_AES_GCM_TX_IV_IS_ESN;
		/* MLX5_USER_ALLOC_UCONTEXT_FLOW_ACTION_FLAGS_ESP_AES_GCM_FULL_OFFLOAD is currently always 0 */
	}

	context = kzalloc(sizeof(*context), GFP_KERNEL);
	if (!context)
		return ERR_PTR(-ENOMEM);

	lib_uar_4k = req.lib_caps & MLX5_LIB_CAP_4K_UAR;
	bfregi = &context->bfregi;

	/* updates req->total_num_bfregs */
	err = calc_total_bfregs(dev, lib_uar_4k, &req, bfregi);
	if (err)
		goto out_ctx;

	mutex_init(&bfregi->lock);
	bfregi->lib_uar_4k = lib_uar_4k;
	bfregi->count = kcalloc(bfregi->total_num_bfregs, sizeof(*bfregi->count),
				GFP_KERNEL);
	if (!bfregi->count) {
		err = -ENOMEM;
		goto out_ctx;
	}

	bfregi->sys_pages = kcalloc(bfregi->num_sys_pages,
				    sizeof(*bfregi->sys_pages),
				    GFP_KERNEL);
	if (!bfregi->sys_pages) {
		err = -ENOMEM;
		goto out_count;
	}

	err = allocate_uars(dev, context);
	if (err)
		goto out_sys_pages;

#ifdef CONFIG_INFINIBAND_ON_DEMAND_PAGING
	context->ibucontext.invalidate_range = &mlx5_ib_invalidate_range;
#endif

	if (req.flags & MLX5_IB_ALLOC_UCTX_DEVX) {
		err = mlx5_ib_devx_create(dev, true);
		if (err < 0)
			goto out_uars;
		context->devx_uid = err;
	}

	err = mlx5_ib_alloc_transport_domain(dev, &context->tdn,
					     context->devx_uid);
	if (err)
		goto out_devx;

	if (MLX5_CAP_GEN(dev->mdev, dump_fill_mkey)) {
		err = mlx5_cmd_dump_fill_mkey(dev->mdev, &dump_fill_mkey);
		if (err)
			goto out_mdev;
	}

	INIT_LIST_HEAD(&context->db_page_list);
	mutex_init(&context->db_page_mutex);

	resp.tot_bfregs = req.total_num_bfregs;
	resp.num_ports = dev->num_ports;

	if (field_avail(typeof(resp), cqe_version, udata->outlen))
		resp.response_length += sizeof(resp.cqe_version);

	if (field_avail(typeof(resp), cmds_supp_uhw, udata->outlen)) {
		resp.cmds_supp_uhw |= MLX5_USER_CMDS_SUPP_UHW_QUERY_DEVICE |
				      MLX5_USER_CMDS_SUPP_UHW_CREATE_AH;
		resp.response_length += sizeof(resp.cmds_supp_uhw);
	}

	if (field_avail(typeof(resp), eth_min_inline, udata->outlen)) {
		if (mlx5_ib_port_link_layer(ibdev, 1) == IB_LINK_LAYER_ETHERNET) {
			mlx5_query_min_inline(dev->mdev, &resp.eth_min_inline);
			resp.eth_min_inline++;
		}
		resp.response_length += sizeof(resp.eth_min_inline);
	}

	if (field_avail(typeof(resp), clock_info_versions, udata->outlen)) {
		if (mdev->clock_info)
			resp.clock_info_versions = BIT(MLX5_IB_CLOCK_INFO_V1);
		resp.response_length += sizeof(resp.clock_info_versions);
	}

	/*
	 * We don't want to expose information from the PCI bar that is located
	 * after 4096 bytes, so if the arch only supports larger pages, let's
	 * pretend we don't support reading the HCA's core clock. This is also
	 * forced by mmap function.
	 */
	if (field_avail(typeof(resp), hca_core_clock_offset, udata->outlen)) {
		if (PAGE_SIZE <= 4096) {
			resp.comp_mask |=
				MLX5_IB_ALLOC_UCONTEXT_RESP_MASK_CORE_CLOCK_OFFSET;
			resp.hca_core_clock_offset =
				offsetof(struct mlx5_init_seg, internal_timer_h) % PAGE_SIZE;
		}
		resp.response_length += sizeof(resp.hca_core_clock_offset);
	}

	if (field_avail(typeof(resp), log_uar_size, udata->outlen))
		resp.response_length += sizeof(resp.log_uar_size);

	if (field_avail(typeof(resp), num_uars_per_page, udata->outlen))
		resp.response_length += sizeof(resp.num_uars_per_page);

	if (field_avail(typeof(resp), num_dyn_bfregs, udata->outlen)) {
		resp.num_dyn_bfregs = bfregi->num_dyn_bfregs;
		resp.response_length += sizeof(resp.num_dyn_bfregs);
	}

	if (field_avail(typeof(resp), dump_fill_mkey, udata->outlen)) {
		if (MLX5_CAP_GEN(dev->mdev, dump_fill_mkey)) {
			resp.dump_fill_mkey = dump_fill_mkey;
			resp.comp_mask |=
				MLX5_IB_ALLOC_UCONTEXT_RESP_MASK_DUMP_FILL_MKEY;
		}
		resp.response_length += sizeof(resp.dump_fill_mkey);
	}

	err = ib_copy_to_udata(udata, &resp, resp.response_length);
	if (err)
		goto out_mdev;

	bfregi->ver = ver;
	bfregi->num_low_latency_bfregs = req.num_low_latency_bfregs;
	context->cqe_version = resp.cqe_version;
	context->lib_caps = req.lib_caps;
	print_lib_caps(dev, context->lib_caps);

	if (dev->lag_active) {
		u8 port = mlx5_core_native_port_num(dev->mdev);

		atomic_set(&context->tx_port_affinity,
			   atomic_add_return(
				   1, &dev->roce[port].tx_port_affinity));
	}

	return &context->ibucontext;

out_mdev:
	mlx5_ib_dealloc_transport_domain(dev, context->tdn, context->devx_uid);
out_devx:
	if (req.flags & MLX5_IB_ALLOC_UCTX_DEVX)
		mlx5_ib_devx_destroy(dev, context->devx_uid);

out_uars:
	deallocate_uars(dev, context);

out_sys_pages:
	kfree(bfregi->sys_pages);

out_count:
	kfree(bfregi->count);

out_ctx:
	kfree(context);

	return ERR_PTR(err);
}

static int mlx5_ib_dealloc_ucontext(struct ib_ucontext *ibcontext)
{
	struct mlx5_ib_ucontext *context = to_mucontext(ibcontext);
	struct mlx5_ib_dev *dev = to_mdev(ibcontext->device);
	struct mlx5_bfreg_info *bfregi;

#ifdef CONFIG_INFINIBAND_ON_DEMAND_PAGING
	/* All umem's must be destroyed before destroying the ucontext. */
	mutex_lock(&ibcontext->per_mm_list_lock);
	WARN_ON(!list_empty(&ibcontext->per_mm_list));
	mutex_unlock(&ibcontext->per_mm_list_lock);
#endif

	bfregi = &context->bfregi;
	mlx5_ib_dealloc_transport_domain(dev, context->tdn, context->devx_uid);

	if (context->devx_uid)
		mlx5_ib_devx_destroy(dev, context->devx_uid);

	deallocate_uars(dev, context);
	kfree(bfregi->sys_pages);
	kfree(bfregi->count);
	kfree(context);

	return 0;
}

static phys_addr_t uar_index2pfn(struct mlx5_ib_dev *dev,
				 int uar_idx)
{
	int fw_uars_per_page;

	fw_uars_per_page = MLX5_CAP_GEN(dev->mdev, uar_4k) ? MLX5_UARS_IN_PAGE : 1;

	return (pci_resource_start(dev->mdev->pdev, 0) >> PAGE_SHIFT) + uar_idx / fw_uars_per_page;
}

static int get_command(unsigned long offset)
{
	return (offset >> MLX5_IB_MMAP_CMD_SHIFT) & MLX5_IB_MMAP_CMD_MASK;
}

static int get_arg(unsigned long offset)
{
	return offset & ((1 << MLX5_IB_MMAP_CMD_SHIFT) - 1);
}

static int get_index(unsigned long offset)
{
	return get_arg(offset);
}

/* Index resides in an extra byte to enable larger values than 255 */
static int get_extended_index(unsigned long offset)
{
	return get_arg(offset) | ((offset >> 16) & 0xff) << 8;
}


static void mlx5_ib_disassociate_ucontext(struct ib_ucontext *ibcontext)
{
}

static inline char *mmap_cmd2str(enum mlx5_ib_mmap_cmd cmd)
{
	switch (cmd) {
	case MLX5_IB_MMAP_WC_PAGE:
		return "WC";
	case MLX5_IB_MMAP_REGULAR_PAGE:
		return "best effort WC";
	case MLX5_IB_MMAP_NC_PAGE:
		return "NC";
	case MLX5_IB_MMAP_DEVICE_MEM:
		return "Device Memory";
	default:
		return NULL;
	}
}

static int mlx5_ib_mmap_clock_info_page(struct mlx5_ib_dev *dev,
					struct vm_area_struct *vma,
					struct mlx5_ib_ucontext *context)
{
	if (vma->vm_end - vma->vm_start != PAGE_SIZE)
		return -EINVAL;

	if (get_index(vma->vm_pgoff) != MLX5_IB_CLOCK_INFO_V1)
		return -EOPNOTSUPP;

	if (vma->vm_flags & VM_WRITE)
		return -EPERM;

	if (!dev->mdev->clock_info_page)
		return -EOPNOTSUPP;

	return rdma_user_mmap_page(&context->ibucontext, vma,
				   dev->mdev->clock_info_page, PAGE_SIZE);
}

static int uar_mmap(struct mlx5_ib_dev *dev, enum mlx5_ib_mmap_cmd cmd,
		    struct vm_area_struct *vma,
		    struct mlx5_ib_ucontext *context)
{
	struct mlx5_bfreg_info *bfregi = &context->bfregi;
	int err;
	unsigned long idx;
	phys_addr_t pfn;
	pgprot_t prot;
	u32 bfreg_dyn_idx = 0;
	u32 uar_index;
	int dyn_uar = (cmd == MLX5_IB_MMAP_ALLOC_WC);
	int max_valid_idx = dyn_uar ? bfregi->num_sys_pages :
				bfregi->num_static_sys_pages;

	if (vma->vm_end - vma->vm_start != PAGE_SIZE)
		return -EINVAL;

	if (dyn_uar)
		idx = get_extended_index(vma->vm_pgoff) + bfregi->num_static_sys_pages;
	else
		idx = get_index(vma->vm_pgoff);

	if (idx >= max_valid_idx) {
		mlx5_ib_warn(dev, "invalid uar index %lu, max=%d\n",
			     idx, max_valid_idx);
		return -EINVAL;
	}

	switch (cmd) {
	case MLX5_IB_MMAP_WC_PAGE:
	case MLX5_IB_MMAP_ALLOC_WC:
/* Some architectures don't support WC memory */
#if defined(CONFIG_X86)
		if (!pat_enabled())
			return -EPERM;
#elif !(defined(CONFIG_PPC) || (defined(CONFIG_ARM) && defined(CONFIG_MMU)))
			return -EPERM;
#endif
	/* fall through */
	case MLX5_IB_MMAP_REGULAR_PAGE:
		/* For MLX5_IB_MMAP_REGULAR_PAGE do the best effort to get WC */
		prot = pgprot_writecombine(vma->vm_page_prot);
		break;
	case MLX5_IB_MMAP_NC_PAGE:
		prot = pgprot_noncached(vma->vm_page_prot);
		break;
	default:
		return -EINVAL;
	}

	if (dyn_uar) {
		int uars_per_page;

		uars_per_page = get_uars_per_sys_page(dev, bfregi->lib_uar_4k);
		bfreg_dyn_idx = idx * (uars_per_page * MLX5_NON_FP_BFREGS_PER_UAR);
		if (bfreg_dyn_idx >= bfregi->total_num_bfregs) {
			mlx5_ib_warn(dev, "invalid bfreg_dyn_idx %u, max=%u\n",
				     bfreg_dyn_idx, bfregi->total_num_bfregs);
			return -EINVAL;
		}

		mutex_lock(&bfregi->lock);
		/* Fail if uar already allocated, first bfreg index of each
		 * page holds its count.
		 */
		if (bfregi->count[bfreg_dyn_idx]) {
			mlx5_ib_warn(dev, "wrong offset, idx %lu is busy, bfregn=%u\n", idx, bfreg_dyn_idx);
			mutex_unlock(&bfregi->lock);
			return -EINVAL;
		}

		bfregi->count[bfreg_dyn_idx]++;
		mutex_unlock(&bfregi->lock);

		err = mlx5_cmd_alloc_uar(dev->mdev, &uar_index);
		if (err) {
			mlx5_ib_warn(dev, "UAR alloc failed\n");
			goto free_bfreg;
		}
	} else {
		uar_index = bfregi->sys_pages[idx];
	}

	pfn = uar_index2pfn(dev, uar_index);
	mlx5_ib_dbg(dev, "uar idx 0x%lx, pfn %pa\n", idx, &pfn);

	err = rdma_user_mmap_io(&context->ibucontext, vma, pfn, PAGE_SIZE,
				prot);
	if (err) {
		mlx5_ib_err(dev,
			    "rdma_user_mmap_io failed with error=%d, mmap_cmd=%s\n",
			    err, mmap_cmd2str(cmd));
		goto err;
	}

	if (dyn_uar)
		bfregi->sys_pages[idx] = uar_index;
	return 0;

err:
	if (!dyn_uar)
		return err;

	mlx5_cmd_free_uar(dev->mdev, idx);

free_bfreg:
	mlx5_ib_free_bfreg(dev, bfregi, bfreg_dyn_idx);

	return err;
}

static int dm_mmap(struct ib_ucontext *context, struct vm_area_struct *vma)
{
	struct mlx5_ib_ucontext *mctx = to_mucontext(context);
	struct mlx5_ib_dev *dev = to_mdev(context->device);
	u16 page_idx = get_extended_index(vma->vm_pgoff);
	size_t map_size = vma->vm_end - vma->vm_start;
	u32 npages = map_size >> PAGE_SHIFT;
	phys_addr_t pfn;

	if (find_next_zero_bit(mctx->dm_pages, page_idx + npages, page_idx) !=
	    page_idx + npages)
		return -EINVAL;

	pfn = ((pci_resource_start(dev->mdev->pdev, 0) +
	      MLX5_CAP64_DEV_MEM(dev->mdev, memic_bar_start_addr)) >>
	      PAGE_SHIFT) +
	      page_idx;
	return rdma_user_mmap_io(context, vma, pfn, map_size,
				 pgprot_writecombine(vma->vm_page_prot));
}

static int mlx5_ib_mmap(struct ib_ucontext *ibcontext, struct vm_area_struct *vma)
{
	struct mlx5_ib_ucontext *context = to_mucontext(ibcontext);
	struct mlx5_ib_dev *dev = to_mdev(ibcontext->device);
	unsigned long command;
	phys_addr_t pfn;

	command = get_command(vma->vm_pgoff);
	switch (command) {
	case MLX5_IB_MMAP_WC_PAGE:
	case MLX5_IB_MMAP_NC_PAGE:
	case MLX5_IB_MMAP_REGULAR_PAGE:
	case MLX5_IB_MMAP_ALLOC_WC:
		return uar_mmap(dev, command, vma, context);

	case MLX5_IB_MMAP_GET_CONTIGUOUS_PAGES:
		return -ENOSYS;

	case MLX5_IB_MMAP_CORE_CLOCK:
		if (vma->vm_end - vma->vm_start != PAGE_SIZE)
			return -EINVAL;

		if (vma->vm_flags & VM_WRITE)
			return -EPERM;

		/* Don't expose to user-space information it shouldn't have */
		if (PAGE_SIZE > 4096)
			return -EOPNOTSUPP;

		vma->vm_page_prot = pgprot_noncached(vma->vm_page_prot);
		pfn = (dev->mdev->iseg_base +
		       offsetof(struct mlx5_init_seg, internal_timer_h)) >>
			PAGE_SHIFT;
		if (io_remap_pfn_range(vma, vma->vm_start, pfn,
				       PAGE_SIZE, vma->vm_page_prot))
			return -EAGAIN;
		break;
	case MLX5_IB_MMAP_CLOCK_INFO:
		return mlx5_ib_mmap_clock_info_page(dev, vma, context);

	case MLX5_IB_MMAP_DEVICE_MEM:
		return dm_mmap(ibcontext, vma);

	default:
		return -EINVAL;
	}

	return 0;
}

struct ib_dm *mlx5_ib_alloc_dm(struct ib_device *ibdev,
			       struct ib_ucontext *context,
			       struct ib_dm_alloc_attr *attr,
			       struct uverbs_attr_bundle *attrs)
{
	u64 act_size = roundup(attr->length, MLX5_MEMIC_BASE_SIZE);
	struct mlx5_memic *memic = &to_mdev(ibdev)->memic;
	phys_addr_t memic_addr;
	struct mlx5_ib_dm *dm;
	u64 start_offset;
	u32 page_idx;
	int err;

	dm = kzalloc(sizeof(*dm), GFP_KERNEL);
	if (!dm)
		return ERR_PTR(-ENOMEM);

	mlx5_ib_dbg(to_mdev(ibdev), "alloc_memic req: user_length=0x%llx act_length=0x%llx log_alignment=%d\n",
		    attr->length, act_size, attr->alignment);

	err = mlx5_cmd_alloc_memic(memic, &memic_addr,
				   act_size, attr->alignment);
	if (err)
		goto err_free;

	start_offset = memic_addr & ~PAGE_MASK;
	page_idx = (memic_addr - pci_resource_start(memic->dev->pdev, 0) -
		    MLX5_CAP64_DEV_MEM(memic->dev, memic_bar_start_addr)) >>
		    PAGE_SHIFT;

	err = uverbs_copy_to(attrs,
			     MLX5_IB_ATTR_ALLOC_DM_RESP_START_OFFSET,
			     &start_offset, sizeof(start_offset));
	if (err)
		goto err_dealloc;

	err = uverbs_copy_to(attrs,
			     MLX5_IB_ATTR_ALLOC_DM_RESP_PAGE_INDEX,
			     &page_idx, sizeof(page_idx));
	if (err)
		goto err_dealloc;

	bitmap_set(to_mucontext(context)->dm_pages, page_idx,
		   DIV_ROUND_UP(act_size, PAGE_SIZE));

	dm->dev_addr = memic_addr;

	return &dm->ibdm;

err_dealloc:
	mlx5_cmd_dealloc_memic(memic, memic_addr,
			       act_size);
err_free:
	kfree(dm);
	return ERR_PTR(err);
}

int mlx5_ib_dealloc_dm(struct ib_dm *ibdm)
{
	struct mlx5_memic *memic = &to_mdev(ibdm->device)->memic;
	struct mlx5_ib_dm *dm = to_mdm(ibdm);
	u64 act_size = roundup(dm->ibdm.length, MLX5_MEMIC_BASE_SIZE);
	u32 page_idx;
	int ret;

	ret = mlx5_cmd_dealloc_memic(memic, dm->dev_addr, act_size);
	if (ret)
		return ret;

	page_idx = (dm->dev_addr - pci_resource_start(memic->dev->pdev, 0) -
		    MLX5_CAP64_DEV_MEM(memic->dev, memic_bar_start_addr)) >>
		    PAGE_SHIFT;
	bitmap_clear(to_mucontext(ibdm->uobject->context)->dm_pages,
		     page_idx,
		     DIV_ROUND_UP(act_size, PAGE_SIZE));

	kfree(dm);

	return 0;
}

static struct ib_pd *mlx5_ib_alloc_pd(struct ib_device *ibdev,
				      struct ib_ucontext *context,
				      struct ib_udata *udata)
{
	struct mlx5_ib_alloc_pd_resp resp;
	struct mlx5_ib_pd *pd;
	int err;
	u32 out[MLX5_ST_SZ_DW(alloc_pd_out)] = {};
	u32 in[MLX5_ST_SZ_DW(alloc_pd_in)]   = {};
	u16 uid = 0;

	pd = kmalloc(sizeof(*pd), GFP_KERNEL);
	if (!pd)
		return ERR_PTR(-ENOMEM);

	uid = context ? to_mucontext(context)->devx_uid : 0;
	MLX5_SET(alloc_pd_in, in, opcode, MLX5_CMD_OP_ALLOC_PD);
	MLX5_SET(alloc_pd_in, in, uid, uid);
	err = mlx5_cmd_exec(to_mdev(ibdev)->mdev, in, sizeof(in),
			    out, sizeof(out));
	if (err) {
		kfree(pd);
		return ERR_PTR(err);
	}

	pd->pdn = MLX5_GET(alloc_pd_out, out, pd);
	pd->uid = uid;
	if (context) {
		resp.pdn = pd->pdn;
		if (ib_copy_to_udata(udata, &resp, sizeof(resp))) {
			mlx5_cmd_dealloc_pd(to_mdev(ibdev)->mdev, pd->pdn, uid);
			kfree(pd);
			return ERR_PTR(-EFAULT);
		}
	}

	return &pd->ibpd;
}

static int mlx5_ib_dealloc_pd(struct ib_pd *pd)
{
	struct mlx5_ib_dev *mdev = to_mdev(pd->device);
	struct mlx5_ib_pd *mpd = to_mpd(pd);

	mlx5_cmd_dealloc_pd(mdev->mdev, mpd->pdn, mpd->uid);
	kfree(mpd);

	return 0;
}

enum {
	MATCH_CRITERIA_ENABLE_OUTER_BIT,
	MATCH_CRITERIA_ENABLE_MISC_BIT,
	MATCH_CRITERIA_ENABLE_INNER_BIT,
	MATCH_CRITERIA_ENABLE_MISC2_BIT
};

#define HEADER_IS_ZERO(match_criteria, headers)			           \
	!(memchr_inv(MLX5_ADDR_OF(fte_match_param, match_criteria, headers), \
		    0, MLX5_FLD_SZ_BYTES(fte_match_param, headers)))       \

static u8 get_match_criteria_enable(u32 *match_criteria)
{
	u8 match_criteria_enable;

	match_criteria_enable =
		(!HEADER_IS_ZERO(match_criteria, outer_headers)) <<
		MATCH_CRITERIA_ENABLE_OUTER_BIT;
	match_criteria_enable |=
		(!HEADER_IS_ZERO(match_criteria, misc_parameters)) <<
		MATCH_CRITERIA_ENABLE_MISC_BIT;
	match_criteria_enable |=
		(!HEADER_IS_ZERO(match_criteria, inner_headers)) <<
		MATCH_CRITERIA_ENABLE_INNER_BIT;
	match_criteria_enable |=
		(!HEADER_IS_ZERO(match_criteria, misc_parameters_2)) <<
		MATCH_CRITERIA_ENABLE_MISC2_BIT;

	return match_criteria_enable;
}

static void set_proto(void *outer_c, void *outer_v, u8 mask, u8 val)
{
	MLX5_SET(fte_match_set_lyr_2_4, outer_c, ip_protocol, mask);
	MLX5_SET(fte_match_set_lyr_2_4, outer_v, ip_protocol, val);
}

static void set_flow_label(void *misc_c, void *misc_v, u32 mask, u32 val,
			   bool inner)
{
	if (inner) {
		MLX5_SET(fte_match_set_misc,
			 misc_c, inner_ipv6_flow_label, mask);
		MLX5_SET(fte_match_set_misc,
			 misc_v, inner_ipv6_flow_label, val);
	} else {
		MLX5_SET(fte_match_set_misc,
			 misc_c, outer_ipv6_flow_label, mask);
		MLX5_SET(fte_match_set_misc,
			 misc_v, outer_ipv6_flow_label, val);
	}
}

static void set_tos(void *outer_c, void *outer_v, u8 mask, u8 val)
{
	MLX5_SET(fte_match_set_lyr_2_4, outer_c, ip_ecn, mask);
	MLX5_SET(fte_match_set_lyr_2_4, outer_v, ip_ecn, val);
	MLX5_SET(fte_match_set_lyr_2_4, outer_c, ip_dscp, mask >> 2);
	MLX5_SET(fte_match_set_lyr_2_4, outer_v, ip_dscp, val >> 2);
}

static int check_mpls_supp_fields(u32 field_support, const __be32 *set_mask)
{
	if (MLX5_GET(fte_match_mpls, set_mask, mpls_label) &&
	    !(field_support & MLX5_FIELD_SUPPORT_MPLS_LABEL))
		return -EOPNOTSUPP;

	if (MLX5_GET(fte_match_mpls, set_mask, mpls_exp) &&
	    !(field_support & MLX5_FIELD_SUPPORT_MPLS_EXP))
		return -EOPNOTSUPP;

	if (MLX5_GET(fte_match_mpls, set_mask, mpls_s_bos) &&
	    !(field_support & MLX5_FIELD_SUPPORT_MPLS_S_BOS))
		return -EOPNOTSUPP;

	if (MLX5_GET(fte_match_mpls, set_mask, mpls_ttl) &&
	    !(field_support & MLX5_FIELD_SUPPORT_MPLS_TTL))
		return -EOPNOTSUPP;

	return 0;
}

#define LAST_ETH_FIELD vlan_tag
#define LAST_IB_FIELD sl
#define LAST_IPV4_FIELD tos
#define LAST_IPV6_FIELD traffic_class
#define LAST_TCP_UDP_FIELD src_port
#define LAST_TUNNEL_FIELD tunnel_id
#define LAST_FLOW_TAG_FIELD tag_id
#define LAST_DROP_FIELD size
#define LAST_COUNTERS_FIELD counters

/* Field is the last supported field */
#define FIELDS_NOT_SUPPORTED(filter, field)\
	memchr_inv((void *)&filter.field  +\
		   sizeof(filter.field), 0,\
		   sizeof(filter) -\
		   offsetof(typeof(filter), field) -\
		   sizeof(filter.field))

int parse_flow_flow_action(struct mlx5_ib_flow_action *maction,
			   bool is_egress,
			   struct mlx5_flow_act *action)
{

	switch (maction->ib_action.type) {
	case IB_FLOW_ACTION_ESP:
		if (action->action & (MLX5_FLOW_CONTEXT_ACTION_ENCRYPT |
				      MLX5_FLOW_CONTEXT_ACTION_DECRYPT))
			return -EINVAL;
		/* Currently only AES_GCM keymat is supported by the driver */
		action->esp_id = (uintptr_t)maction->esp_aes_gcm.ctx;
		action->action |= is_egress ?
			MLX5_FLOW_CONTEXT_ACTION_ENCRYPT :
			MLX5_FLOW_CONTEXT_ACTION_DECRYPT;
		return 0;
	case IB_FLOW_ACTION_UNSPECIFIED:
		if (maction->flow_action_raw.sub_type ==
		    MLX5_IB_FLOW_ACTION_MODIFY_HEADER) {
			if (action->action & MLX5_FLOW_CONTEXT_ACTION_MOD_HDR)
				return -EINVAL;
			action->action |= MLX5_FLOW_CONTEXT_ACTION_MOD_HDR;
			action->modify_id = maction->flow_action_raw.action_id;
			return 0;
		}
		if (maction->flow_action_raw.sub_type ==
		    MLX5_IB_FLOW_ACTION_DECAP) {
			if (action->action & MLX5_FLOW_CONTEXT_ACTION_DECAP)
				return -EINVAL;
			action->action |= MLX5_FLOW_CONTEXT_ACTION_DECAP;
			return 0;
		}
		if (maction->flow_action_raw.sub_type ==
		    MLX5_IB_FLOW_ACTION_PACKET_REFORMAT) {
			if (action->action &
			    MLX5_FLOW_CONTEXT_ACTION_PACKET_REFORMAT)
				return -EINVAL;
			action->action |=
				MLX5_FLOW_CONTEXT_ACTION_PACKET_REFORMAT;
			action->reformat_id =
				maction->flow_action_raw.action_id;
			return 0;
		}
		/* fall through */
	default:
		return -EOPNOTSUPP;
	}
}

static int parse_flow_attr(struct mlx5_core_dev *mdev, u32 *match_c,
			   u32 *match_v, const union ib_flow_spec *ib_spec,
			   const struct ib_flow_attr *flow_attr,
			   struct mlx5_flow_act *action, u32 prev_type)
{
	void *misc_params_c = MLX5_ADDR_OF(fte_match_param, match_c,
					   misc_parameters);
	void *misc_params_v = MLX5_ADDR_OF(fte_match_param, match_v,
					   misc_parameters);
	void *misc_params2_c = MLX5_ADDR_OF(fte_match_param, match_c,
					    misc_parameters_2);
	void *misc_params2_v = MLX5_ADDR_OF(fte_match_param, match_v,
					    misc_parameters_2);
	void *headers_c;
	void *headers_v;
	int match_ipv;
	int ret;

	if (ib_spec->type & IB_FLOW_SPEC_INNER) {
		headers_c = MLX5_ADDR_OF(fte_match_param, match_c,
					 inner_headers);
		headers_v = MLX5_ADDR_OF(fte_match_param, match_v,
					 inner_headers);
		match_ipv = MLX5_CAP_FLOWTABLE_NIC_RX(mdev,
					ft_field_support.inner_ip_version);
	} else {
		headers_c = MLX5_ADDR_OF(fte_match_param, match_c,
					 outer_headers);
		headers_v = MLX5_ADDR_OF(fte_match_param, match_v,
					 outer_headers);
		match_ipv = MLX5_CAP_FLOWTABLE_NIC_RX(mdev,
					ft_field_support.outer_ip_version);
	}

	switch (ib_spec->type & ~IB_FLOW_SPEC_INNER) {
	case IB_FLOW_SPEC_ETH:
		if (FIELDS_NOT_SUPPORTED(ib_spec->eth.mask, LAST_ETH_FIELD))
			return -EOPNOTSUPP;

		ether_addr_copy(MLX5_ADDR_OF(fte_match_set_lyr_2_4, headers_c,
					     dmac_47_16),
				ib_spec->eth.mask.dst_mac);
		ether_addr_copy(MLX5_ADDR_OF(fte_match_set_lyr_2_4, headers_v,
					     dmac_47_16),
				ib_spec->eth.val.dst_mac);

		ether_addr_copy(MLX5_ADDR_OF(fte_match_set_lyr_2_4, headers_c,
					     smac_47_16),
				ib_spec->eth.mask.src_mac);
		ether_addr_copy(MLX5_ADDR_OF(fte_match_set_lyr_2_4, headers_v,
					     smac_47_16),
				ib_spec->eth.val.src_mac);

		if (ib_spec->eth.mask.vlan_tag) {
			MLX5_SET(fte_match_set_lyr_2_4, headers_c,
				 cvlan_tag, 1);
			MLX5_SET(fte_match_set_lyr_2_4, headers_v,
				 cvlan_tag, 1);

			MLX5_SET(fte_match_set_lyr_2_4, headers_c,
				 first_vid, ntohs(ib_spec->eth.mask.vlan_tag));
			MLX5_SET(fte_match_set_lyr_2_4, headers_v,
				 first_vid, ntohs(ib_spec->eth.val.vlan_tag));

			MLX5_SET(fte_match_set_lyr_2_4, headers_c,
				 first_cfi,
				 ntohs(ib_spec->eth.mask.vlan_tag) >> 12);
			MLX5_SET(fte_match_set_lyr_2_4, headers_v,
				 first_cfi,
				 ntohs(ib_spec->eth.val.vlan_tag) >> 12);

			MLX5_SET(fte_match_set_lyr_2_4, headers_c,
				 first_prio,
				 ntohs(ib_spec->eth.mask.vlan_tag) >> 13);
			MLX5_SET(fte_match_set_lyr_2_4, headers_v,
				 first_prio,
				 ntohs(ib_spec->eth.val.vlan_tag) >> 13);
		}
		MLX5_SET(fte_match_set_lyr_2_4, headers_c,
			 ethertype, ntohs(ib_spec->eth.mask.ether_type));
		MLX5_SET(fte_match_set_lyr_2_4, headers_v,
			 ethertype, ntohs(ib_spec->eth.val.ether_type));
		break;
	case IB_FLOW_SPEC_IPV4:
		if (FIELDS_NOT_SUPPORTED(ib_spec->ipv4.mask, LAST_IPV4_FIELD))
			return -EOPNOTSUPP;

		if (match_ipv) {
			MLX5_SET(fte_match_set_lyr_2_4, headers_c,
				 ip_version, 0xf);
			MLX5_SET(fte_match_set_lyr_2_4, headers_v,
				 ip_version, MLX5_FS_IPV4_VERSION);
		} else {
			MLX5_SET(fte_match_set_lyr_2_4, headers_c,
				 ethertype, 0xffff);
			MLX5_SET(fte_match_set_lyr_2_4, headers_v,
				 ethertype, ETH_P_IP);
		}

		memcpy(MLX5_ADDR_OF(fte_match_set_lyr_2_4, headers_c,
				    src_ipv4_src_ipv6.ipv4_layout.ipv4),
		       &ib_spec->ipv4.mask.src_ip,
		       sizeof(ib_spec->ipv4.mask.src_ip));
		memcpy(MLX5_ADDR_OF(fte_match_set_lyr_2_4, headers_v,
				    src_ipv4_src_ipv6.ipv4_layout.ipv4),
		       &ib_spec->ipv4.val.src_ip,
		       sizeof(ib_spec->ipv4.val.src_ip));
		memcpy(MLX5_ADDR_OF(fte_match_set_lyr_2_4, headers_c,
				    dst_ipv4_dst_ipv6.ipv4_layout.ipv4),
		       &ib_spec->ipv4.mask.dst_ip,
		       sizeof(ib_spec->ipv4.mask.dst_ip));
		memcpy(MLX5_ADDR_OF(fte_match_set_lyr_2_4, headers_v,
				    dst_ipv4_dst_ipv6.ipv4_layout.ipv4),
		       &ib_spec->ipv4.val.dst_ip,
		       sizeof(ib_spec->ipv4.val.dst_ip));

		set_tos(headers_c, headers_v,
			ib_spec->ipv4.mask.tos, ib_spec->ipv4.val.tos);

		set_proto(headers_c, headers_v,
			  ib_spec->ipv4.mask.proto, ib_spec->ipv4.val.proto);
		break;
	case IB_FLOW_SPEC_IPV6:
		if (FIELDS_NOT_SUPPORTED(ib_spec->ipv6.mask, LAST_IPV6_FIELD))
			return -EOPNOTSUPP;

		if (match_ipv) {
			MLX5_SET(fte_match_set_lyr_2_4, headers_c,
				 ip_version, 0xf);
			MLX5_SET(fte_match_set_lyr_2_4, headers_v,
				 ip_version, MLX5_FS_IPV6_VERSION);
		} else {
			MLX5_SET(fte_match_set_lyr_2_4, headers_c,
				 ethertype, 0xffff);
			MLX5_SET(fte_match_set_lyr_2_4, headers_v,
				 ethertype, ETH_P_IPV6);
		}

		memcpy(MLX5_ADDR_OF(fte_match_set_lyr_2_4, headers_c,
				    src_ipv4_src_ipv6.ipv6_layout.ipv6),
		       &ib_spec->ipv6.mask.src_ip,
		       sizeof(ib_spec->ipv6.mask.src_ip));
		memcpy(MLX5_ADDR_OF(fte_match_set_lyr_2_4, headers_v,
				    src_ipv4_src_ipv6.ipv6_layout.ipv6),
		       &ib_spec->ipv6.val.src_ip,
		       sizeof(ib_spec->ipv6.val.src_ip));
		memcpy(MLX5_ADDR_OF(fte_match_set_lyr_2_4, headers_c,
				    dst_ipv4_dst_ipv6.ipv6_layout.ipv6),
		       &ib_spec->ipv6.mask.dst_ip,
		       sizeof(ib_spec->ipv6.mask.dst_ip));
		memcpy(MLX5_ADDR_OF(fte_match_set_lyr_2_4, headers_v,
				    dst_ipv4_dst_ipv6.ipv6_layout.ipv6),
		       &ib_spec->ipv6.val.dst_ip,
		       sizeof(ib_spec->ipv6.val.dst_ip));

		set_tos(headers_c, headers_v,
			ib_spec->ipv6.mask.traffic_class,
			ib_spec->ipv6.val.traffic_class);

		set_proto(headers_c, headers_v,
			  ib_spec->ipv6.mask.next_hdr,
			  ib_spec->ipv6.val.next_hdr);

		set_flow_label(misc_params_c, misc_params_v,
			       ntohl(ib_spec->ipv6.mask.flow_label),
			       ntohl(ib_spec->ipv6.val.flow_label),
			       ib_spec->type & IB_FLOW_SPEC_INNER);
		break;
	case IB_FLOW_SPEC_ESP:
		if (ib_spec->esp.mask.seq)
			return -EOPNOTSUPP;

		MLX5_SET(fte_match_set_misc, misc_params_c, outer_esp_spi,
			 ntohl(ib_spec->esp.mask.spi));
		MLX5_SET(fte_match_set_misc, misc_params_v, outer_esp_spi,
			 ntohl(ib_spec->esp.val.spi));
		break;
	case IB_FLOW_SPEC_TCP:
		if (FIELDS_NOT_SUPPORTED(ib_spec->tcp_udp.mask,
					 LAST_TCP_UDP_FIELD))
			return -EOPNOTSUPP;

		MLX5_SET(fte_match_set_lyr_2_4, headers_c, ip_protocol,
			 0xff);
		MLX5_SET(fte_match_set_lyr_2_4, headers_v, ip_protocol,
			 IPPROTO_TCP);

		MLX5_SET(fte_match_set_lyr_2_4, headers_c, tcp_sport,
			 ntohs(ib_spec->tcp_udp.mask.src_port));
		MLX5_SET(fte_match_set_lyr_2_4, headers_v, tcp_sport,
			 ntohs(ib_spec->tcp_udp.val.src_port));

		MLX5_SET(fte_match_set_lyr_2_4, headers_c, tcp_dport,
			 ntohs(ib_spec->tcp_udp.mask.dst_port));
		MLX5_SET(fte_match_set_lyr_2_4, headers_v, tcp_dport,
			 ntohs(ib_spec->tcp_udp.val.dst_port));
		break;
	case IB_FLOW_SPEC_UDP:
		if (FIELDS_NOT_SUPPORTED(ib_spec->tcp_udp.mask,
					 LAST_TCP_UDP_FIELD))
			return -EOPNOTSUPP;

		MLX5_SET(fte_match_set_lyr_2_4, headers_c, ip_protocol,
			 0xff);
		MLX5_SET(fte_match_set_lyr_2_4, headers_v, ip_protocol,
			 IPPROTO_UDP);

		MLX5_SET(fte_match_set_lyr_2_4, headers_c, udp_sport,
			 ntohs(ib_spec->tcp_udp.mask.src_port));
		MLX5_SET(fte_match_set_lyr_2_4, headers_v, udp_sport,
			 ntohs(ib_spec->tcp_udp.val.src_port));

		MLX5_SET(fte_match_set_lyr_2_4, headers_c, udp_dport,
			 ntohs(ib_spec->tcp_udp.mask.dst_port));
		MLX5_SET(fte_match_set_lyr_2_4, headers_v, udp_dport,
			 ntohs(ib_spec->tcp_udp.val.dst_port));
		break;
	case IB_FLOW_SPEC_GRE:
		if (ib_spec->gre.mask.c_ks_res0_ver)
			return -EOPNOTSUPP;

		MLX5_SET(fte_match_set_lyr_2_4, headers_c, ip_protocol,
			 0xff);
		MLX5_SET(fte_match_set_lyr_2_4, headers_v, ip_protocol,
			 IPPROTO_GRE);

		MLX5_SET(fte_match_set_misc, misc_params_c, gre_protocol,
			 ntohs(ib_spec->gre.mask.protocol));
		MLX5_SET(fte_match_set_misc, misc_params_v, gre_protocol,
			 ntohs(ib_spec->gre.val.protocol));

		memcpy(MLX5_ADDR_OF(fte_match_set_misc, misc_params_c,
				    gre_key.nvgre.hi),
		       &ib_spec->gre.mask.key,
		       sizeof(ib_spec->gre.mask.key));
		memcpy(MLX5_ADDR_OF(fte_match_set_misc, misc_params_v,
				    gre_key.nvgre.hi),
		       &ib_spec->gre.val.key,
		       sizeof(ib_spec->gre.val.key));
		break;
	case IB_FLOW_SPEC_MPLS:
		switch (prev_type) {
		case IB_FLOW_SPEC_UDP:
			if (check_mpls_supp_fields(MLX5_CAP_FLOWTABLE_NIC_RX(mdev,
						   ft_field_support.outer_first_mpls_over_udp),
						   &ib_spec->mpls.mask.tag))
				return -EOPNOTSUPP;

			memcpy(MLX5_ADDR_OF(fte_match_set_misc2, misc_params2_v,
					    outer_first_mpls_over_udp),
			       &ib_spec->mpls.val.tag,
			       sizeof(ib_spec->mpls.val.tag));
			memcpy(MLX5_ADDR_OF(fte_match_set_misc2, misc_params2_c,
					    outer_first_mpls_over_udp),
			       &ib_spec->mpls.mask.tag,
			       sizeof(ib_spec->mpls.mask.tag));
			break;
		case IB_FLOW_SPEC_GRE:
			if (check_mpls_supp_fields(MLX5_CAP_FLOWTABLE_NIC_RX(mdev,
						   ft_field_support.outer_first_mpls_over_gre),
						   &ib_spec->mpls.mask.tag))
				return -EOPNOTSUPP;

			memcpy(MLX5_ADDR_OF(fte_match_set_misc2, misc_params2_v,
					    outer_first_mpls_over_gre),
			       &ib_spec->mpls.val.tag,
			       sizeof(ib_spec->mpls.val.tag));
			memcpy(MLX5_ADDR_OF(fte_match_set_misc2, misc_params2_c,
					    outer_first_mpls_over_gre),
			       &ib_spec->mpls.mask.tag,
			       sizeof(ib_spec->mpls.mask.tag));
			break;
		default:
			if (ib_spec->type & IB_FLOW_SPEC_INNER) {
				if (check_mpls_supp_fields(MLX5_CAP_FLOWTABLE_NIC_RX(mdev,
							   ft_field_support.inner_first_mpls),
							   &ib_spec->mpls.mask.tag))
					return -EOPNOTSUPP;

				memcpy(MLX5_ADDR_OF(fte_match_set_misc2, misc_params2_v,
						    inner_first_mpls),
				       &ib_spec->mpls.val.tag,
				       sizeof(ib_spec->mpls.val.tag));
				memcpy(MLX5_ADDR_OF(fte_match_set_misc2, misc_params2_c,
						    inner_first_mpls),
				       &ib_spec->mpls.mask.tag,
				       sizeof(ib_spec->mpls.mask.tag));
			} else {
				if (check_mpls_supp_fields(MLX5_CAP_FLOWTABLE_NIC_RX(mdev,
							   ft_field_support.outer_first_mpls),
							   &ib_spec->mpls.mask.tag))
					return -EOPNOTSUPP;

				memcpy(MLX5_ADDR_OF(fte_match_set_misc2, misc_params2_v,
						    outer_first_mpls),
				       &ib_spec->mpls.val.tag,
				       sizeof(ib_spec->mpls.val.tag));
				memcpy(MLX5_ADDR_OF(fte_match_set_misc2, misc_params2_c,
						    outer_first_mpls),
				       &ib_spec->mpls.mask.tag,
				       sizeof(ib_spec->mpls.mask.tag));
			}
		}
		break;
	case IB_FLOW_SPEC_VXLAN_TUNNEL:
		if (FIELDS_NOT_SUPPORTED(ib_spec->tunnel.mask,
					 LAST_TUNNEL_FIELD))
			return -EOPNOTSUPP;

		MLX5_SET(fte_match_set_misc, misc_params_c, vxlan_vni,
			 ntohl(ib_spec->tunnel.mask.tunnel_id));
		MLX5_SET(fte_match_set_misc, misc_params_v, vxlan_vni,
			 ntohl(ib_spec->tunnel.val.tunnel_id));
		break;
	case IB_FLOW_SPEC_ACTION_TAG:
		if (FIELDS_NOT_SUPPORTED(ib_spec->flow_tag,
					 LAST_FLOW_TAG_FIELD))
			return -EOPNOTSUPP;
		if (ib_spec->flow_tag.tag_id >= BIT(24))
			return -EINVAL;

		action->flow_tag = ib_spec->flow_tag.tag_id;
		action->flags |= FLOW_ACT_HAS_TAG;
		break;
	case IB_FLOW_SPEC_ACTION_DROP:
		if (FIELDS_NOT_SUPPORTED(ib_spec->drop,
					 LAST_DROP_FIELD))
			return -EOPNOTSUPP;
		action->action |= MLX5_FLOW_CONTEXT_ACTION_DROP;
		break;
	case IB_FLOW_SPEC_ACTION_HANDLE:
		ret = parse_flow_flow_action(to_mflow_act(ib_spec->action.act),
			flow_attr->flags & IB_FLOW_ATTR_FLAGS_EGRESS, action);
		if (ret)
			return ret;
		break;
	case IB_FLOW_SPEC_ACTION_COUNT:
		if (FIELDS_NOT_SUPPORTED(ib_spec->flow_count,
					 LAST_COUNTERS_FIELD))
			return -EOPNOTSUPP;

		/* for now support only one counters spec per flow */
		if (action->action & MLX5_FLOW_CONTEXT_ACTION_COUNT)
			return -EINVAL;

		action->counters = ib_spec->flow_count.counters;
		action->action |= MLX5_FLOW_CONTEXT_ACTION_COUNT;
		break;
	default:
		return -EINVAL;
	}

	return 0;
}

/* If a flow could catch both multicast and unicast packets,
 * it won't fall into the multicast flow steering table and this rule
 * could steal other multicast packets.
 */
static bool flow_is_multicast_only(const struct ib_flow_attr *ib_attr)
{
	union ib_flow_spec *flow_spec;

	if (ib_attr->type != IB_FLOW_ATTR_NORMAL ||
	    ib_attr->num_of_specs < 1)
		return false;

	flow_spec = (union ib_flow_spec *)(ib_attr + 1);
	if (flow_spec->type == IB_FLOW_SPEC_IPV4) {
		struct ib_flow_spec_ipv4 *ipv4_spec;

		ipv4_spec = (struct ib_flow_spec_ipv4 *)flow_spec;
		if (ipv4_is_multicast(ipv4_spec->val.dst_ip))
			return true;

		return false;
	}

	if (flow_spec->type == IB_FLOW_SPEC_ETH) {
		struct ib_flow_spec_eth *eth_spec;

		eth_spec = (struct ib_flow_spec_eth *)flow_spec;
		return is_multicast_ether_addr(eth_spec->mask.dst_mac) &&
		       is_multicast_ether_addr(eth_spec->val.dst_mac);
	}

	return false;
}

enum valid_spec {
	VALID_SPEC_INVALID,
	VALID_SPEC_VALID,
	VALID_SPEC_NA,
};

static enum valid_spec
is_valid_esp_aes_gcm(struct mlx5_core_dev *mdev,
		     const struct mlx5_flow_spec *spec,
		     const struct mlx5_flow_act *flow_act,
		     bool egress)
{
	const u32 *match_c = spec->match_criteria;
	bool is_crypto =
		(flow_act->action & (MLX5_FLOW_CONTEXT_ACTION_ENCRYPT |
				     MLX5_FLOW_CONTEXT_ACTION_DECRYPT));
	bool is_ipsec = mlx5_fs_is_ipsec_flow(match_c);
	bool is_drop = flow_act->action & MLX5_FLOW_CONTEXT_ACTION_DROP;

	/*
	 * Currently only crypto is supported in egress, when regular egress
	 * rules would be supported, always return VALID_SPEC_NA.
	 */
	if (!is_crypto)
		return VALID_SPEC_NA;

	return is_crypto && is_ipsec &&
		(!egress || (!is_drop && !(flow_act->flags & FLOW_ACT_HAS_TAG))) ?
		VALID_SPEC_VALID : VALID_SPEC_INVALID;
}

static bool is_valid_spec(struct mlx5_core_dev *mdev,
			  const struct mlx5_flow_spec *spec,
			  const struct mlx5_flow_act *flow_act,
			  bool egress)
{
	/* We curretly only support ipsec egress flow */
	return is_valid_esp_aes_gcm(mdev, spec, flow_act, egress) != VALID_SPEC_INVALID;
}

static bool is_valid_ethertype(struct mlx5_core_dev *mdev,
			       const struct ib_flow_attr *flow_attr,
			       bool check_inner)
{
	union ib_flow_spec *ib_spec = (union ib_flow_spec *)(flow_attr + 1);
	int match_ipv = check_inner ?
			MLX5_CAP_FLOWTABLE_NIC_RX(mdev,
					ft_field_support.inner_ip_version) :
			MLX5_CAP_FLOWTABLE_NIC_RX(mdev,
					ft_field_support.outer_ip_version);
	int inner_bit = check_inner ? IB_FLOW_SPEC_INNER : 0;
	bool ipv4_spec_valid, ipv6_spec_valid;
	unsigned int ip_spec_type = 0;
	bool has_ethertype = false;
	unsigned int spec_index;
	bool mask_valid = true;
	u16 eth_type = 0;
	bool type_valid;

	/* Validate that ethertype is correct */
	for (spec_index = 0; spec_index < flow_attr->num_of_specs; spec_index++) {
		if ((ib_spec->type == (IB_FLOW_SPEC_ETH | inner_bit)) &&
		    ib_spec->eth.mask.ether_type) {
			mask_valid = (ib_spec->eth.mask.ether_type ==
				      htons(0xffff));
			has_ethertype = true;
			eth_type = ntohs(ib_spec->eth.val.ether_type);
		} else if ((ib_spec->type == (IB_FLOW_SPEC_IPV4 | inner_bit)) ||
			   (ib_spec->type == (IB_FLOW_SPEC_IPV6 | inner_bit))) {
			ip_spec_type = ib_spec->type;
		}
		ib_spec = (void *)ib_spec + ib_spec->size;
	}

	type_valid = (!has_ethertype) || (!ip_spec_type);
	if (!type_valid && mask_valid) {
		ipv4_spec_valid = (eth_type == ETH_P_IP) &&
			(ip_spec_type == (IB_FLOW_SPEC_IPV4 | inner_bit));
		ipv6_spec_valid = (eth_type == ETH_P_IPV6) &&
			(ip_spec_type == (IB_FLOW_SPEC_IPV6 | inner_bit));

		type_valid = (ipv4_spec_valid) || (ipv6_spec_valid) ||
			     (((eth_type == ETH_P_MPLS_UC) ||
			       (eth_type == ETH_P_MPLS_MC)) && match_ipv);
	}

	return type_valid;
}

static bool is_valid_attr(struct mlx5_core_dev *mdev,
			  const struct ib_flow_attr *flow_attr)
{
	return is_valid_ethertype(mdev, flow_attr, false) &&
	       is_valid_ethertype(mdev, flow_attr, true);
}

static void put_flow_table(struct mlx5_ib_dev *dev,
			   struct mlx5_ib_flow_prio *prio, bool ft_added)
{
	prio->refcount -= !!ft_added;
	if (!prio->refcount) {
		mlx5_destroy_flow_table(prio->flow_table);
		prio->flow_table = NULL;
	}
}

static void counters_clear_description(struct ib_counters *counters)
{
	struct mlx5_ib_mcounters *mcounters = to_mcounters(counters);

	mutex_lock(&mcounters->mcntrs_mutex);
	kfree(mcounters->counters_data);
	mcounters->counters_data = NULL;
	mcounters->cntrs_max_index = 0;
	mutex_unlock(&mcounters->mcntrs_mutex);
}

static int mlx5_ib_destroy_flow(struct ib_flow *flow_id)
{
	struct mlx5_ib_flow_handler *handler = container_of(flow_id,
							  struct mlx5_ib_flow_handler,
							  ibflow);
	struct mlx5_ib_flow_handler *iter, *tmp;
	struct mlx5_ib_dev *dev = handler->dev;

	mutex_lock(&dev->flow_db->lock);

	list_for_each_entry_safe(iter, tmp, &handler->list, list) {
		mlx5_del_flow_rules(iter->rule);
		put_flow_table(dev, iter->prio, true);
		list_del(&iter->list);
		kfree(iter);
	}

	mlx5_del_flow_rules(handler->rule);
	put_flow_table(dev, handler->prio, true);
	if (handler->ibcounters &&
	    atomic_read(&handler->ibcounters->usecnt) == 1)
		counters_clear_description(handler->ibcounters);

	mutex_unlock(&dev->flow_db->lock);
	if (handler->flow_matcher)
		atomic_dec(&handler->flow_matcher->usecnt);
	kfree(handler);

	return 0;
}

static int ib_prio_to_core_prio(unsigned int priority, bool dont_trap)
{
	priority *= 2;
	if (!dont_trap)
		priority++;
	return priority;
}

enum flow_table_type {
	MLX5_IB_FT_RX,
	MLX5_IB_FT_TX
};

#define MLX5_FS_MAX_TYPES	 6
#define MLX5_FS_MAX_ENTRIES	 BIT(16)

static struct mlx5_ib_flow_prio *_get_prio(struct mlx5_flow_namespace *ns,
					   struct mlx5_ib_flow_prio *prio,
					   int priority,
					   int num_entries, int num_groups,
					   u32 flags)
{
	struct mlx5_flow_table *ft;

	ft = mlx5_create_auto_grouped_flow_table(ns, priority,
						 num_entries,
						 num_groups,
						 0, flags);
	if (IS_ERR(ft))
		return ERR_CAST(ft);

	prio->flow_table = ft;
	prio->refcount = 0;
	return prio;
}

static struct mlx5_ib_flow_prio *get_flow_table(struct mlx5_ib_dev *dev,
						struct ib_flow_attr *flow_attr,
						enum flow_table_type ft_type)
{
	bool dont_trap = flow_attr->flags & IB_FLOW_ATTR_FLAGS_DONT_TRAP;
	struct mlx5_flow_namespace *ns = NULL;
	struct mlx5_ib_flow_prio *prio;
	struct mlx5_flow_table *ft;
	int max_table_size;
	int num_entries;
	int num_groups;
	u32 flags = 0;
	int priority;

	max_table_size = BIT(MLX5_CAP_FLOWTABLE_NIC_RX(dev->mdev,
						       log_max_ft_size));
	if (flow_attr->type == IB_FLOW_ATTR_NORMAL) {
		enum mlx5_flow_namespace_type fn_type;

		if (flow_is_multicast_only(flow_attr) &&
		    !dont_trap)
			priority = MLX5_IB_FLOW_MCAST_PRIO;
		else
			priority = ib_prio_to_core_prio(flow_attr->priority,
							dont_trap);
		if (ft_type == MLX5_IB_FT_RX) {
			fn_type = MLX5_FLOW_NAMESPACE_BYPASS;
			prio = &dev->flow_db->prios[priority];
			if (!dev->rep &&
			    MLX5_CAP_FLOWTABLE_NIC_RX(dev->mdev, decap))
				flags |= MLX5_FLOW_TABLE_TUNNEL_EN_DECAP;
			if (!dev->rep &&
			    MLX5_CAP_FLOWTABLE_NIC_RX(dev->mdev,
					reformat_l3_tunnel_to_l2))
				flags |= MLX5_FLOW_TABLE_TUNNEL_EN_REFORMAT;
		} else {
			max_table_size =
				BIT(MLX5_CAP_FLOWTABLE_NIC_TX(dev->mdev,
							      log_max_ft_size));
			fn_type = MLX5_FLOW_NAMESPACE_EGRESS;
			prio = &dev->flow_db->egress_prios[priority];
			if (!dev->rep &&
			    MLX5_CAP_FLOWTABLE_NIC_TX(dev->mdev, reformat))
				flags |= MLX5_FLOW_TABLE_TUNNEL_EN_REFORMAT;
		}
		ns = mlx5_get_flow_namespace(dev->mdev, fn_type);
		num_entries = MLX5_FS_MAX_ENTRIES;
		num_groups = MLX5_FS_MAX_TYPES;
	} else if (flow_attr->type == IB_FLOW_ATTR_ALL_DEFAULT ||
		   flow_attr->type == IB_FLOW_ATTR_MC_DEFAULT) {
		ns = mlx5_get_flow_namespace(dev->mdev,
					     MLX5_FLOW_NAMESPACE_LEFTOVERS);
		build_leftovers_ft_param(&priority,
					 &num_entries,
					 &num_groups);
		prio = &dev->flow_db->prios[MLX5_IB_FLOW_LEFTOVERS_PRIO];
	} else if (flow_attr->type == IB_FLOW_ATTR_SNIFFER) {
		if (!MLX5_CAP_FLOWTABLE(dev->mdev,
					allow_sniffer_and_nic_rx_shared_tir))
			return ERR_PTR(-ENOTSUPP);

		ns = mlx5_get_flow_namespace(dev->mdev, ft_type == MLX5_IB_FT_RX ?
					     MLX5_FLOW_NAMESPACE_SNIFFER_RX :
					     MLX5_FLOW_NAMESPACE_SNIFFER_TX);

		prio = &dev->flow_db->sniffer[ft_type];
		priority = 0;
		num_entries = 1;
		num_groups = 1;
	}

	if (!ns)
		return ERR_PTR(-ENOTSUPP);

	if (num_entries > max_table_size)
		return ERR_PTR(-ENOMEM);

	ft = prio->flow_table;
	if (!ft)
		return _get_prio(ns, prio, priority, num_entries, num_groups,
				 flags);

	return prio;
}

static void set_underlay_qp(struct mlx5_ib_dev *dev,
			    struct mlx5_flow_spec *spec,
			    u32 underlay_qpn)
{
	void *misc_params_c = MLX5_ADDR_OF(fte_match_param,
					   spec->match_criteria,
					   misc_parameters);
	void *misc_params_v = MLX5_ADDR_OF(fte_match_param, spec->match_value,
					   misc_parameters);

	if (underlay_qpn &&
	    MLX5_CAP_FLOWTABLE_NIC_RX(dev->mdev,
				      ft_field_support.bth_dst_qp)) {
		MLX5_SET(fte_match_set_misc,
			 misc_params_v, bth_dst_qp, underlay_qpn);
		MLX5_SET(fte_match_set_misc,
			 misc_params_c, bth_dst_qp, 0xffffff);
	}
}

static int read_flow_counters(struct ib_device *ibdev,
			      struct mlx5_read_counters_attr *read_attr)
{
	struct mlx5_fc *fc = read_attr->hw_cntrs_hndl;
	struct mlx5_ib_dev *dev = to_mdev(ibdev);

	return mlx5_fc_query(dev->mdev, fc,
			     &read_attr->out[IB_COUNTER_PACKETS],
			     &read_attr->out[IB_COUNTER_BYTES]);
}

/* flow counters currently expose two counters packets and bytes */
#define FLOW_COUNTERS_NUM 2
static int counters_set_description(struct ib_counters *counters,
				    enum mlx5_ib_counters_type counters_type,
				    struct mlx5_ib_flow_counters_desc *desc_data,
				    u32 ncounters)
{
	struct mlx5_ib_mcounters *mcounters = to_mcounters(counters);
	u32 cntrs_max_index = 0;
	int i;

	if (counters_type != MLX5_IB_COUNTERS_FLOW)
		return -EINVAL;

	/* init the fields for the object */
	mcounters->type = counters_type;
	mcounters->read_counters = read_flow_counters;
	mcounters->counters_num = FLOW_COUNTERS_NUM;
	mcounters->ncounters = ncounters;
	/* each counter entry have both description and index pair */
	for (i = 0; i < ncounters; i++) {
		if (desc_data[i].description > IB_COUNTER_BYTES)
			return -EINVAL;

		if (cntrs_max_index <= desc_data[i].index)
			cntrs_max_index = desc_data[i].index + 1;
	}

	mutex_lock(&mcounters->mcntrs_mutex);
	mcounters->counters_data = desc_data;
	mcounters->cntrs_max_index = cntrs_max_index;
	mutex_unlock(&mcounters->mcntrs_mutex);

	return 0;
}

#define MAX_COUNTERS_NUM (USHRT_MAX / (sizeof(u32) * 2))
static int flow_counters_set_data(struct ib_counters *ibcounters,
				  struct mlx5_ib_create_flow *ucmd)
{
	struct mlx5_ib_mcounters *mcounters = to_mcounters(ibcounters);
	struct mlx5_ib_flow_counters_data *cntrs_data = NULL;
	struct mlx5_ib_flow_counters_desc *desc_data = NULL;
	bool hw_hndl = false;
	int ret = 0;

	if (ucmd && ucmd->ncounters_data != 0) {
		cntrs_data = ucmd->data;
		if (cntrs_data->ncounters > MAX_COUNTERS_NUM)
			return -EINVAL;

		desc_data = kcalloc(cntrs_data->ncounters,
				    sizeof(*desc_data),
				    GFP_KERNEL);
		if (!desc_data)
			return  -ENOMEM;

		if (copy_from_user(desc_data,
				   u64_to_user_ptr(cntrs_data->counters_data),
				   sizeof(*desc_data) * cntrs_data->ncounters)) {
			ret = -EFAULT;
			goto free;
		}
	}

	if (!mcounters->hw_cntrs_hndl) {
		mcounters->hw_cntrs_hndl = mlx5_fc_create(
			to_mdev(ibcounters->device)->mdev, false);
		if (IS_ERR(mcounters->hw_cntrs_hndl)) {
			ret = PTR_ERR(mcounters->hw_cntrs_hndl);
			goto free;
		}
		hw_hndl = true;
	}

	if (desc_data) {
		/* counters already bound to at least one flow */
		if (mcounters->cntrs_max_index) {
			ret = -EINVAL;
			goto free_hndl;
		}

		ret = counters_set_description(ibcounters,
					       MLX5_IB_COUNTERS_FLOW,
					       desc_data,
					       cntrs_data->ncounters);
		if (ret)
			goto free_hndl;

	} else if (!mcounters->cntrs_max_index) {
		/* counters not bound yet, must have udata passed */
		ret = -EINVAL;
		goto free_hndl;
	}

	return 0;

free_hndl:
	if (hw_hndl) {
		mlx5_fc_destroy(to_mdev(ibcounters->device)->mdev,
				mcounters->hw_cntrs_hndl);
		mcounters->hw_cntrs_hndl = NULL;
	}
free:
	kfree(desc_data);
	return ret;
}

static struct mlx5_ib_flow_handler *_create_flow_rule(struct mlx5_ib_dev *dev,
						      struct mlx5_ib_flow_prio *ft_prio,
						      const struct ib_flow_attr *flow_attr,
						      struct mlx5_flow_destination *dst,
						      u32 underlay_qpn,
						      struct mlx5_ib_create_flow *ucmd)
{
	struct mlx5_flow_table	*ft = ft_prio->flow_table;
	struct mlx5_ib_flow_handler *handler;
	struct mlx5_flow_act flow_act = {.flow_tag = MLX5_FS_DEFAULT_FLOW_TAG};
	struct mlx5_flow_spec *spec;
	struct mlx5_flow_destination dest_arr[2] = {};
	struct mlx5_flow_destination *rule_dst = dest_arr;
	const void *ib_flow = (const void *)flow_attr + sizeof(*flow_attr);
	unsigned int spec_index;
	u32 prev_type = 0;
	int err = 0;
	int dest_num = 0;
	bool is_egress = flow_attr->flags & IB_FLOW_ATTR_FLAGS_EGRESS;

	if (!is_valid_attr(dev->mdev, flow_attr))
		return ERR_PTR(-EINVAL);

	if (dev->rep && is_egress)
		return ERR_PTR(-EINVAL);

	spec = kvzalloc(sizeof(*spec), GFP_KERNEL);
	handler = kzalloc(sizeof(*handler), GFP_KERNEL);
	if (!handler || !spec) {
		err = -ENOMEM;
		goto free;
	}

	INIT_LIST_HEAD(&handler->list);
	if (dst) {
		memcpy(&dest_arr[0], dst, sizeof(*dst));
		dest_num++;
	}

	for (spec_index = 0; spec_index < flow_attr->num_of_specs; spec_index++) {
		err = parse_flow_attr(dev->mdev, spec->match_criteria,
				      spec->match_value,
				      ib_flow, flow_attr, &flow_act,
				      prev_type);
		if (err < 0)
			goto free;

		prev_type = ((union ib_flow_spec *)ib_flow)->type;
		ib_flow += ((union ib_flow_spec *)ib_flow)->size;
	}

	if (!flow_is_multicast_only(flow_attr))
		set_underlay_qp(dev, spec, underlay_qpn);

	if (dev->rep) {
		void *misc;

		misc = MLX5_ADDR_OF(fte_match_param, spec->match_value,
				    misc_parameters);
		MLX5_SET(fte_match_set_misc, misc, source_port,
			 dev->rep->vport);
		misc = MLX5_ADDR_OF(fte_match_param, spec->match_criteria,
				    misc_parameters);
		MLX5_SET_TO_ONES(fte_match_set_misc, misc, source_port);
	}

	spec->match_criteria_enable = get_match_criteria_enable(spec->match_criteria);

	if (is_egress &&
	    !is_valid_spec(dev->mdev, spec, &flow_act, is_egress)) {
		err = -EINVAL;
		goto free;
	}

	if (flow_act.action & MLX5_FLOW_CONTEXT_ACTION_COUNT) {
		struct mlx5_ib_mcounters *mcounters;

		err = flow_counters_set_data(flow_act.counters, ucmd);
		if (err)
			goto free;

		mcounters = to_mcounters(flow_act.counters);
		handler->ibcounters = flow_act.counters;
		dest_arr[dest_num].type =
			MLX5_FLOW_DESTINATION_TYPE_COUNTER;
		dest_arr[dest_num].counter_id =
			mlx5_fc_id(mcounters->hw_cntrs_hndl);
		dest_num++;
	}

	if (flow_act.action & MLX5_FLOW_CONTEXT_ACTION_DROP) {
		if (!(flow_act.action & MLX5_FLOW_CONTEXT_ACTION_COUNT)) {
			rule_dst = NULL;
			dest_num = 0;
		}
	} else {
		if (is_egress)
			flow_act.action |= MLX5_FLOW_CONTEXT_ACTION_ALLOW;
		else
			flow_act.action |=
				dest_num ?  MLX5_FLOW_CONTEXT_ACTION_FWD_DEST :
					MLX5_FLOW_CONTEXT_ACTION_FWD_NEXT_PRIO;
	}

	if ((flow_act.flags & FLOW_ACT_HAS_TAG)  &&
	    (flow_attr->type == IB_FLOW_ATTR_ALL_DEFAULT ||
	     flow_attr->type == IB_FLOW_ATTR_MC_DEFAULT)) {
		mlx5_ib_warn(dev, "Flow tag %u and attribute type %x isn't allowed in leftovers\n",
			     flow_act.flow_tag, flow_attr->type);
		err = -EINVAL;
		goto free;
	}
	handler->rule = mlx5_add_flow_rules(ft, spec,
					    &flow_act,
					    rule_dst, dest_num);

	if (IS_ERR(handler->rule)) {
		err = PTR_ERR(handler->rule);
		goto free;
	}

	ft_prio->refcount++;
	handler->prio = ft_prio;
	handler->dev = dev;

	ft_prio->flow_table = ft;
free:
	if (err && handler) {
		if (handler->ibcounters &&
		    atomic_read(&handler->ibcounters->usecnt) == 1)
			counters_clear_description(handler->ibcounters);
		kfree(handler);
	}
	kvfree(spec);
	return err ? ERR_PTR(err) : handler;
}

static struct mlx5_ib_flow_handler *create_flow_rule(struct mlx5_ib_dev *dev,
						     struct mlx5_ib_flow_prio *ft_prio,
						     const struct ib_flow_attr *flow_attr,
						     struct mlx5_flow_destination *dst)
{
	return _create_flow_rule(dev, ft_prio, flow_attr, dst, 0, NULL);
}

static struct mlx5_ib_flow_handler *create_dont_trap_rule(struct mlx5_ib_dev *dev,
							  struct mlx5_ib_flow_prio *ft_prio,
							  struct ib_flow_attr *flow_attr,
							  struct mlx5_flow_destination *dst)
{
	struct mlx5_ib_flow_handler *handler_dst = NULL;
	struct mlx5_ib_flow_handler *handler = NULL;

	handler = create_flow_rule(dev, ft_prio, flow_attr, NULL);
	if (!IS_ERR(handler)) {
		handler_dst = create_flow_rule(dev, ft_prio,
					       flow_attr, dst);
		if (IS_ERR(handler_dst)) {
			mlx5_del_flow_rules(handler->rule);
			ft_prio->refcount--;
			kfree(handler);
			handler = handler_dst;
		} else {
			list_add(&handler_dst->list, &handler->list);
		}
	}

	return handler;
}
enum {
	LEFTOVERS_MC,
	LEFTOVERS_UC,
};

static struct mlx5_ib_flow_handler *create_leftovers_rule(struct mlx5_ib_dev *dev,
							  struct mlx5_ib_flow_prio *ft_prio,
							  struct ib_flow_attr *flow_attr,
							  struct mlx5_flow_destination *dst)
{
	struct mlx5_ib_flow_handler *handler_ucast = NULL;
	struct mlx5_ib_flow_handler *handler = NULL;

	static struct {
		struct ib_flow_attr	flow_attr;
		struct ib_flow_spec_eth eth_flow;
	} leftovers_specs[] = {
		[LEFTOVERS_MC] = {
			.flow_attr = {
				.num_of_specs = 1,
				.size = sizeof(leftovers_specs[0])
			},
			.eth_flow = {
				.type = IB_FLOW_SPEC_ETH,
				.size = sizeof(struct ib_flow_spec_eth),
				.mask = {.dst_mac = {0x1} },
				.val =  {.dst_mac = {0x1} }
			}
		},
		[LEFTOVERS_UC] = {
			.flow_attr = {
				.num_of_specs = 1,
				.size = sizeof(leftovers_specs[0])
			},
			.eth_flow = {
				.type = IB_FLOW_SPEC_ETH,
				.size = sizeof(struct ib_flow_spec_eth),
				.mask = {.dst_mac = {0x1} },
				.val = {.dst_mac = {} }
			}
		}
	};

	handler = create_flow_rule(dev, ft_prio,
				   &leftovers_specs[LEFTOVERS_MC].flow_attr,
				   dst);
	if (!IS_ERR(handler) &&
	    flow_attr->type == IB_FLOW_ATTR_ALL_DEFAULT) {
		handler_ucast = create_flow_rule(dev, ft_prio,
						 &leftovers_specs[LEFTOVERS_UC].flow_attr,
						 dst);
		if (IS_ERR(handler_ucast)) {
			mlx5_del_flow_rules(handler->rule);
			ft_prio->refcount--;
			kfree(handler);
			handler = handler_ucast;
		} else {
			list_add(&handler_ucast->list, &handler->list);
		}
	}

	return handler;
}

static struct mlx5_ib_flow_handler *create_sniffer_rule(struct mlx5_ib_dev *dev,
							struct mlx5_ib_flow_prio *ft_rx,
							struct mlx5_ib_flow_prio *ft_tx,
							struct mlx5_flow_destination *dst)
{
	struct mlx5_ib_flow_handler *handler_rx;
	struct mlx5_ib_flow_handler *handler_tx;
	int err;
	static const struct ib_flow_attr flow_attr  = {
		.num_of_specs = 0,
		.size = sizeof(flow_attr)
	};

	handler_rx = create_flow_rule(dev, ft_rx, &flow_attr, dst);
	if (IS_ERR(handler_rx)) {
		err = PTR_ERR(handler_rx);
		goto err;
	}

	handler_tx = create_flow_rule(dev, ft_tx, &flow_attr, dst);
	if (IS_ERR(handler_tx)) {
		err = PTR_ERR(handler_tx);
		goto err_tx;
	}

	list_add(&handler_tx->list, &handler_rx->list);

	return handler_rx;

err_tx:
	mlx5_del_flow_rules(handler_rx->rule);
	ft_rx->refcount--;
	kfree(handler_rx);
err:
	return ERR_PTR(err);
}

static struct ib_flow *mlx5_ib_create_flow(struct ib_qp *qp,
					   struct ib_flow_attr *flow_attr,
					   int domain,
					   struct ib_udata *udata)
{
	struct mlx5_ib_dev *dev = to_mdev(qp->device);
	struct mlx5_ib_qp *mqp = to_mqp(qp);
	struct mlx5_ib_flow_handler *handler = NULL;
	struct mlx5_flow_destination *dst = NULL;
	struct mlx5_ib_flow_prio *ft_prio_tx = NULL;
	struct mlx5_ib_flow_prio *ft_prio;
	bool is_egress = flow_attr->flags & IB_FLOW_ATTR_FLAGS_EGRESS;
	struct mlx5_ib_create_flow *ucmd = NULL, ucmd_hdr;
	size_t min_ucmd_sz, required_ucmd_sz;
	int err;
	int underlay_qpn;

	if (udata && udata->inlen) {
		min_ucmd_sz = offsetof(typeof(ucmd_hdr), reserved) +
				sizeof(ucmd_hdr.reserved);
		if (udata->inlen < min_ucmd_sz)
			return ERR_PTR(-EOPNOTSUPP);

		err = ib_copy_from_udata(&ucmd_hdr, udata, min_ucmd_sz);
		if (err)
			return ERR_PTR(err);

		/* currently supports only one counters data */
		if (ucmd_hdr.ncounters_data > 1)
			return ERR_PTR(-EINVAL);

		required_ucmd_sz = min_ucmd_sz +
			sizeof(struct mlx5_ib_flow_counters_data) *
			ucmd_hdr.ncounters_data;
		if (udata->inlen > required_ucmd_sz &&
		    !ib_is_udata_cleared(udata, required_ucmd_sz,
					 udata->inlen - required_ucmd_sz))
			return ERR_PTR(-EOPNOTSUPP);

		ucmd = kzalloc(required_ucmd_sz, GFP_KERNEL);
		if (!ucmd)
			return ERR_PTR(-ENOMEM);

		err = ib_copy_from_udata(ucmd, udata, required_ucmd_sz);
		if (err)
			goto free_ucmd;
	}

	if (flow_attr->priority > MLX5_IB_FLOW_LAST_PRIO) {
		err = -ENOMEM;
		goto free_ucmd;
	}

	if (domain != IB_FLOW_DOMAIN_USER ||
	    flow_attr->port > dev->num_ports ||
	    (flow_attr->flags & ~(IB_FLOW_ATTR_FLAGS_DONT_TRAP |
				  IB_FLOW_ATTR_FLAGS_EGRESS))) {
		err = -EINVAL;
		goto free_ucmd;
	}

	if (is_egress &&
	    (flow_attr->type == IB_FLOW_ATTR_ALL_DEFAULT ||
	     flow_attr->type == IB_FLOW_ATTR_MC_DEFAULT)) {
		err = -EINVAL;
		goto free_ucmd;
	}

	dst = kzalloc(sizeof(*dst), GFP_KERNEL);
	if (!dst) {
		err = -ENOMEM;
		goto free_ucmd;
	}

	mutex_lock(&dev->flow_db->lock);

	ft_prio = get_flow_table(dev, flow_attr,
				 is_egress ? MLX5_IB_FT_TX : MLX5_IB_FT_RX);
	if (IS_ERR(ft_prio)) {
		err = PTR_ERR(ft_prio);
		goto unlock;
	}
	if (flow_attr->type == IB_FLOW_ATTR_SNIFFER) {
		ft_prio_tx = get_flow_table(dev, flow_attr, MLX5_IB_FT_TX);
		if (IS_ERR(ft_prio_tx)) {
			err = PTR_ERR(ft_prio_tx);
			ft_prio_tx = NULL;
			goto destroy_ft;
		}
	}

	if (is_egress) {
		dst->type = MLX5_FLOW_DESTINATION_TYPE_PORT;
	} else {
		dst->type = MLX5_FLOW_DESTINATION_TYPE_TIR;
		if (mqp->flags & MLX5_IB_QP_RSS)
			dst->tir_num = mqp->rss_qp.tirn;
		else
			dst->tir_num = mqp->raw_packet_qp.rq.tirn;
	}

	if (flow_attr->type == IB_FLOW_ATTR_NORMAL) {
		if (flow_attr->flags & IB_FLOW_ATTR_FLAGS_DONT_TRAP)  {
			handler = create_dont_trap_rule(dev, ft_prio,
							flow_attr, dst);
		} else {
			underlay_qpn = (mqp->flags & MLX5_IB_QP_UNDERLAY) ?
					mqp->underlay_qpn : 0;
			handler = _create_flow_rule(dev, ft_prio, flow_attr,
						    dst, underlay_qpn, ucmd);
		}
	} else if (flow_attr->type == IB_FLOW_ATTR_ALL_DEFAULT ||
		   flow_attr->type == IB_FLOW_ATTR_MC_DEFAULT) {
		handler = create_leftovers_rule(dev, ft_prio, flow_attr,
						dst);
	} else if (flow_attr->type == IB_FLOW_ATTR_SNIFFER) {
		handler = create_sniffer_rule(dev, ft_prio, ft_prio_tx, dst);
	} else {
		err = -EINVAL;
		goto destroy_ft;
	}

	if (IS_ERR(handler)) {
		err = PTR_ERR(handler);
		handler = NULL;
		goto destroy_ft;
	}

	mutex_unlock(&dev->flow_db->lock);
	kfree(dst);
	kfree(ucmd);

	return &handler->ibflow;

destroy_ft:
	put_flow_table(dev, ft_prio, false);
	if (ft_prio_tx)
		put_flow_table(dev, ft_prio_tx, false);
unlock:
	mutex_unlock(&dev->flow_db->lock);
	kfree(dst);
free_ucmd:
	kfree(ucmd);
	return ERR_PTR(err);
}

static struct mlx5_ib_flow_prio *
_get_flow_table(struct mlx5_ib_dev *dev,
		struct mlx5_ib_flow_matcher *fs_matcher,
		bool mcast)
{
	struct mlx5_flow_namespace *ns = NULL;
	struct mlx5_ib_flow_prio *prio;
	int max_table_size;
	u32 flags = 0;
	int priority;

	if (fs_matcher->ns_type == MLX5_FLOW_NAMESPACE_BYPASS) {
		max_table_size = BIT(MLX5_CAP_FLOWTABLE_NIC_RX(dev->mdev,
					log_max_ft_size));
		if (MLX5_CAP_FLOWTABLE_NIC_RX(dev->mdev, decap))
			flags |= MLX5_FLOW_TABLE_TUNNEL_EN_DECAP;
		if (MLX5_CAP_FLOWTABLE_NIC_RX(dev->mdev,
					      reformat_l3_tunnel_to_l2))
			flags |= MLX5_FLOW_TABLE_TUNNEL_EN_REFORMAT;
	} else { /* Can only be MLX5_FLOW_NAMESPACE_EGRESS */
		max_table_size = BIT(MLX5_CAP_FLOWTABLE_NIC_TX(dev->mdev,
					log_max_ft_size));
		if (MLX5_CAP_FLOWTABLE_NIC_TX(dev->mdev, reformat))
			flags |= MLX5_FLOW_TABLE_TUNNEL_EN_REFORMAT;
	}

	if (max_table_size < MLX5_FS_MAX_ENTRIES)
		return ERR_PTR(-ENOMEM);

	if (mcast)
		priority = MLX5_IB_FLOW_MCAST_PRIO;
	else
		priority = ib_prio_to_core_prio(fs_matcher->priority, false);

	ns = mlx5_get_flow_namespace(dev->mdev, fs_matcher->ns_type);
	if (!ns)
		return ERR_PTR(-ENOTSUPP);

	if (fs_matcher->ns_type == MLX5_FLOW_NAMESPACE_BYPASS)
		prio = &dev->flow_db->prios[priority];
	else
		prio = &dev->flow_db->egress_prios[priority];

	if (prio->flow_table)
		return prio;

	return _get_prio(ns, prio, priority, MLX5_FS_MAX_ENTRIES,
			 MLX5_FS_MAX_TYPES, flags);
}

static struct mlx5_ib_flow_handler *
_create_raw_flow_rule(struct mlx5_ib_dev *dev,
		      struct mlx5_ib_flow_prio *ft_prio,
		      struct mlx5_flow_destination *dst,
		      struct mlx5_ib_flow_matcher  *fs_matcher,
		      struct mlx5_flow_act *flow_act,
		      void *cmd_in, int inlen,
		      int dst_num)
{
	struct mlx5_ib_flow_handler *handler;
	struct mlx5_flow_spec *spec;
	struct mlx5_flow_table *ft = ft_prio->flow_table;
	int err = 0;

	spec = kvzalloc(sizeof(*spec), GFP_KERNEL);
	handler = kzalloc(sizeof(*handler), GFP_KERNEL);
	if (!handler || !spec) {
		err = -ENOMEM;
		goto free;
	}

	INIT_LIST_HEAD(&handler->list);

	memcpy(spec->match_value, cmd_in, inlen);
	memcpy(spec->match_criteria, fs_matcher->matcher_mask.match_params,
	       fs_matcher->mask_len);
	spec->match_criteria_enable = fs_matcher->match_criteria_enable;

	handler->rule = mlx5_add_flow_rules(ft, spec,
					    flow_act, dst, dst_num);

	if (IS_ERR(handler->rule)) {
		err = PTR_ERR(handler->rule);
		goto free;
	}

	ft_prio->refcount++;
	handler->prio = ft_prio;
	handler->dev = dev;
	ft_prio->flow_table = ft;

free:
	if (err)
		kfree(handler);
	kvfree(spec);
	return err ? ERR_PTR(err) : handler;
}

static bool raw_fs_is_multicast(struct mlx5_ib_flow_matcher *fs_matcher,
				void *match_v)
{
	void *match_c;
	void *match_v_set_lyr_2_4, *match_c_set_lyr_2_4;
	void *dmac, *dmac_mask;
	void *ipv4, *ipv4_mask;

	if (!(fs_matcher->match_criteria_enable &
	      (1 << MATCH_CRITERIA_ENABLE_OUTER_BIT)))
		return false;

	match_c = fs_matcher->matcher_mask.match_params;
	match_v_set_lyr_2_4 = MLX5_ADDR_OF(fte_match_param, match_v,
					   outer_headers);
	match_c_set_lyr_2_4 = MLX5_ADDR_OF(fte_match_param, match_c,
					   outer_headers);

	dmac = MLX5_ADDR_OF(fte_match_set_lyr_2_4, match_v_set_lyr_2_4,
			    dmac_47_16);
	dmac_mask = MLX5_ADDR_OF(fte_match_set_lyr_2_4, match_c_set_lyr_2_4,
				 dmac_47_16);

	if (is_multicast_ether_addr(dmac) &&
	    is_multicast_ether_addr(dmac_mask))
		return true;

	ipv4 = MLX5_ADDR_OF(fte_match_set_lyr_2_4, match_v_set_lyr_2_4,
			    dst_ipv4_dst_ipv6.ipv4_layout.ipv4);

	ipv4_mask = MLX5_ADDR_OF(fte_match_set_lyr_2_4, match_c_set_lyr_2_4,
				 dst_ipv4_dst_ipv6.ipv4_layout.ipv4);

	if (ipv4_is_multicast(*(__be32 *)(ipv4)) &&
	    ipv4_is_multicast(*(__be32 *)(ipv4_mask)))
		return true;

	return false;
}

struct mlx5_ib_flow_handler *
mlx5_ib_raw_fs_rule_add(struct mlx5_ib_dev *dev,
			struct mlx5_ib_flow_matcher *fs_matcher,
			struct mlx5_flow_act *flow_act,
			u32 counter_id,
			void *cmd_in, int inlen, int dest_id,
			int dest_type)
{
	struct mlx5_flow_destination *dst;
	struct mlx5_ib_flow_prio *ft_prio;
	struct mlx5_ib_flow_handler *handler;
	int dst_num = 0;
	bool mcast;
	int err;

	if (fs_matcher->flow_type != MLX5_IB_FLOW_TYPE_NORMAL)
		return ERR_PTR(-EOPNOTSUPP);

	if (fs_matcher->priority > MLX5_IB_FLOW_LAST_PRIO)
		return ERR_PTR(-ENOMEM);

	dst = kzalloc(sizeof(*dst) * 2, GFP_KERNEL);
	if (!dst)
		return ERR_PTR(-ENOMEM);

	mcast = raw_fs_is_multicast(fs_matcher, cmd_in);
	mutex_lock(&dev->flow_db->lock);

	ft_prio = _get_flow_table(dev, fs_matcher, mcast);
	if (IS_ERR(ft_prio)) {
		err = PTR_ERR(ft_prio);
		goto unlock;
	}

	if (dest_type == MLX5_FLOW_DESTINATION_TYPE_TIR) {
		dst[dst_num].type = dest_type;
		dst[dst_num].tir_num = dest_id;
		flow_act->action |= MLX5_FLOW_CONTEXT_ACTION_FWD_DEST;
	} else if (dest_type == MLX5_FLOW_DESTINATION_TYPE_FLOW_TABLE) {
		dst[dst_num].type = MLX5_FLOW_DESTINATION_TYPE_FLOW_TABLE_NUM;
		dst[dst_num].ft_num = dest_id;
		flow_act->action |= MLX5_FLOW_CONTEXT_ACTION_FWD_DEST;
	} else {
		dst[dst_num].type = MLX5_FLOW_DESTINATION_TYPE_PORT;
		flow_act->action |= MLX5_FLOW_CONTEXT_ACTION_ALLOW;
	}

	dst_num++;

	if (flow_act->action & MLX5_FLOW_CONTEXT_ACTION_COUNT) {
		dst[dst_num].type = MLX5_FLOW_DESTINATION_TYPE_COUNTER;
		dst[dst_num].counter_id = counter_id;
		dst_num++;
	}

	handler = _create_raw_flow_rule(dev, ft_prio, dst, fs_matcher, flow_act,
					cmd_in, inlen, dst_num);

	if (IS_ERR(handler)) {
		err = PTR_ERR(handler);
		goto destroy_ft;
	}

	mutex_unlock(&dev->flow_db->lock);
	atomic_inc(&fs_matcher->usecnt);
	handler->flow_matcher = fs_matcher;

	kfree(dst);

	return handler;

destroy_ft:
	put_flow_table(dev, ft_prio, false);
unlock:
	mutex_unlock(&dev->flow_db->lock);
	kfree(dst);

	return ERR_PTR(err);
}

static u32 mlx5_ib_flow_action_flags_to_accel_xfrm_flags(u32 mlx5_flags)
{
	u32 flags = 0;

	if (mlx5_flags & MLX5_IB_UAPI_FLOW_ACTION_FLAGS_REQUIRE_METADATA)
		flags |= MLX5_ACCEL_XFRM_FLAG_REQUIRE_METADATA;

	return flags;
}

#define MLX5_FLOW_ACTION_ESP_CREATE_LAST_SUPPORTED	MLX5_IB_UAPI_FLOW_ACTION_FLAGS_REQUIRE_METADATA
static struct ib_flow_action *
mlx5_ib_create_flow_action_esp(struct ib_device *device,
			       const struct ib_flow_action_attrs_esp *attr,
			       struct uverbs_attr_bundle *attrs)
{
	struct mlx5_ib_dev *mdev = to_mdev(device);
	struct ib_uverbs_flow_action_esp_keymat_aes_gcm *aes_gcm;
	struct mlx5_accel_esp_xfrm_attrs accel_attrs = {};
	struct mlx5_ib_flow_action *action;
	u64 action_flags;
	u64 flags;
	int err = 0;

	err = uverbs_get_flags64(
		&action_flags, attrs, MLX5_IB_ATTR_CREATE_FLOW_ACTION_FLAGS,
		((MLX5_FLOW_ACTION_ESP_CREATE_LAST_SUPPORTED << 1) - 1));
	if (err)
		return ERR_PTR(err);

	flags = mlx5_ib_flow_action_flags_to_accel_xfrm_flags(action_flags);

	/* We current only support a subset of the standard features. Only a
	 * keymat of type AES_GCM, with icv_len == 16, iv_algo == SEQ and esn
	 * (with overlap). Full offload mode isn't supported.
	 */
	if (!attr->keymat || attr->replay || attr->encap ||
	    attr->spi || attr->seq || attr->tfc_pad ||
	    attr->hard_limit_pkts ||
	    (attr->flags & ~(IB_FLOW_ACTION_ESP_FLAGS_ESN_TRIGGERED |
			     IB_UVERBS_FLOW_ACTION_ESP_FLAGS_ENCRYPT)))
		return ERR_PTR(-EOPNOTSUPP);

	if (attr->keymat->protocol !=
	    IB_UVERBS_FLOW_ACTION_ESP_KEYMAT_AES_GCM)
		return ERR_PTR(-EOPNOTSUPP);

	aes_gcm = &attr->keymat->keymat.aes_gcm;

	if (aes_gcm->icv_len != 16 ||
	    aes_gcm->iv_algo != IB_UVERBS_FLOW_ACTION_IV_ALGO_SEQ)
		return ERR_PTR(-EOPNOTSUPP);

	action = kmalloc(sizeof(*action), GFP_KERNEL);
	if (!action)
		return ERR_PTR(-ENOMEM);

	action->esp_aes_gcm.ib_flags = attr->flags;
	memcpy(&accel_attrs.keymat.aes_gcm.aes_key, &aes_gcm->aes_key,
	       sizeof(accel_attrs.keymat.aes_gcm.aes_key));
	accel_attrs.keymat.aes_gcm.key_len = aes_gcm->key_len * 8;
	memcpy(&accel_attrs.keymat.aes_gcm.salt, &aes_gcm->salt,
	       sizeof(accel_attrs.keymat.aes_gcm.salt));
	memcpy(&accel_attrs.keymat.aes_gcm.seq_iv, &aes_gcm->iv,
	       sizeof(accel_attrs.keymat.aes_gcm.seq_iv));
	accel_attrs.keymat.aes_gcm.icv_len = aes_gcm->icv_len * 8;
	accel_attrs.keymat.aes_gcm.iv_algo = MLX5_ACCEL_ESP_AES_GCM_IV_ALGO_SEQ;
	accel_attrs.keymat_type = MLX5_ACCEL_ESP_KEYMAT_AES_GCM;

	accel_attrs.esn = attr->esn;
	if (attr->flags & IB_FLOW_ACTION_ESP_FLAGS_ESN_TRIGGERED)
		accel_attrs.flags |= MLX5_ACCEL_ESP_FLAGS_ESN_TRIGGERED;
	if (attr->flags & IB_UVERBS_FLOW_ACTION_ESP_FLAGS_ESN_NEW_WINDOW)
		accel_attrs.flags |= MLX5_ACCEL_ESP_FLAGS_ESN_STATE_OVERLAP;

	if (attr->flags & IB_UVERBS_FLOW_ACTION_ESP_FLAGS_ENCRYPT)
		accel_attrs.action |= MLX5_ACCEL_ESP_ACTION_ENCRYPT;

	action->esp_aes_gcm.ctx =
		mlx5_accel_esp_create_xfrm(mdev->mdev, &accel_attrs, flags);
	if (IS_ERR(action->esp_aes_gcm.ctx)) {
		err = PTR_ERR(action->esp_aes_gcm.ctx);
		goto err_parse;
	}

	action->esp_aes_gcm.ib_flags = attr->flags;

	return &action->ib_action;

err_parse:
	kfree(action);
	return ERR_PTR(err);
}

static int
mlx5_ib_modify_flow_action_esp(struct ib_flow_action *action,
			       const struct ib_flow_action_attrs_esp *attr,
			       struct uverbs_attr_bundle *attrs)
{
	struct mlx5_ib_flow_action *maction = to_mflow_act(action);
	struct mlx5_accel_esp_xfrm_attrs accel_attrs;
	int err = 0;

	if (attr->keymat || attr->replay || attr->encap ||
	    attr->spi || attr->seq || attr->tfc_pad ||
	    attr->hard_limit_pkts ||
	    (attr->flags & ~(IB_FLOW_ACTION_ESP_FLAGS_ESN_TRIGGERED |
			     IB_FLOW_ACTION_ESP_FLAGS_MOD_ESP_ATTRS |
			     IB_UVERBS_FLOW_ACTION_ESP_FLAGS_ESN_NEW_WINDOW)))
		return -EOPNOTSUPP;

	/* Only the ESN value or the MLX5_ACCEL_ESP_FLAGS_ESN_STATE_OVERLAP can
	 * be modified.
	 */
	if (!(maction->esp_aes_gcm.ib_flags &
	      IB_FLOW_ACTION_ESP_FLAGS_ESN_TRIGGERED) &&
	    attr->flags & (IB_FLOW_ACTION_ESP_FLAGS_ESN_TRIGGERED |
			   IB_UVERBS_FLOW_ACTION_ESP_FLAGS_ESN_NEW_WINDOW))
		return -EINVAL;

	memcpy(&accel_attrs, &maction->esp_aes_gcm.ctx->attrs,
	       sizeof(accel_attrs));

	accel_attrs.esn = attr->esn;
	if (attr->flags & IB_UVERBS_FLOW_ACTION_ESP_FLAGS_ESN_NEW_WINDOW)
		accel_attrs.flags |= MLX5_ACCEL_ESP_FLAGS_ESN_STATE_OVERLAP;
	else
		accel_attrs.flags &= ~MLX5_ACCEL_ESP_FLAGS_ESN_STATE_OVERLAP;

	err = mlx5_accel_esp_modify_xfrm(maction->esp_aes_gcm.ctx,
					 &accel_attrs);
	if (err)
		return err;

	maction->esp_aes_gcm.ib_flags &=
		~IB_UVERBS_FLOW_ACTION_ESP_FLAGS_ESN_NEW_WINDOW;
	maction->esp_aes_gcm.ib_flags |=
		attr->flags & IB_UVERBS_FLOW_ACTION_ESP_FLAGS_ESN_NEW_WINDOW;

	return 0;
}

static int mlx5_ib_destroy_flow_action(struct ib_flow_action *action)
{
	struct mlx5_ib_flow_action *maction = to_mflow_act(action);

	switch (action->type) {
	case IB_FLOW_ACTION_ESP:
		/*
		 * We only support aes_gcm by now, so we implicitly know this is
		 * the underline crypto.
		 */
		mlx5_accel_esp_destroy_xfrm(maction->esp_aes_gcm.ctx);
		break;
	case IB_FLOW_ACTION_UNSPECIFIED:
		mlx5_ib_destroy_flow_action_raw(maction);
		break;
	default:
		WARN_ON(true);
		break;
	}

	kfree(maction);
	return 0;
}

static int mlx5_ib_mcg_attach(struct ib_qp *ibqp, union ib_gid *gid, u16 lid)
{
	struct mlx5_ib_dev *dev = to_mdev(ibqp->device);
	struct mlx5_ib_qp *mqp = to_mqp(ibqp);
	int err;
	u16 uid;

	uid = ibqp->pd ?
		to_mpd(ibqp->pd)->uid : 0;

	if (mqp->flags & MLX5_IB_QP_UNDERLAY) {
		mlx5_ib_dbg(dev, "Attaching a multi cast group to underlay QP is not supported\n");
		return -EOPNOTSUPP;
	}

	err = mlx5_cmd_attach_mcg(dev->mdev, gid, ibqp->qp_num, uid);
	if (err)
		mlx5_ib_warn(dev, "failed attaching QPN 0x%x, MGID %pI6\n",
			     ibqp->qp_num, gid->raw);

	return err;
}

static int mlx5_ib_mcg_detach(struct ib_qp *ibqp, union ib_gid *gid, u16 lid)
{
	struct mlx5_ib_dev *dev = to_mdev(ibqp->device);
	int err;
	u16 uid;

	uid = ibqp->pd ?
		to_mpd(ibqp->pd)->uid : 0;
	err = mlx5_cmd_detach_mcg(dev->mdev, gid, ibqp->qp_num, uid);
	if (err)
		mlx5_ib_warn(dev, "failed detaching QPN 0x%x, MGID %pI6\n",
			     ibqp->qp_num, gid->raw);

	return err;
}

static int init_node_data(struct mlx5_ib_dev *dev)
{
	int err;

	err = mlx5_query_node_desc(dev, dev->ib_dev.node_desc);
	if (err)
		return err;

	dev->mdev->rev_id = dev->mdev->pdev->revision;

	return mlx5_query_node_guid(dev, &dev->ib_dev.node_guid);
}

static ssize_t fw_pages_show(struct device *device,
			     struct device_attribute *attr, char *buf)
{
	struct mlx5_ib_dev *dev =
		container_of(device, struct mlx5_ib_dev, ib_dev.dev);

	return sprintf(buf, "%d\n", dev->mdev->priv.fw_pages);
}
static DEVICE_ATTR_RO(fw_pages);

static ssize_t reg_pages_show(struct device *device,
			      struct device_attribute *attr, char *buf)
{
	struct mlx5_ib_dev *dev =
		container_of(device, struct mlx5_ib_dev, ib_dev.dev);

	return sprintf(buf, "%d\n", atomic_read(&dev->mdev->priv.reg_pages));
}
static DEVICE_ATTR_RO(reg_pages);

static ssize_t hca_type_show(struct device *device,
			     struct device_attribute *attr, char *buf)
{
	struct mlx5_ib_dev *dev =
		container_of(device, struct mlx5_ib_dev, ib_dev.dev);
	return sprintf(buf, "MT%d\n", dev->mdev->pdev->device);
}
static DEVICE_ATTR_RO(hca_type);

static ssize_t hw_rev_show(struct device *device,
			   struct device_attribute *attr, char *buf)
{
	struct mlx5_ib_dev *dev =
		container_of(device, struct mlx5_ib_dev, ib_dev.dev);
	return sprintf(buf, "%x\n", dev->mdev->rev_id);
}
static DEVICE_ATTR_RO(hw_rev);

static ssize_t board_id_show(struct device *device,
			     struct device_attribute *attr, char *buf)
{
	struct mlx5_ib_dev *dev =
		container_of(device, struct mlx5_ib_dev, ib_dev.dev);
	return sprintf(buf, "%.*s\n", MLX5_BOARD_ID_LEN,
		       dev->mdev->board_id);
}
static DEVICE_ATTR_RO(board_id);

static struct attribute *mlx5_class_attributes[] = {
	&dev_attr_hw_rev.attr,
	&dev_attr_hca_type.attr,
	&dev_attr_board_id.attr,
	&dev_attr_fw_pages.attr,
	&dev_attr_reg_pages.attr,
	NULL,
};

static const struct attribute_group mlx5_attr_group = {
	.attrs = mlx5_class_attributes,
};

static void pkey_change_handler(struct work_struct *work)
{
	struct mlx5_ib_port_resources *ports =
		container_of(work, struct mlx5_ib_port_resources,
			     pkey_change_work);

	mutex_lock(&ports->devr->mutex);
	mlx5_ib_gsi_pkey_change(ports->gsi);
	mutex_unlock(&ports->devr->mutex);
}

static void mlx5_ib_handle_internal_error(struct mlx5_ib_dev *ibdev)
{
	struct mlx5_ib_qp *mqp;
	struct mlx5_ib_cq *send_mcq, *recv_mcq;
	struct mlx5_core_cq *mcq;
	struct list_head cq_armed_list;
	unsigned long flags_qp;
	unsigned long flags_cq;
	unsigned long flags;

	INIT_LIST_HEAD(&cq_armed_list);

	/* Go over qp list reside on that ibdev, sync with create/destroy qp.*/
	spin_lock_irqsave(&ibdev->reset_flow_resource_lock, flags);
	list_for_each_entry(mqp, &ibdev->qp_list, qps_list) {
		spin_lock_irqsave(&mqp->sq.lock, flags_qp);
		if (mqp->sq.tail != mqp->sq.head) {
			send_mcq = to_mcq(mqp->ibqp.send_cq);
			spin_lock_irqsave(&send_mcq->lock, flags_cq);
			if (send_mcq->mcq.comp &&
			    mqp->ibqp.send_cq->comp_handler) {
				if (!send_mcq->mcq.reset_notify_added) {
					send_mcq->mcq.reset_notify_added = 1;
					list_add_tail(&send_mcq->mcq.reset_notify,
						      &cq_armed_list);
				}
			}
			spin_unlock_irqrestore(&send_mcq->lock, flags_cq);
		}
		spin_unlock_irqrestore(&mqp->sq.lock, flags_qp);
		spin_lock_irqsave(&mqp->rq.lock, flags_qp);
		/* no handling is needed for SRQ */
		if (!mqp->ibqp.srq) {
			if (mqp->rq.tail != mqp->rq.head) {
				recv_mcq = to_mcq(mqp->ibqp.recv_cq);
				spin_lock_irqsave(&recv_mcq->lock, flags_cq);
				if (recv_mcq->mcq.comp &&
				    mqp->ibqp.recv_cq->comp_handler) {
					if (!recv_mcq->mcq.reset_notify_added) {
						recv_mcq->mcq.reset_notify_added = 1;
						list_add_tail(&recv_mcq->mcq.reset_notify,
							      &cq_armed_list);
					}
				}
				spin_unlock_irqrestore(&recv_mcq->lock,
						       flags_cq);
			}
		}
		spin_unlock_irqrestore(&mqp->rq.lock, flags_qp);
	}
	/*At that point all inflight post send were put to be executed as of we
	 * lock/unlock above locks Now need to arm all involved CQs.
	 */
	list_for_each_entry(mcq, &cq_armed_list, reset_notify) {
		mcq->comp(mcq);
	}
	spin_unlock_irqrestore(&ibdev->reset_flow_resource_lock, flags);
}

static void delay_drop_handler(struct work_struct *work)
{
	int err;
	struct mlx5_ib_delay_drop *delay_drop =
		container_of(work, struct mlx5_ib_delay_drop,
			     delay_drop_work);

	atomic_inc(&delay_drop->events_cnt);

	mutex_lock(&delay_drop->lock);
	err = mlx5_core_set_delay_drop(delay_drop->dev->mdev,
				       delay_drop->timeout);
	if (err) {
		mlx5_ib_warn(delay_drop->dev, "Failed to set delay drop, timeout=%u\n",
			     delay_drop->timeout);
		delay_drop->activate = false;
	}
	mutex_unlock(&delay_drop->lock);
}

static void handle_general_event(struct mlx5_ib_dev *ibdev, struct mlx5_eqe *eqe,
				 struct ib_event *ibev)
{
	switch (eqe->sub_type) {
	case MLX5_GENERAL_SUBTYPE_DELAY_DROP_TIMEOUT:
		schedule_work(&ibdev->delay_drop.delay_drop_work);
		break;
	default: /* do nothing */
		return;
	}
}

static int handle_port_change(struct mlx5_ib_dev *ibdev, struct mlx5_eqe *eqe,
			      struct ib_event *ibev)
{
	u8 port = (eqe->data.port.port >> 4) & 0xf;

	ibev->element.port_num = port;

	switch (eqe->sub_type) {
	case MLX5_PORT_CHANGE_SUBTYPE_ACTIVE:
	case MLX5_PORT_CHANGE_SUBTYPE_DOWN:
	case MLX5_PORT_CHANGE_SUBTYPE_INITIALIZED:
		/* In RoCE, port up/down events are handled in
		 * mlx5_netdev_event().
		 */
		if (mlx5_ib_port_link_layer(&ibdev->ib_dev, port) ==
					    IB_LINK_LAYER_ETHERNET)
			return -EINVAL;

		ibev->event = (eqe->sub_type == MLX5_PORT_CHANGE_SUBTYPE_ACTIVE) ?
				IB_EVENT_PORT_ACTIVE : IB_EVENT_PORT_ERR;
		break;

	case MLX5_PORT_CHANGE_SUBTYPE_LID:
		ibev->event = IB_EVENT_LID_CHANGE;
		break;

	case MLX5_PORT_CHANGE_SUBTYPE_PKEY:
		ibev->event = IB_EVENT_PKEY_CHANGE;
		schedule_work(&ibdev->devr.ports[port - 1].pkey_change_work);
		break;

	case MLX5_PORT_CHANGE_SUBTYPE_GUID:
		ibev->event = IB_EVENT_GID_CHANGE;
		break;

	case MLX5_PORT_CHANGE_SUBTYPE_CLIENT_REREG:
		ibev->event = IB_EVENT_CLIENT_REREGISTER;
		break;
	default:
		return -EINVAL;
	}

	return 0;
}

static void mlx5_ib_handle_event(struct work_struct *_work)
{
	struct mlx5_ib_event_work *work =
		container_of(_work, struct mlx5_ib_event_work, work);
	struct mlx5_ib_dev *ibdev;
	struct ib_event ibev;
	bool fatal = false;

	if (work->is_slave) {
		ibdev = mlx5_ib_get_ibdev_from_mpi(work->mpi);
		if (!ibdev)
			goto out;
	} else {
		ibdev = work->dev;
	}

	switch (work->event) {
	case MLX5_DEV_EVENT_SYS_ERROR:
		ibev.event = IB_EVENT_DEVICE_FATAL;
		mlx5_ib_handle_internal_error(ibdev);
		ibev.element.port_num  = (u8)(unsigned long)work->param;
		fatal = true;
		break;
	case MLX5_EVENT_TYPE_PORT_CHANGE:
		if (handle_port_change(ibdev, work->param, &ibev))
			goto out;
		break;
	case MLX5_EVENT_TYPE_GENERAL_EVENT:
		handle_general_event(ibdev, work->param, &ibev);
		/* fall through */
	default:
		goto out;
	}

	ibev.device = &ibdev->ib_dev;

	if (!rdma_is_port_valid(&ibdev->ib_dev, ibev.element.port_num)) {
		mlx5_ib_warn(ibdev, "warning: event on port %d\n",  ibev.element.port_num);
		goto out;
	}

	if (ibdev->ib_active)
		ib_dispatch_event(&ibev);

	if (fatal)
		ibdev->ib_active = false;
out:
	kfree(work);
}

static int mlx5_ib_event(struct notifier_block *nb,
			 unsigned long event, void *param)
{
	struct mlx5_ib_event_work *work;

	work = kmalloc(sizeof(*work), GFP_ATOMIC);
	if (!work)
		return NOTIFY_DONE;

	INIT_WORK(&work->work, mlx5_ib_handle_event);
	work->dev = container_of(nb, struct mlx5_ib_dev, mdev_events);
	work->is_slave = false;
	work->param = param;
	work->event = event;

	queue_work(mlx5_ib_event_wq, &work->work);

	return NOTIFY_OK;
}

static int mlx5_ib_event_slave_port(struct notifier_block *nb,
				    unsigned long event, void *param)
{
	struct mlx5_ib_event_work *work;

	work = kmalloc(sizeof(*work), GFP_ATOMIC);
	if (!work)
		return NOTIFY_DONE;

	INIT_WORK(&work->work, mlx5_ib_handle_event);
	work->mpi = container_of(nb, struct mlx5_ib_multiport_info, mdev_events);
	work->is_slave = true;
	work->param = param;
	work->event = event;
	queue_work(mlx5_ib_event_wq, &work->work);

	return NOTIFY_OK;
}

static int set_has_smi_cap(struct mlx5_ib_dev *dev)
{
	struct mlx5_hca_vport_context vport_ctx;
	int err;
	int port;

	for (port = 1; port <= dev->num_ports; port++) {
		dev->mdev->port_caps[port - 1].has_smi = false;
		if (MLX5_CAP_GEN(dev->mdev, port_type) ==
		    MLX5_CAP_PORT_TYPE_IB) {
			if (MLX5_CAP_GEN(dev->mdev, ib_virt)) {
				err = mlx5_query_hca_vport_context(dev->mdev, 0,
								   port, 0,
								   &vport_ctx);
				if (err) {
					mlx5_ib_err(dev, "query_hca_vport_context for port=%d failed %d\n",
						    port, err);
					return err;
				}
				dev->mdev->port_caps[port - 1].has_smi =
					vport_ctx.has_smi;
			} else {
				dev->mdev->port_caps[port - 1].has_smi = true;
			}
		}
	}
	return 0;
}

static void get_ext_port_caps(struct mlx5_ib_dev *dev)
{
	int port;

	for (port = 1; port <= dev->num_ports; port++)
		mlx5_query_ext_port_caps(dev, port);
}

static int get_port_caps(struct mlx5_ib_dev *dev, u8 port)
{
	struct ib_device_attr *dprops = NULL;
	struct ib_port_attr *pprops = NULL;
	int err = -ENOMEM;
	struct ib_udata uhw = {.inlen = 0, .outlen = 0};

	pprops = kmalloc(sizeof(*pprops), GFP_KERNEL);
	if (!pprops)
		goto out;

	dprops = kmalloc(sizeof(*dprops), GFP_KERNEL);
	if (!dprops)
		goto out;

	err = set_has_smi_cap(dev);
	if (err)
		goto out;

	err = mlx5_ib_query_device(&dev->ib_dev, dprops, &uhw);
	if (err) {
		mlx5_ib_warn(dev, "query_device failed %d\n", err);
		goto out;
	}

	memset(pprops, 0, sizeof(*pprops));
	err = mlx5_ib_query_port(&dev->ib_dev, port, pprops);
	if (err) {
		mlx5_ib_warn(dev, "query_port %d failed %d\n",
			     port, err);
		goto out;
	}

	dev->mdev->port_caps[port - 1].pkey_table_len =
					dprops->max_pkeys;
	dev->mdev->port_caps[port - 1].gid_table_len =
					pprops->gid_tbl_len;
	mlx5_ib_dbg(dev, "port %d: pkey_table_len %d, gid_table_len %d\n",
		    port, dprops->max_pkeys, pprops->gid_tbl_len);

out:
	kfree(pprops);
	kfree(dprops);

	return err;
}

static void destroy_umrc_res(struct mlx5_ib_dev *dev)
{
	int err;

	err = mlx5_mr_cache_cleanup(dev);
	if (err)
		mlx5_ib_warn(dev, "mr cache cleanup failed\n");

	if (dev->umrc.qp)
		mlx5_ib_destroy_qp(dev->umrc.qp);
	if (dev->umrc.cq)
		ib_free_cq(dev->umrc.cq);
	if (dev->umrc.pd)
		ib_dealloc_pd(dev->umrc.pd);
}

enum {
	MAX_UMR_WR = 128,
};

static int create_umr_res(struct mlx5_ib_dev *dev)
{
	struct ib_qp_init_attr *init_attr = NULL;
	struct ib_qp_attr *attr = NULL;
	struct ib_pd *pd;
	struct ib_cq *cq;
	struct ib_qp *qp;
	int ret;

	attr = kzalloc(sizeof(*attr), GFP_KERNEL);
	init_attr = kzalloc(sizeof(*init_attr), GFP_KERNEL);
	if (!attr || !init_attr) {
		ret = -ENOMEM;
		goto error_0;
	}

	pd = ib_alloc_pd(&dev->ib_dev, 0);
	if (IS_ERR(pd)) {
		mlx5_ib_dbg(dev, "Couldn't create PD for sync UMR QP\n");
		ret = PTR_ERR(pd);
		goto error_0;
	}

	cq = ib_alloc_cq(&dev->ib_dev, NULL, 128, 0, IB_POLL_SOFTIRQ);
	if (IS_ERR(cq)) {
		mlx5_ib_dbg(dev, "Couldn't create CQ for sync UMR QP\n");
		ret = PTR_ERR(cq);
		goto error_2;
	}

	init_attr->send_cq = cq;
	init_attr->recv_cq = cq;
	init_attr->sq_sig_type = IB_SIGNAL_ALL_WR;
	init_attr->cap.max_send_wr = MAX_UMR_WR;
	init_attr->cap.max_send_sge = 1;
	init_attr->qp_type = MLX5_IB_QPT_REG_UMR;
	init_attr->port_num = 1;
	qp = mlx5_ib_create_qp(pd, init_attr, NULL);
	if (IS_ERR(qp)) {
		mlx5_ib_dbg(dev, "Couldn't create sync UMR QP\n");
		ret = PTR_ERR(qp);
		goto error_3;
	}
	qp->device     = &dev->ib_dev;
	qp->real_qp    = qp;
	qp->uobject    = NULL;
	qp->qp_type    = MLX5_IB_QPT_REG_UMR;
	qp->send_cq    = init_attr->send_cq;
	qp->recv_cq    = init_attr->recv_cq;

	attr->qp_state = IB_QPS_INIT;
	attr->port_num = 1;
	ret = mlx5_ib_modify_qp(qp, attr, IB_QP_STATE | IB_QP_PKEY_INDEX |
				IB_QP_PORT, NULL);
	if (ret) {
		mlx5_ib_dbg(dev, "Couldn't modify UMR QP\n");
		goto error_4;
	}

	memset(attr, 0, sizeof(*attr));
	attr->qp_state = IB_QPS_RTR;
	attr->path_mtu = IB_MTU_256;

	ret = mlx5_ib_modify_qp(qp, attr, IB_QP_STATE, NULL);
	if (ret) {
		mlx5_ib_dbg(dev, "Couldn't modify umr QP to rtr\n");
		goto error_4;
	}

	memset(attr, 0, sizeof(*attr));
	attr->qp_state = IB_QPS_RTS;
	ret = mlx5_ib_modify_qp(qp, attr, IB_QP_STATE, NULL);
	if (ret) {
		mlx5_ib_dbg(dev, "Couldn't modify umr QP to rts\n");
		goto error_4;
	}

	dev->umrc.qp = qp;
	dev->umrc.cq = cq;
	dev->umrc.pd = pd;

	sema_init(&dev->umrc.sem, MAX_UMR_WR);
	ret = mlx5_mr_cache_init(dev);
	if (ret) {
		mlx5_ib_warn(dev, "mr cache init failed %d\n", ret);
		goto error_4;
	}

	kfree(attr);
	kfree(init_attr);

	return 0;

error_4:
	mlx5_ib_destroy_qp(qp);
	dev->umrc.qp = NULL;

error_3:
	ib_free_cq(cq);
	dev->umrc.cq = NULL;

error_2:
	ib_dealloc_pd(pd);
	dev->umrc.pd = NULL;

error_0:
	kfree(attr);
	kfree(init_attr);
	return ret;
}

static u8 mlx5_get_umr_fence(u8 umr_fence_cap)
{
	switch (umr_fence_cap) {
	case MLX5_CAP_UMR_FENCE_NONE:
		return MLX5_FENCE_MODE_NONE;
	case MLX5_CAP_UMR_FENCE_SMALL:
		return MLX5_FENCE_MODE_INITIATOR_SMALL;
	default:
		return MLX5_FENCE_MODE_STRONG_ORDERING;
	}
}

static int create_dev_resources(struct mlx5_ib_resources *devr)
{
	struct ib_srq_init_attr attr;
	struct mlx5_ib_dev *dev;
	struct ib_cq_init_attr cq_attr = {.cqe = 1};
	int port;
	int ret = 0;

	dev = container_of(devr, struct mlx5_ib_dev, devr);

	mutex_init(&devr->mutex);

	devr->p0 = mlx5_ib_alloc_pd(&dev->ib_dev, NULL, NULL);
	if (IS_ERR(devr->p0)) {
		ret = PTR_ERR(devr->p0);
		goto error0;
	}
	devr->p0->device  = &dev->ib_dev;
	devr->p0->uobject = NULL;
	atomic_set(&devr->p0->usecnt, 0);

	devr->c0 = mlx5_ib_create_cq(&dev->ib_dev, &cq_attr, NULL, NULL);
	if (IS_ERR(devr->c0)) {
		ret = PTR_ERR(devr->c0);
		goto error1;
	}
	devr->c0->device        = &dev->ib_dev;
	devr->c0->uobject       = NULL;
	devr->c0->comp_handler  = NULL;
	devr->c0->event_handler = NULL;
	devr->c0->cq_context    = NULL;
	atomic_set(&devr->c0->usecnt, 0);

	devr->x0 = mlx5_ib_alloc_xrcd(&dev->ib_dev, NULL, NULL);
	if (IS_ERR(devr->x0)) {
		ret = PTR_ERR(devr->x0);
		goto error2;
	}
	devr->x0->device = &dev->ib_dev;
	devr->x0->inode = NULL;
	atomic_set(&devr->x0->usecnt, 0);
	mutex_init(&devr->x0->tgt_qp_mutex);
	INIT_LIST_HEAD(&devr->x0->tgt_qp_list);

	devr->x1 = mlx5_ib_alloc_xrcd(&dev->ib_dev, NULL, NULL);
	if (IS_ERR(devr->x1)) {
		ret = PTR_ERR(devr->x1);
		goto error3;
	}
	devr->x1->device = &dev->ib_dev;
	devr->x1->inode = NULL;
	atomic_set(&devr->x1->usecnt, 0);
	mutex_init(&devr->x1->tgt_qp_mutex);
	INIT_LIST_HEAD(&devr->x1->tgt_qp_list);

	memset(&attr, 0, sizeof(attr));
	attr.attr.max_sge = 1;
	attr.attr.max_wr = 1;
	attr.srq_type = IB_SRQT_XRC;
	attr.ext.cq = devr->c0;
	attr.ext.xrc.xrcd = devr->x0;

	devr->s0 = mlx5_ib_create_srq(devr->p0, &attr, NULL);
	if (IS_ERR(devr->s0)) {
		ret = PTR_ERR(devr->s0);
		goto error4;
	}
	devr->s0->device	= &dev->ib_dev;
	devr->s0->pd		= devr->p0;
	devr->s0->uobject       = NULL;
	devr->s0->event_handler = NULL;
	devr->s0->srq_context   = NULL;
	devr->s0->srq_type      = IB_SRQT_XRC;
	devr->s0->ext.xrc.xrcd	= devr->x0;
	devr->s0->ext.cq	= devr->c0;
	atomic_inc(&devr->s0->ext.xrc.xrcd->usecnt);
	atomic_inc(&devr->s0->ext.cq->usecnt);
	atomic_inc(&devr->p0->usecnt);
	atomic_set(&devr->s0->usecnt, 0);

	memset(&attr, 0, sizeof(attr));
	attr.attr.max_sge = 1;
	attr.attr.max_wr = 1;
	attr.srq_type = IB_SRQT_BASIC;
	devr->s1 = mlx5_ib_create_srq(devr->p0, &attr, NULL);
	if (IS_ERR(devr->s1)) {
		ret = PTR_ERR(devr->s1);
		goto error5;
	}
	devr->s1->device	= &dev->ib_dev;
	devr->s1->pd		= devr->p0;
	devr->s1->uobject       = NULL;
	devr->s1->event_handler = NULL;
	devr->s1->srq_context   = NULL;
	devr->s1->srq_type      = IB_SRQT_BASIC;
	devr->s1->ext.cq	= devr->c0;
	atomic_inc(&devr->p0->usecnt);
	atomic_set(&devr->s1->usecnt, 0);

	for (port = 0; port < ARRAY_SIZE(devr->ports); ++port) {
		INIT_WORK(&devr->ports[port].pkey_change_work,
			  pkey_change_handler);
		devr->ports[port].devr = devr;
	}

	return 0;

error5:
	mlx5_ib_destroy_srq(devr->s0);
error4:
	mlx5_ib_dealloc_xrcd(devr->x1);
error3:
	mlx5_ib_dealloc_xrcd(devr->x0);
error2:
	mlx5_ib_destroy_cq(devr->c0);
error1:
	mlx5_ib_dealloc_pd(devr->p0);
error0:
	return ret;
}

static void destroy_dev_resources(struct mlx5_ib_resources *devr)
{
	struct mlx5_ib_dev *dev =
		container_of(devr, struct mlx5_ib_dev, devr);
	int port;

	mlx5_ib_destroy_srq(devr->s1);
	mlx5_ib_destroy_srq(devr->s0);
	mlx5_ib_dealloc_xrcd(devr->x0);
	mlx5_ib_dealloc_xrcd(devr->x1);
	mlx5_ib_destroy_cq(devr->c0);
	mlx5_ib_dealloc_pd(devr->p0);

	/* Make sure no change P_Key work items are still executing */
	for (port = 0; port < dev->num_ports; ++port)
		cancel_work_sync(&devr->ports[port].pkey_change_work);
}

static u32 get_core_cap_flags(struct ib_device *ibdev,
			      struct mlx5_hca_vport_context *rep)
{
	struct mlx5_ib_dev *dev = to_mdev(ibdev);
	enum rdma_link_layer ll = mlx5_ib_port_link_layer(ibdev, 1);
	u8 l3_type_cap = MLX5_CAP_ROCE(dev->mdev, l3_type);
	u8 roce_version_cap = MLX5_CAP_ROCE(dev->mdev, roce_version);
	bool raw_support = !mlx5_core_mp_enabled(dev->mdev);
	u32 ret = 0;

	if (rep->grh_required)
		ret |= RDMA_CORE_CAP_IB_GRH_REQUIRED;

	if (ll == IB_LINK_LAYER_INFINIBAND)
		return ret | RDMA_CORE_PORT_IBA_IB;

	if (raw_support)
		ret |= RDMA_CORE_PORT_RAW_PACKET;

	if (!(l3_type_cap & MLX5_ROCE_L3_TYPE_IPV4_CAP))
		return ret;

	if (!(l3_type_cap & MLX5_ROCE_L3_TYPE_IPV6_CAP))
		return ret;

	if (roce_version_cap & MLX5_ROCE_VERSION_1_CAP)
		ret |= RDMA_CORE_PORT_IBA_ROCE;

	if (roce_version_cap & MLX5_ROCE_VERSION_2_CAP)
		ret |= RDMA_CORE_PORT_IBA_ROCE_UDP_ENCAP;

	return ret;
}

static int mlx5_port_immutable(struct ib_device *ibdev, u8 port_num,
			       struct ib_port_immutable *immutable)
{
	struct ib_port_attr attr;
	struct mlx5_ib_dev *dev = to_mdev(ibdev);
	enum rdma_link_layer ll = mlx5_ib_port_link_layer(ibdev, port_num);
	struct mlx5_hca_vport_context rep = {0};
	int err;

	err = ib_query_port(ibdev, port_num, &attr);
	if (err)
		return err;

	if (ll == IB_LINK_LAYER_INFINIBAND) {
		err = mlx5_query_hca_vport_context(dev->mdev, 0, port_num, 0,
						   &rep);
		if (err)
			return err;
	}

	immutable->pkey_tbl_len = attr.pkey_tbl_len;
	immutable->gid_tbl_len = attr.gid_tbl_len;
	immutable->core_cap_flags = get_core_cap_flags(ibdev, &rep);
	if ((ll == IB_LINK_LAYER_INFINIBAND) || MLX5_CAP_GEN(dev->mdev, roce))
		immutable->max_mad_size = IB_MGMT_MAD_SIZE;

	return 0;
}

static int mlx5_port_rep_immutable(struct ib_device *ibdev, u8 port_num,
				   struct ib_port_immutable *immutable)
{
	struct ib_port_attr attr;
	int err;

	immutable->core_cap_flags = RDMA_CORE_PORT_RAW_PACKET;

	err = ib_query_port(ibdev, port_num, &attr);
	if (err)
		return err;

	immutable->pkey_tbl_len = attr.pkey_tbl_len;
	immutable->gid_tbl_len = attr.gid_tbl_len;
	immutable->core_cap_flags = RDMA_CORE_PORT_RAW_PACKET;

	return 0;
}

static void get_dev_fw_str(struct ib_device *ibdev, char *str)
{
	struct mlx5_ib_dev *dev =
		container_of(ibdev, struct mlx5_ib_dev, ib_dev);
	snprintf(str, IB_FW_VERSION_NAME_MAX, "%d.%d.%04d",
		 fw_rev_maj(dev->mdev), fw_rev_min(dev->mdev),
		 fw_rev_sub(dev->mdev));
}

static int mlx5_eth_lag_init(struct mlx5_ib_dev *dev)
{
	struct mlx5_core_dev *mdev = dev->mdev;
	struct mlx5_flow_namespace *ns = mlx5_get_flow_namespace(mdev,
								 MLX5_FLOW_NAMESPACE_LAG);
	struct mlx5_flow_table *ft;
	int err;

	if (!ns || !mlx5_lag_is_roce(mdev))
		return 0;

	err = mlx5_cmd_create_vport_lag(mdev);
	if (err)
		return err;

	ft = mlx5_create_lag_demux_flow_table(ns, 0, 0);
	if (IS_ERR(ft)) {
		err = PTR_ERR(ft);
		goto err_destroy_vport_lag;
	}

	dev->flow_db->lag_demux_ft = ft;
	dev->lag_active = true;
	return 0;

err_destroy_vport_lag:
	mlx5_cmd_destroy_vport_lag(mdev);
	return err;
}

static void mlx5_eth_lag_cleanup(struct mlx5_ib_dev *dev)
{
	struct mlx5_core_dev *mdev = dev->mdev;

	if (dev->lag_active) {
		dev->lag_active = false;

		mlx5_destroy_flow_table(dev->flow_db->lag_demux_ft);
		dev->flow_db->lag_demux_ft = NULL;

		mlx5_cmd_destroy_vport_lag(mdev);
	}
}

static int mlx5_add_netdev_notifier(struct mlx5_ib_dev *dev, u8 port_num)
{
	int err;

	dev->roce[port_num].nb.notifier_call = mlx5_netdev_event;
	err = register_netdevice_notifier(&dev->roce[port_num].nb);
	if (err) {
		dev->roce[port_num].nb.notifier_call = NULL;
		return err;
	}

	return 0;
}

static void mlx5_remove_netdev_notifier(struct mlx5_ib_dev *dev, u8 port_num)
{
	if (dev->roce[port_num].nb.notifier_call) {
		unregister_netdevice_notifier(&dev->roce[port_num].nb);
		dev->roce[port_num].nb.notifier_call = NULL;
	}
}

static int mlx5_enable_eth(struct mlx5_ib_dev *dev)
{
	int err;

	if (MLX5_CAP_GEN(dev->mdev, roce)) {
		err = mlx5_nic_vport_enable_roce(dev->mdev);
		if (err)
			return err;
	}

	err = mlx5_eth_lag_init(dev);
	if (err)
		goto err_disable_roce;

	return 0;

err_disable_roce:
	if (MLX5_CAP_GEN(dev->mdev, roce))
		mlx5_nic_vport_disable_roce(dev->mdev);

	return err;
}

static void mlx5_disable_eth(struct mlx5_ib_dev *dev)
{
	mlx5_eth_lag_cleanup(dev);
	if (MLX5_CAP_GEN(dev->mdev, roce))
		mlx5_nic_vport_disable_roce(dev->mdev);
}

struct mlx5_ib_counter {
	const char *name;
	size_t offset;
};

#define INIT_Q_COUNTER(_name)		\
	{ .name = #_name, .offset = MLX5_BYTE_OFF(query_q_counter_out, _name)}

static const struct mlx5_ib_counter basic_q_cnts[] = {
	INIT_Q_COUNTER(rx_write_requests),
	INIT_Q_COUNTER(rx_read_requests),
	INIT_Q_COUNTER(rx_atomic_requests),
	INIT_Q_COUNTER(out_of_buffer),
};

static const struct mlx5_ib_counter out_of_seq_q_cnts[] = {
	INIT_Q_COUNTER(out_of_sequence),
};

static const struct mlx5_ib_counter retrans_q_cnts[] = {
	INIT_Q_COUNTER(duplicate_request),
	INIT_Q_COUNTER(rnr_nak_retry_err),
	INIT_Q_COUNTER(packet_seq_err),
	INIT_Q_COUNTER(implied_nak_seq_err),
	INIT_Q_COUNTER(local_ack_timeout_err),
};

#define INIT_CONG_COUNTER(_name)		\
	{ .name = #_name, .offset =	\
		MLX5_BYTE_OFF(query_cong_statistics_out, _name ## _high)}

static const struct mlx5_ib_counter cong_cnts[] = {
	INIT_CONG_COUNTER(rp_cnp_ignored),
	INIT_CONG_COUNTER(rp_cnp_handled),
	INIT_CONG_COUNTER(np_ecn_marked_roce_packets),
	INIT_CONG_COUNTER(np_cnp_sent),
};

static const struct mlx5_ib_counter extended_err_cnts[] = {
	INIT_Q_COUNTER(resp_local_length_error),
	INIT_Q_COUNTER(resp_cqe_error),
	INIT_Q_COUNTER(req_cqe_error),
	INIT_Q_COUNTER(req_remote_invalid_request),
	INIT_Q_COUNTER(req_remote_access_errors),
	INIT_Q_COUNTER(resp_remote_access_errors),
	INIT_Q_COUNTER(resp_cqe_flush_error),
	INIT_Q_COUNTER(req_cqe_flush_error),
};

#define INIT_EXT_PPCNT_COUNTER(_name)		\
	{ .name = #_name, .offset =	\
	MLX5_BYTE_OFF(ppcnt_reg, \
		      counter_set.eth_extended_cntrs_grp_data_layout._name##_high)}

static const struct mlx5_ib_counter ext_ppcnt_cnts[] = {
	INIT_EXT_PPCNT_COUNTER(rx_icrc_encapsulated),
};

static void mlx5_ib_dealloc_counters(struct mlx5_ib_dev *dev)
{
	int i;

	for (i = 0; i < dev->num_ports; i++) {
		if (dev->port[i].cnts.set_id_valid)
			mlx5_core_dealloc_q_counter(dev->mdev,
						    dev->port[i].cnts.set_id);
		kfree(dev->port[i].cnts.names);
		kfree(dev->port[i].cnts.offsets);
	}
}

static int __mlx5_ib_alloc_counters(struct mlx5_ib_dev *dev,
				    struct mlx5_ib_counters *cnts)
{
	u32 num_counters;

	num_counters = ARRAY_SIZE(basic_q_cnts);

	if (MLX5_CAP_GEN(dev->mdev, out_of_seq_cnt))
		num_counters += ARRAY_SIZE(out_of_seq_q_cnts);

	if (MLX5_CAP_GEN(dev->mdev, retransmission_q_counters))
		num_counters += ARRAY_SIZE(retrans_q_cnts);

	if (MLX5_CAP_GEN(dev->mdev, enhanced_error_q_counters))
		num_counters += ARRAY_SIZE(extended_err_cnts);

	cnts->num_q_counters = num_counters;

	if (MLX5_CAP_GEN(dev->mdev, cc_query_allowed)) {
		cnts->num_cong_counters = ARRAY_SIZE(cong_cnts);
		num_counters += ARRAY_SIZE(cong_cnts);
	}
	if (MLX5_CAP_PCAM_FEATURE(dev->mdev, rx_icrc_encapsulated_counter)) {
		cnts->num_ext_ppcnt_counters = ARRAY_SIZE(ext_ppcnt_cnts);
		num_counters += ARRAY_SIZE(ext_ppcnt_cnts);
	}
	cnts->names = kcalloc(num_counters, sizeof(cnts->names), GFP_KERNEL);
	if (!cnts->names)
		return -ENOMEM;

	cnts->offsets = kcalloc(num_counters,
				sizeof(cnts->offsets), GFP_KERNEL);
	if (!cnts->offsets)
		goto err_names;

	return 0;

err_names:
	kfree(cnts->names);
	cnts->names = NULL;
	return -ENOMEM;
}

static void mlx5_ib_fill_counters(struct mlx5_ib_dev *dev,
				  const char **names,
				  size_t *offsets)
{
	int i;
	int j = 0;

	for (i = 0; i < ARRAY_SIZE(basic_q_cnts); i++, j++) {
		names[j] = basic_q_cnts[i].name;
		offsets[j] = basic_q_cnts[i].offset;
	}

	if (MLX5_CAP_GEN(dev->mdev, out_of_seq_cnt)) {
		for (i = 0; i < ARRAY_SIZE(out_of_seq_q_cnts); i++, j++) {
			names[j] = out_of_seq_q_cnts[i].name;
			offsets[j] = out_of_seq_q_cnts[i].offset;
		}
	}

	if (MLX5_CAP_GEN(dev->mdev, retransmission_q_counters)) {
		for (i = 0; i < ARRAY_SIZE(retrans_q_cnts); i++, j++) {
			names[j] = retrans_q_cnts[i].name;
			offsets[j] = retrans_q_cnts[i].offset;
		}
	}

	if (MLX5_CAP_GEN(dev->mdev, enhanced_error_q_counters)) {
		for (i = 0; i < ARRAY_SIZE(extended_err_cnts); i++, j++) {
			names[j] = extended_err_cnts[i].name;
			offsets[j] = extended_err_cnts[i].offset;
		}
	}

	if (MLX5_CAP_GEN(dev->mdev, cc_query_allowed)) {
		for (i = 0; i < ARRAY_SIZE(cong_cnts); i++, j++) {
			names[j] = cong_cnts[i].name;
			offsets[j] = cong_cnts[i].offset;
		}
	}

	if (MLX5_CAP_PCAM_FEATURE(dev->mdev, rx_icrc_encapsulated_counter)) {
		for (i = 0; i < ARRAY_SIZE(ext_ppcnt_cnts); i++, j++) {
			names[j] = ext_ppcnt_cnts[i].name;
			offsets[j] = ext_ppcnt_cnts[i].offset;
		}
	}
}

static int mlx5_ib_alloc_counters(struct mlx5_ib_dev *dev)
{
	int err = 0;
	int i;
	bool is_shared;

	is_shared = MLX5_CAP_GEN(dev->mdev, log_max_uctx) != 0;

	for (i = 0; i < dev->num_ports; i++) {
		err = __mlx5_ib_alloc_counters(dev, &dev->port[i].cnts);
		if (err)
			goto err_alloc;

		mlx5_ib_fill_counters(dev, dev->port[i].cnts.names,
				      dev->port[i].cnts.offsets);

		err = mlx5_cmd_alloc_q_counter(dev->mdev,
					       &dev->port[i].cnts.set_id,
					       is_shared ?
					       MLX5_SHARED_RESOURCE_UID : 0);
		if (err) {
			mlx5_ib_warn(dev,
				     "couldn't allocate queue counter for port %d, err %d\n",
				     i + 1, err);
			goto err_alloc;
		}
		dev->port[i].cnts.set_id_valid = true;
	}

	return 0;

err_alloc:
	mlx5_ib_dealloc_counters(dev);
	return err;
}

static struct rdma_hw_stats *mlx5_ib_alloc_hw_stats(struct ib_device *ibdev,
						    u8 port_num)
{
	struct mlx5_ib_dev *dev = to_mdev(ibdev);
	struct mlx5_ib_port *port = &dev->port[port_num - 1];

	/* We support only per port stats */
	if (port_num == 0)
		return NULL;

	return rdma_alloc_hw_stats_struct(port->cnts.names,
					  port->cnts.num_q_counters +
					  port->cnts.num_cong_counters +
					  port->cnts.num_ext_ppcnt_counters,
					  RDMA_HW_STATS_DEFAULT_LIFESPAN);
}

static int mlx5_ib_query_q_counters(struct mlx5_core_dev *mdev,
				    struct mlx5_ib_port *port,
				    struct rdma_hw_stats *stats)
{
	int outlen = MLX5_ST_SZ_BYTES(query_q_counter_out);
	void *out;
	__be32 val;
	int ret, i;

	out = kvzalloc(outlen, GFP_KERNEL);
	if (!out)
		return -ENOMEM;

	ret = mlx5_core_query_q_counter(mdev,
					port->cnts.set_id, 0,
					out, outlen);
	if (ret)
		goto free;

	for (i = 0; i < port->cnts.num_q_counters; i++) {
		val = *(__be32 *)(out + port->cnts.offsets[i]);
		stats->value[i] = (u64)be32_to_cpu(val);
	}

free:
	kvfree(out);
	return ret;
}

static int mlx5_ib_query_ext_ppcnt_counters(struct mlx5_ib_dev *dev,
					  struct mlx5_ib_port *port,
					  struct rdma_hw_stats *stats)
{
	int offset = port->cnts.num_q_counters + port->cnts.num_cong_counters;
	int sz = MLX5_ST_SZ_BYTES(ppcnt_reg);
	int ret, i;
	void *out;

	out = kvzalloc(sz, GFP_KERNEL);
	if (!out)
		return -ENOMEM;

	ret = mlx5_cmd_query_ext_ppcnt_counters(dev->mdev, out);
	if (ret)
		goto free;

	for (i = 0; i < port->cnts.num_ext_ppcnt_counters; i++) {
		stats->value[i + offset] =
			be64_to_cpup((__be64 *)(out +
				    port->cnts.offsets[i + offset]));
	}

free:
	kvfree(out);
	return ret;
}

static int mlx5_ib_get_hw_stats(struct ib_device *ibdev,
				struct rdma_hw_stats *stats,
				u8 port_num, int index)
{
	struct mlx5_ib_dev *dev = to_mdev(ibdev);
	struct mlx5_ib_port *port = &dev->port[port_num - 1];
	struct mlx5_core_dev *mdev;
	int ret, num_counters;
	u8 mdev_port_num;

	if (!stats)
		return -EINVAL;

	num_counters = port->cnts.num_q_counters +
		       port->cnts.num_cong_counters +
		       port->cnts.num_ext_ppcnt_counters;

	/* q_counters are per IB device, query the master mdev */
	ret = mlx5_ib_query_q_counters(dev->mdev, port, stats);
	if (ret)
		return ret;

	if (MLX5_CAP_PCAM_FEATURE(dev->mdev, rx_icrc_encapsulated_counter)) {
		ret =  mlx5_ib_query_ext_ppcnt_counters(dev, port, stats);
		if (ret)
			return ret;
	}

	if (MLX5_CAP_GEN(dev->mdev, cc_query_allowed)) {
		mdev = mlx5_ib_get_native_port_mdev(dev, port_num,
						    &mdev_port_num);
		if (!mdev) {
			/* If port is not affiliated yet, its in down state
			 * which doesn't have any counters yet, so it would be
			 * zero. So no need to read from the HCA.
			 */
			goto done;
		}
		ret = mlx5_lag_query_cong_counters(dev->mdev,
						   stats->value +
						   port->cnts.num_q_counters,
						   port->cnts.num_cong_counters,
						   port->cnts.offsets +
						   port->cnts.num_q_counters);

		mlx5_ib_put_native_port_mdev(dev, port_num);
		if (ret)
			return ret;
	}

done:
	return num_counters;
}

static int mlx5_ib_rn_get_params(struct ib_device *device, u8 port_num,
				 enum rdma_netdev_t type,
				 struct rdma_netdev_alloc_params *params)
{
	if (type != RDMA_NETDEV_IPOIB)
		return -EOPNOTSUPP;

	return mlx5_rdma_rn_get_params(to_mdev(device)->mdev, device, params);
}

static void delay_drop_debugfs_cleanup(struct mlx5_ib_dev *dev)
{
	if (!dev->delay_drop.dbg)
		return;
	debugfs_remove_recursive(dev->delay_drop.dbg->dir_debugfs);
	kfree(dev->delay_drop.dbg);
	dev->delay_drop.dbg = NULL;
}

static void cancel_delay_drop(struct mlx5_ib_dev *dev)
{
	if (!(dev->ib_dev.attrs.raw_packet_caps & IB_RAW_PACKET_CAP_DELAY_DROP))
		return;

	cancel_work_sync(&dev->delay_drop.delay_drop_work);
	delay_drop_debugfs_cleanup(dev);
}

static ssize_t delay_drop_timeout_read(struct file *filp, char __user *buf,
				       size_t count, loff_t *pos)
{
	struct mlx5_ib_delay_drop *delay_drop = filp->private_data;
	char lbuf[20];
	int len;

	len = snprintf(lbuf, sizeof(lbuf), "%u\n", delay_drop->timeout);
	return simple_read_from_buffer(buf, count, pos, lbuf, len);
}

static ssize_t delay_drop_timeout_write(struct file *filp, const char __user *buf,
					size_t count, loff_t *pos)
{
	struct mlx5_ib_delay_drop *delay_drop = filp->private_data;
	u32 timeout;
	u32 var;

	if (kstrtouint_from_user(buf, count, 0, &var))
		return -EFAULT;

	timeout = min_t(u32, roundup(var, 100), MLX5_MAX_DELAY_DROP_TIMEOUT_MS *
			1000);
	if (timeout != var)
		mlx5_ib_dbg(delay_drop->dev, "Round delay drop timeout to %u usec\n",
			    timeout);

	delay_drop->timeout = timeout;

	return count;
}

static const struct file_operations fops_delay_drop_timeout = {
	.owner	= THIS_MODULE,
	.open	= simple_open,
	.write	= delay_drop_timeout_write,
	.read	= delay_drop_timeout_read,
};

static int delay_drop_debugfs_init(struct mlx5_ib_dev *dev)
{
	struct mlx5_ib_dbg_delay_drop *dbg;

	if (!mlx5_debugfs_root)
		return 0;

	dbg = kzalloc(sizeof(*dbg), GFP_KERNEL);
	if (!dbg)
		return -ENOMEM;

	dev->delay_drop.dbg = dbg;

	dbg->dir_debugfs =
		debugfs_create_dir("delay_drop",
				   dev->mdev->priv.dbg_root);
	if (!dbg->dir_debugfs)
		goto out_debugfs;

	dbg->events_cnt_debugfs =
		debugfs_create_atomic_t("num_timeout_events", 0400,
					dbg->dir_debugfs,
					&dev->delay_drop.events_cnt);
	if (!dbg->events_cnt_debugfs)
		goto out_debugfs;

	dbg->rqs_cnt_debugfs =
		debugfs_create_atomic_t("num_rqs", 0400,
					dbg->dir_debugfs,
					&dev->delay_drop.rqs_cnt);
	if (!dbg->rqs_cnt_debugfs)
		goto out_debugfs;

	dbg->timeout_debugfs =
		debugfs_create_file("timeout", 0600,
				    dbg->dir_debugfs,
				    &dev->delay_drop,
				    &fops_delay_drop_timeout);
	if (!dbg->timeout_debugfs)
		goto out_debugfs;

	return 0;

out_debugfs:
	delay_drop_debugfs_cleanup(dev);
	return -ENOMEM;
}

static void init_delay_drop(struct mlx5_ib_dev *dev)
{
	if (!(dev->ib_dev.attrs.raw_packet_caps & IB_RAW_PACKET_CAP_DELAY_DROP))
		return;

	mutex_init(&dev->delay_drop.lock);
	dev->delay_drop.dev = dev;
	dev->delay_drop.activate = false;
	dev->delay_drop.timeout = MLX5_MAX_DELAY_DROP_TIMEOUT_MS * 1000;
	INIT_WORK(&dev->delay_drop.delay_drop_work, delay_drop_handler);
	atomic_set(&dev->delay_drop.rqs_cnt, 0);
	atomic_set(&dev->delay_drop.events_cnt, 0);

	if (delay_drop_debugfs_init(dev))
		mlx5_ib_warn(dev, "Failed to init delay drop debugfs\n");
}

<<<<<<< HEAD
=======
static const struct cpumask *
mlx5_ib_get_vector_affinity(struct ib_device *ibdev, int comp_vector)
{
	struct mlx5_ib_dev *dev = to_mdev(ibdev);

	return mlx5_comp_irq_get_affinity_mask(dev->mdev, comp_vector);
}

>>>>>>> ce28bb44
/* The mlx5_ib_multiport_mutex should be held when calling this function */
static void mlx5_ib_unbind_slave_port(struct mlx5_ib_dev *ibdev,
				      struct mlx5_ib_multiport_info *mpi)
{
	u8 port_num = mlx5_core_native_port_num(mpi->mdev) - 1;
	struct mlx5_ib_port *port = &ibdev->port[port_num];
	int comps;
	int err;
	int i;

	mlx5_ib_cleanup_cong_debugfs(ibdev, port_num);

	spin_lock(&port->mp.mpi_lock);
	if (!mpi->ibdev) {
		spin_unlock(&port->mp.mpi_lock);
		return;
	}

	if (mpi->mdev_events.notifier_call)
		mlx5_notifier_unregister(mpi->mdev, &mpi->mdev_events);
	mpi->mdev_events.notifier_call = NULL;

	mpi->ibdev = NULL;

	spin_unlock(&port->mp.mpi_lock);
	mlx5_remove_netdev_notifier(ibdev, port_num);
	spin_lock(&port->mp.mpi_lock);

	comps = mpi->mdev_refcnt;
	if (comps) {
		mpi->unaffiliate = true;
		init_completion(&mpi->unref_comp);
		spin_unlock(&port->mp.mpi_lock);

		for (i = 0; i < comps; i++)
			wait_for_completion(&mpi->unref_comp);

		spin_lock(&port->mp.mpi_lock);
		mpi->unaffiliate = false;
	}

	port->mp.mpi = NULL;

	list_add_tail(&mpi->list, &mlx5_ib_unaffiliated_port_list);

	spin_unlock(&port->mp.mpi_lock);

	err = mlx5_nic_vport_unaffiliate_multiport(mpi->mdev);

	mlx5_ib_dbg(ibdev, "unaffiliated port %d\n", port_num + 1);
	/* Log an error, still needed to cleanup the pointers and add
	 * it back to the list.
	 */
	if (err)
		mlx5_ib_err(ibdev, "Failed to unaffiliate port %u\n",
			    port_num + 1);

	ibdev->roce[port_num].last_port_state = IB_PORT_DOWN;
}

/* The mlx5_ib_multiport_mutex should be held when calling this function */
static bool mlx5_ib_bind_slave_port(struct mlx5_ib_dev *ibdev,
				    struct mlx5_ib_multiport_info *mpi)
{
	u8 port_num = mlx5_core_native_port_num(mpi->mdev) - 1;
	int err;

	spin_lock(&ibdev->port[port_num].mp.mpi_lock);
	if (ibdev->port[port_num].mp.mpi) {
		mlx5_ib_dbg(ibdev, "port %d already affiliated.\n",
			    port_num + 1);
		spin_unlock(&ibdev->port[port_num].mp.mpi_lock);
		return false;
	}

	ibdev->port[port_num].mp.mpi = mpi;
	mpi->ibdev = ibdev;
	mpi->mdev_events.notifier_call = NULL;
	spin_unlock(&ibdev->port[port_num].mp.mpi_lock);

	err = mlx5_nic_vport_affiliate_multiport(ibdev->mdev, mpi->mdev);
	if (err)
		goto unbind;

	err = get_port_caps(ibdev, mlx5_core_native_port_num(mpi->mdev));
	if (err)
		goto unbind;

	err = mlx5_add_netdev_notifier(ibdev, port_num);
	if (err) {
		mlx5_ib_err(ibdev, "failed adding netdev notifier for port %u\n",
			    port_num + 1);
		goto unbind;
	}

	mpi->mdev_events.notifier_call = mlx5_ib_event_slave_port;
	mlx5_notifier_register(mpi->mdev, &mpi->mdev_events);

	err = mlx5_ib_init_cong_debugfs(ibdev, port_num);
	if (err)
		goto unbind;

	return true;

unbind:
	mlx5_ib_unbind_slave_port(ibdev, mpi);
	return false;
}

static int mlx5_ib_init_multiport_master(struct mlx5_ib_dev *dev)
{
	int port_num = mlx5_core_native_port_num(dev->mdev) - 1;
	enum rdma_link_layer ll = mlx5_ib_port_link_layer(&dev->ib_dev,
							  port_num + 1);
	struct mlx5_ib_multiport_info *mpi;
	int err;
	int i;

	if (!mlx5_core_is_mp_master(dev->mdev) || ll != IB_LINK_LAYER_ETHERNET)
		return 0;

	err = mlx5_query_nic_vport_system_image_guid(dev->mdev,
						     &dev->sys_image_guid);
	if (err)
		return err;

	err = mlx5_nic_vport_enable_roce(dev->mdev);
	if (err)
		return err;

	mutex_lock(&mlx5_ib_multiport_mutex);
	for (i = 0; i < dev->num_ports; i++) {
		bool bound = false;

		/* build a stub multiport info struct for the native port. */
		if (i == port_num) {
			mpi = kzalloc(sizeof(*mpi), GFP_KERNEL);
			if (!mpi) {
				mutex_unlock(&mlx5_ib_multiport_mutex);
				mlx5_nic_vport_disable_roce(dev->mdev);
				return -ENOMEM;
			}

			mpi->is_master = true;
			mpi->mdev = dev->mdev;
			mpi->sys_image_guid = dev->sys_image_guid;
			dev->port[i].mp.mpi = mpi;
			mpi->ibdev = dev;
			mpi = NULL;
			continue;
		}

		list_for_each_entry(mpi, &mlx5_ib_unaffiliated_port_list,
				    list) {
			if (dev->sys_image_guid == mpi->sys_image_guid &&
			    (mlx5_core_native_port_num(mpi->mdev) - 1) == i) {
				bound = mlx5_ib_bind_slave_port(dev, mpi);
			}

			if (bound) {
				dev_dbg(&mpi->mdev->pdev->dev, "removing port from unaffiliated list.\n");
				mlx5_ib_dbg(dev, "port %d bound\n", i + 1);
				list_del(&mpi->list);
				break;
			}
		}
		if (!bound) {
			get_port_caps(dev, i + 1);
			mlx5_ib_dbg(dev, "no free port found for port %d\n",
				    i + 1);
		}
	}

	list_add_tail(&dev->ib_dev_list, &mlx5_ib_dev_list);
	mutex_unlock(&mlx5_ib_multiport_mutex);
	return err;
}

static void mlx5_ib_cleanup_multiport_master(struct mlx5_ib_dev *dev)
{
	int port_num = mlx5_core_native_port_num(dev->mdev) - 1;
	enum rdma_link_layer ll = mlx5_ib_port_link_layer(&dev->ib_dev,
							  port_num + 1);
	int i;

	if (!mlx5_core_is_mp_master(dev->mdev) || ll != IB_LINK_LAYER_ETHERNET)
		return;

	mutex_lock(&mlx5_ib_multiport_mutex);
	for (i = 0; i < dev->num_ports; i++) {
		if (dev->port[i].mp.mpi) {
			/* Destroy the native port stub */
			if (i == port_num) {
				kfree(dev->port[i].mp.mpi);
				dev->port[i].mp.mpi = NULL;
			} else {
				mlx5_ib_dbg(dev, "unbinding port_num: %d\n", i + 1);
				mlx5_ib_unbind_slave_port(dev, dev->port[i].mp.mpi);
			}
		}
	}

	mlx5_ib_dbg(dev, "removing from devlist\n");
	list_del(&dev->ib_dev_list);
	mutex_unlock(&mlx5_ib_multiport_mutex);

	mlx5_nic_vport_disable_roce(dev->mdev);
}

ADD_UVERBS_ATTRIBUTES_SIMPLE(
	mlx5_ib_dm,
	UVERBS_OBJECT_DM,
	UVERBS_METHOD_DM_ALLOC,
	UVERBS_ATTR_PTR_OUT(MLX5_IB_ATTR_ALLOC_DM_RESP_START_OFFSET,
			    UVERBS_ATTR_TYPE(u64),
			    UA_MANDATORY),
	UVERBS_ATTR_PTR_OUT(MLX5_IB_ATTR_ALLOC_DM_RESP_PAGE_INDEX,
			    UVERBS_ATTR_TYPE(u16),
			    UA_MANDATORY));

ADD_UVERBS_ATTRIBUTES_SIMPLE(
	mlx5_ib_flow_action,
	UVERBS_OBJECT_FLOW_ACTION,
	UVERBS_METHOD_FLOW_ACTION_ESP_CREATE,
	UVERBS_ATTR_FLAGS_IN(MLX5_IB_ATTR_CREATE_FLOW_ACTION_FLAGS,
			     enum mlx5_ib_uapi_flow_action_flags));

static const struct uapi_definition mlx5_ib_defs[] = {
#if IS_ENABLED(CONFIG_INFINIBAND_USER_ACCESS)
	UAPI_DEF_CHAIN(mlx5_ib_devx_defs),
	UAPI_DEF_CHAIN(mlx5_ib_flow_defs),
#endif

	UAPI_DEF_CHAIN_OBJ_TREE(UVERBS_OBJECT_FLOW_ACTION,
				&mlx5_ib_flow_action),
	UAPI_DEF_CHAIN_OBJ_TREE(UVERBS_OBJECT_DM, &mlx5_ib_dm),
	{}
};

static int mlx5_ib_read_counters(struct ib_counters *counters,
				 struct ib_counters_read_attr *read_attr,
				 struct uverbs_attr_bundle *attrs)
{
	struct mlx5_ib_mcounters *mcounters = to_mcounters(counters);
	struct mlx5_read_counters_attr mread_attr = {};
	struct mlx5_ib_flow_counters_desc *desc;
	int ret, i;

	mutex_lock(&mcounters->mcntrs_mutex);
	if (mcounters->cntrs_max_index > read_attr->ncounters) {
		ret = -EINVAL;
		goto err_bound;
	}

	mread_attr.out = kcalloc(mcounters->counters_num, sizeof(u64),
				 GFP_KERNEL);
	if (!mread_attr.out) {
		ret = -ENOMEM;
		goto err_bound;
	}

	mread_attr.hw_cntrs_hndl = mcounters->hw_cntrs_hndl;
	mread_attr.flags = read_attr->flags;
	ret = mcounters->read_counters(counters->device, &mread_attr);
	if (ret)
		goto err_read;

	/* do the pass over the counters data array to assign according to the
	 * descriptions and indexing pairs
	 */
	desc = mcounters->counters_data;
	for (i = 0; i < mcounters->ncounters; i++)
		read_attr->counters_buff[desc[i].index] += mread_attr.out[desc[i].description];

err_read:
	kfree(mread_attr.out);
err_bound:
	mutex_unlock(&mcounters->mcntrs_mutex);
	return ret;
}

static int mlx5_ib_destroy_counters(struct ib_counters *counters)
{
	struct mlx5_ib_mcounters *mcounters = to_mcounters(counters);

	counters_clear_description(counters);
	if (mcounters->hw_cntrs_hndl)
		mlx5_fc_destroy(to_mdev(counters->device)->mdev,
				mcounters->hw_cntrs_hndl);

	kfree(mcounters);

	return 0;
}

static struct ib_counters *mlx5_ib_create_counters(struct ib_device *device,
						   struct uverbs_attr_bundle *attrs)
{
	struct mlx5_ib_mcounters *mcounters;

	mcounters = kzalloc(sizeof(*mcounters), GFP_KERNEL);
	if (!mcounters)
		return ERR_PTR(-ENOMEM);

	mutex_init(&mcounters->mcntrs_mutex);

	return &mcounters->ibcntrs;
}

void mlx5_ib_stage_init_cleanup(struct mlx5_ib_dev *dev)
{
	mlx5_ib_cleanup_multiport_master(dev);
#ifdef CONFIG_INFINIBAND_ON_DEMAND_PAGING
	cleanup_srcu_struct(&dev->mr_srcu);
	drain_workqueue(dev->advise_mr_wq);
	destroy_workqueue(dev->advise_mr_wq);
#endif
	kfree(dev->port);
}

int mlx5_ib_stage_init_init(struct mlx5_ib_dev *dev)
{
	struct mlx5_core_dev *mdev = dev->mdev;
	int err;
	int i;

	dev->port = kcalloc(dev->num_ports, sizeof(*dev->port),
			    GFP_KERNEL);
	if (!dev->port)
		return -ENOMEM;

	for (i = 0; i < dev->num_ports; i++) {
		spin_lock_init(&dev->port[i].mp.mpi_lock);
		rwlock_init(&dev->roce[i].netdev_lock);
	}

	err = mlx5_ib_init_multiport_master(dev);
	if (err)
		goto err_free_port;

	if (!mlx5_core_mp_enabled(mdev)) {
		for (i = 1; i <= dev->num_ports; i++) {
			err = get_port_caps(dev, i);
			if (err)
				break;
		}
	} else {
		err = get_port_caps(dev, mlx5_core_native_port_num(mdev));
	}
	if (err)
		goto err_mp;

	if (mlx5_use_mad_ifc(dev))
		get_ext_port_caps(dev);

	dev->ib_dev.owner		= THIS_MODULE;
	dev->ib_dev.node_type		= RDMA_NODE_IB_CA;
	dev->ib_dev.local_dma_lkey	= 0 /* not supported for now */;
	dev->ib_dev.phys_port_cnt	= dev->num_ports;
	dev->ib_dev.num_comp_vectors    = mlx5_comp_vectors_count(mdev);
	dev->ib_dev.dev.parent		= &mdev->pdev->dev;

	mutex_init(&dev->cap_mask_mutex);
	INIT_LIST_HEAD(&dev->qp_list);
	spin_lock_init(&dev->reset_flow_resource_lock);

	spin_lock_init(&dev->memic.memic_lock);
	dev->memic.dev = mdev;

#ifdef CONFIG_INFINIBAND_ON_DEMAND_PAGING
	dev->advise_mr_wq = alloc_ordered_workqueue("mlx5_ib_advise_mr_wq", 0);
	if (!dev->advise_mr_wq) {
		err = -ENOMEM;
		goto err_mp;
	}

	err = init_srcu_struct(&dev->mr_srcu);
	if (err) {
		destroy_workqueue(dev->advise_mr_wq);
		goto err_mp;
	}
#endif

	return 0;
err_mp:
	mlx5_ib_cleanup_multiport_master(dev);

err_free_port:
	kfree(dev->port);

	return -ENOMEM;
}

static int mlx5_ib_stage_flow_db_init(struct mlx5_ib_dev *dev)
{
	dev->flow_db = kzalloc(sizeof(*dev->flow_db), GFP_KERNEL);

	if (!dev->flow_db)
		return -ENOMEM;

	mutex_init(&dev->flow_db->lock);

	return 0;
}

int mlx5_ib_stage_rep_flow_db_init(struct mlx5_ib_dev *dev)
{
	struct mlx5_ib_dev *nic_dev;

	nic_dev = mlx5_ib_get_uplink_ibdev(dev->mdev->priv.eswitch);

	if (!nic_dev)
		return -EINVAL;

	dev->flow_db = nic_dev->flow_db;

	return 0;
}

static void mlx5_ib_stage_flow_db_cleanup(struct mlx5_ib_dev *dev)
{
	kfree(dev->flow_db);
}

static const struct ib_device_ops mlx5_ib_dev_ops = {
	.add_gid = mlx5_ib_add_gid,
	.alloc_mr = mlx5_ib_alloc_mr,
	.alloc_pd = mlx5_ib_alloc_pd,
	.alloc_ucontext = mlx5_ib_alloc_ucontext,
	.attach_mcast = mlx5_ib_mcg_attach,
	.check_mr_status = mlx5_ib_check_mr_status,
	.create_ah = mlx5_ib_create_ah,
	.create_counters = mlx5_ib_create_counters,
	.create_cq = mlx5_ib_create_cq,
	.create_flow = mlx5_ib_create_flow,
	.create_qp = mlx5_ib_create_qp,
	.create_srq = mlx5_ib_create_srq,
	.dealloc_pd = mlx5_ib_dealloc_pd,
	.dealloc_ucontext = mlx5_ib_dealloc_ucontext,
	.del_gid = mlx5_ib_del_gid,
	.dereg_mr = mlx5_ib_dereg_mr,
	.destroy_ah = mlx5_ib_destroy_ah,
	.destroy_counters = mlx5_ib_destroy_counters,
	.destroy_cq = mlx5_ib_destroy_cq,
	.destroy_flow = mlx5_ib_destroy_flow,
	.destroy_flow_action = mlx5_ib_destroy_flow_action,
	.destroy_qp = mlx5_ib_destroy_qp,
	.destroy_srq = mlx5_ib_destroy_srq,
	.detach_mcast = mlx5_ib_mcg_detach,
	.disassociate_ucontext = mlx5_ib_disassociate_ucontext,
	.drain_rq = mlx5_ib_drain_rq,
	.drain_sq = mlx5_ib_drain_sq,
	.get_dev_fw_str = get_dev_fw_str,
	.get_dma_mr = mlx5_ib_get_dma_mr,
	.get_link_layer = mlx5_ib_port_link_layer,
	.map_mr_sg = mlx5_ib_map_mr_sg,
	.mmap = mlx5_ib_mmap,
	.modify_cq = mlx5_ib_modify_cq,
	.modify_device = mlx5_ib_modify_device,
	.modify_port = mlx5_ib_modify_port,
	.modify_qp = mlx5_ib_modify_qp,
	.modify_srq = mlx5_ib_modify_srq,
	.poll_cq = mlx5_ib_poll_cq,
	.post_recv = mlx5_ib_post_recv,
	.post_send = mlx5_ib_post_send,
	.post_srq_recv = mlx5_ib_post_srq_recv,
	.process_mad = mlx5_ib_process_mad,
	.query_ah = mlx5_ib_query_ah,
	.query_device = mlx5_ib_query_device,
	.query_gid = mlx5_ib_query_gid,
	.query_pkey = mlx5_ib_query_pkey,
	.query_qp = mlx5_ib_query_qp,
	.query_srq = mlx5_ib_query_srq,
	.read_counters = mlx5_ib_read_counters,
	.reg_user_mr = mlx5_ib_reg_user_mr,
	.req_notify_cq = mlx5_ib_arm_cq,
	.rereg_user_mr = mlx5_ib_rereg_user_mr,
	.resize_cq = mlx5_ib_resize_cq,
};

static const struct ib_device_ops mlx5_ib_dev_flow_ipsec_ops = {
	.create_flow_action_esp = mlx5_ib_create_flow_action_esp,
	.modify_flow_action_esp = mlx5_ib_modify_flow_action_esp,
};

static const struct ib_device_ops mlx5_ib_dev_ipoib_enhanced_ops = {
	.rdma_netdev_get_params = mlx5_ib_rn_get_params,
};

static const struct ib_device_ops mlx5_ib_dev_sriov_ops = {
	.get_vf_config = mlx5_ib_get_vf_config,
	.get_vf_stats = mlx5_ib_get_vf_stats,
	.set_vf_guid = mlx5_ib_set_vf_guid,
	.set_vf_link_state = mlx5_ib_set_vf_link_state,
};

static const struct ib_device_ops mlx5_ib_dev_mw_ops = {
	.alloc_mw = mlx5_ib_alloc_mw,
	.dealloc_mw = mlx5_ib_dealloc_mw,
};

static const struct ib_device_ops mlx5_ib_dev_xrc_ops = {
	.alloc_xrcd = mlx5_ib_alloc_xrcd,
	.dealloc_xrcd = mlx5_ib_dealloc_xrcd,
};

static const struct ib_device_ops mlx5_ib_dev_dm_ops = {
	.alloc_dm = mlx5_ib_alloc_dm,
	.dealloc_dm = mlx5_ib_dealloc_dm,
	.reg_dm_mr = mlx5_ib_reg_dm_mr,
};

int mlx5_ib_stage_caps_init(struct mlx5_ib_dev *dev)
{
	struct mlx5_core_dev *mdev = dev->mdev;
	int err;

	dev->ib_dev.uverbs_abi_ver	= MLX5_IB_UVERBS_ABI_VERSION;
	dev->ib_dev.uverbs_cmd_mask	=
		(1ull << IB_USER_VERBS_CMD_GET_CONTEXT)		|
		(1ull << IB_USER_VERBS_CMD_QUERY_DEVICE)	|
		(1ull << IB_USER_VERBS_CMD_QUERY_PORT)		|
		(1ull << IB_USER_VERBS_CMD_ALLOC_PD)		|
		(1ull << IB_USER_VERBS_CMD_DEALLOC_PD)		|
		(1ull << IB_USER_VERBS_CMD_CREATE_AH)		|
		(1ull << IB_USER_VERBS_CMD_DESTROY_AH)		|
		(1ull << IB_USER_VERBS_CMD_REG_MR)		|
		(1ull << IB_USER_VERBS_CMD_REREG_MR)		|
		(1ull << IB_USER_VERBS_CMD_DEREG_MR)		|
		(1ull << IB_USER_VERBS_CMD_CREATE_COMP_CHANNEL)	|
		(1ull << IB_USER_VERBS_CMD_CREATE_CQ)		|
		(1ull << IB_USER_VERBS_CMD_RESIZE_CQ)		|
		(1ull << IB_USER_VERBS_CMD_DESTROY_CQ)		|
		(1ull << IB_USER_VERBS_CMD_CREATE_QP)		|
		(1ull << IB_USER_VERBS_CMD_MODIFY_QP)		|
		(1ull << IB_USER_VERBS_CMD_QUERY_QP)		|
		(1ull << IB_USER_VERBS_CMD_DESTROY_QP)		|
		(1ull << IB_USER_VERBS_CMD_ATTACH_MCAST)	|
		(1ull << IB_USER_VERBS_CMD_DETACH_MCAST)	|
		(1ull << IB_USER_VERBS_CMD_CREATE_SRQ)		|
		(1ull << IB_USER_VERBS_CMD_MODIFY_SRQ)		|
		(1ull << IB_USER_VERBS_CMD_QUERY_SRQ)		|
		(1ull << IB_USER_VERBS_CMD_DESTROY_SRQ)		|
		(1ull << IB_USER_VERBS_CMD_CREATE_XSRQ)		|
		(1ull << IB_USER_VERBS_CMD_OPEN_QP);
	dev->ib_dev.uverbs_ex_cmd_mask =
		(1ull << IB_USER_VERBS_EX_CMD_QUERY_DEVICE)	|
		(1ull << IB_USER_VERBS_EX_CMD_CREATE_CQ)	|
		(1ull << IB_USER_VERBS_EX_CMD_CREATE_QP)	|
		(1ull << IB_USER_VERBS_EX_CMD_MODIFY_QP)	|
		(1ull << IB_USER_VERBS_EX_CMD_MODIFY_CQ)	|
		(1ull << IB_USER_VERBS_EX_CMD_CREATE_FLOW)	|
		(1ull << IB_USER_VERBS_EX_CMD_DESTROY_FLOW);

	if (MLX5_CAP_GEN(mdev, ipoib_enhanced_offloads) &&
	    IS_ENABLED(CONFIG_MLX5_CORE_IPOIB))
		ib_set_device_ops(&dev->ib_dev,
				  &mlx5_ib_dev_ipoib_enhanced_ops);

	if (mlx5_core_is_pf(mdev))
		ib_set_device_ops(&dev->ib_dev, &mlx5_ib_dev_sriov_ops);

	dev->umr_fence = mlx5_get_umr_fence(MLX5_CAP_GEN(mdev, umr_fence));

	if (MLX5_CAP_GEN(mdev, imaicl)) {
		dev->ib_dev.uverbs_cmd_mask |=
			(1ull << IB_USER_VERBS_CMD_ALLOC_MW)	|
			(1ull << IB_USER_VERBS_CMD_DEALLOC_MW);
		ib_set_device_ops(&dev->ib_dev, &mlx5_ib_dev_mw_ops);
	}

	if (MLX5_CAP_GEN(mdev, xrc)) {
		dev->ib_dev.uverbs_cmd_mask |=
			(1ull << IB_USER_VERBS_CMD_OPEN_XRCD) |
			(1ull << IB_USER_VERBS_CMD_CLOSE_XRCD);
		ib_set_device_ops(&dev->ib_dev, &mlx5_ib_dev_xrc_ops);
	}

	if (MLX5_CAP_DEV_MEM(mdev, memic))
		ib_set_device_ops(&dev->ib_dev, &mlx5_ib_dev_dm_ops);

	if (mlx5_accel_ipsec_device_caps(dev->mdev) &
	    MLX5_ACCEL_IPSEC_CAP_DEVICE)
		ib_set_device_ops(&dev->ib_dev, &mlx5_ib_dev_flow_ipsec_ops);
	dev->ib_dev.driver_id = RDMA_DRIVER_MLX5;
	ib_set_device_ops(&dev->ib_dev, &mlx5_ib_dev_ops);

	if (IS_ENABLED(CONFIG_INFINIBAND_USER_ACCESS))
		dev->ib_dev.driver_def = mlx5_ib_defs;

	err = init_node_data(dev);
	if (err)
		return err;

	if ((MLX5_CAP_GEN(dev->mdev, port_type) == MLX5_CAP_PORT_TYPE_ETH) &&
	    (MLX5_CAP_GEN(dev->mdev, disable_local_lb_uc) ||
	     MLX5_CAP_GEN(dev->mdev, disable_local_lb_mc)))
		mutex_init(&dev->lb.mutex);

	return 0;
}

static const struct ib_device_ops mlx5_ib_dev_port_ops = {
	.get_port_immutable = mlx5_port_immutable,
	.query_port = mlx5_ib_query_port,
};

static int mlx5_ib_stage_non_default_cb(struct mlx5_ib_dev *dev)
{
	ib_set_device_ops(&dev->ib_dev, &mlx5_ib_dev_port_ops);
	return 0;
}

static const struct ib_device_ops mlx5_ib_dev_port_rep_ops = {
	.get_port_immutable = mlx5_port_rep_immutable,
	.query_port = mlx5_ib_rep_query_port,
};

int mlx5_ib_stage_rep_non_default_cb(struct mlx5_ib_dev *dev)
{
	ib_set_device_ops(&dev->ib_dev, &mlx5_ib_dev_port_rep_ops);
	return 0;
}

static const struct ib_device_ops mlx5_ib_dev_common_roce_ops = {
	.create_rwq_ind_table = mlx5_ib_create_rwq_ind_table,
	.create_wq = mlx5_ib_create_wq,
	.destroy_rwq_ind_table = mlx5_ib_destroy_rwq_ind_table,
	.destroy_wq = mlx5_ib_destroy_wq,
	.get_netdev = mlx5_ib_get_netdev,
	.modify_wq = mlx5_ib_modify_wq,
};

static int mlx5_ib_stage_common_roce_init(struct mlx5_ib_dev *dev)
{
	u8 port_num;
	int i;

	for (i = 0; i < dev->num_ports; i++) {
		dev->roce[i].dev = dev;
		dev->roce[i].native_port_num = i + 1;
		dev->roce[i].last_port_state = IB_PORT_DOWN;
	}

	dev->ib_dev.uverbs_ex_cmd_mask |=
			(1ull << IB_USER_VERBS_EX_CMD_CREATE_WQ) |
			(1ull << IB_USER_VERBS_EX_CMD_MODIFY_WQ) |
			(1ull << IB_USER_VERBS_EX_CMD_DESTROY_WQ) |
			(1ull << IB_USER_VERBS_EX_CMD_CREATE_RWQ_IND_TBL) |
			(1ull << IB_USER_VERBS_EX_CMD_DESTROY_RWQ_IND_TBL);
	ib_set_device_ops(&dev->ib_dev, &mlx5_ib_dev_common_roce_ops);

	port_num = mlx5_core_native_port_num(dev->mdev) - 1;

	return mlx5_add_netdev_notifier(dev, port_num);
}

static void mlx5_ib_stage_common_roce_cleanup(struct mlx5_ib_dev *dev)
{
	u8 port_num = mlx5_core_native_port_num(dev->mdev) - 1;

	mlx5_remove_netdev_notifier(dev, port_num);
}

int mlx5_ib_stage_rep_roce_init(struct mlx5_ib_dev *dev)
{
	struct mlx5_core_dev *mdev = dev->mdev;
	enum rdma_link_layer ll;
	int port_type_cap;
	int err = 0;

	port_type_cap = MLX5_CAP_GEN(mdev, port_type);
	ll = mlx5_port_type_cap_to_rdma_ll(port_type_cap);

	if (ll == IB_LINK_LAYER_ETHERNET)
		err = mlx5_ib_stage_common_roce_init(dev);

	return err;
}

void mlx5_ib_stage_rep_roce_cleanup(struct mlx5_ib_dev *dev)
{
	mlx5_ib_stage_common_roce_cleanup(dev);
}

static int mlx5_ib_stage_roce_init(struct mlx5_ib_dev *dev)
{
	struct mlx5_core_dev *mdev = dev->mdev;
	enum rdma_link_layer ll;
	int port_type_cap;
	int err;

	port_type_cap = MLX5_CAP_GEN(mdev, port_type);
	ll = mlx5_port_type_cap_to_rdma_ll(port_type_cap);

	if (ll == IB_LINK_LAYER_ETHERNET) {
		err = mlx5_ib_stage_common_roce_init(dev);
		if (err)
			return err;

		err = mlx5_enable_eth(dev);
		if (err)
			goto cleanup;
	}

	return 0;
cleanup:
	mlx5_ib_stage_common_roce_cleanup(dev);

	return err;
}

static void mlx5_ib_stage_roce_cleanup(struct mlx5_ib_dev *dev)
{
	struct mlx5_core_dev *mdev = dev->mdev;
	enum rdma_link_layer ll;
	int port_type_cap;

	port_type_cap = MLX5_CAP_GEN(mdev, port_type);
	ll = mlx5_port_type_cap_to_rdma_ll(port_type_cap);

	if (ll == IB_LINK_LAYER_ETHERNET) {
		mlx5_disable_eth(dev);
		mlx5_ib_stage_common_roce_cleanup(dev);
	}
}

int mlx5_ib_stage_dev_res_init(struct mlx5_ib_dev *dev)
{
	return create_dev_resources(&dev->devr);
}

void mlx5_ib_stage_dev_res_cleanup(struct mlx5_ib_dev *dev)
{
	destroy_dev_resources(&dev->devr);
}

static int mlx5_ib_stage_odp_init(struct mlx5_ib_dev *dev)
{
	mlx5_ib_internal_fill_odp_caps(dev);

	return mlx5_ib_odp_init_one(dev);
}

void mlx5_ib_stage_odp_cleanup(struct mlx5_ib_dev *dev)
{
	mlx5_ib_odp_cleanup_one(dev);
}

<<<<<<< HEAD
static const struct ib_device_ops mlx5_ib_dev_hw_stats_ops = {
	.alloc_hw_stats = mlx5_ib_alloc_hw_stats,
	.get_hw_stats = mlx5_ib_get_hw_stats,
};

=======
>>>>>>> ce28bb44
int mlx5_ib_stage_counters_init(struct mlx5_ib_dev *dev)
{
	if (MLX5_CAP_GEN(dev->mdev, max_qp_cnt)) {
		ib_set_device_ops(&dev->ib_dev, &mlx5_ib_dev_hw_stats_ops);

		return mlx5_ib_alloc_counters(dev);
	}

	return 0;
}

void mlx5_ib_stage_counters_cleanup(struct mlx5_ib_dev *dev)
{
	if (MLX5_CAP_GEN(dev->mdev, max_qp_cnt))
		mlx5_ib_dealloc_counters(dev);
}

static int mlx5_ib_stage_cong_debugfs_init(struct mlx5_ib_dev *dev)
{
	return mlx5_ib_init_cong_debugfs(dev,
					 mlx5_core_native_port_num(dev->mdev) - 1);
}

static void mlx5_ib_stage_cong_debugfs_cleanup(struct mlx5_ib_dev *dev)
{
	mlx5_ib_cleanup_cong_debugfs(dev,
				     mlx5_core_native_port_num(dev->mdev) - 1);
}

static int mlx5_ib_stage_uar_init(struct mlx5_ib_dev *dev)
{
	dev->mdev->priv.uar = mlx5_get_uars_page(dev->mdev);
	return PTR_ERR_OR_ZERO(dev->mdev->priv.uar);
}

static void mlx5_ib_stage_uar_cleanup(struct mlx5_ib_dev *dev)
{
	mlx5_put_uars_page(dev->mdev, dev->mdev->priv.uar);
}

int mlx5_ib_stage_bfrag_init(struct mlx5_ib_dev *dev)
{
	int err;

	err = mlx5_alloc_bfreg(dev->mdev, &dev->bfreg, false, false);
	if (err)
		return err;

	err = mlx5_alloc_bfreg(dev->mdev, &dev->fp_bfreg, false, true);
	if (err)
		mlx5_free_bfreg(dev->mdev, &dev->fp_bfreg);

	return err;
}

void mlx5_ib_stage_bfrag_cleanup(struct mlx5_ib_dev *dev)
{
	mlx5_free_bfreg(dev->mdev, &dev->fp_bfreg);
	mlx5_free_bfreg(dev->mdev, &dev->bfreg);
}

int mlx5_ib_stage_ib_reg_init(struct mlx5_ib_dev *dev)
{
	const char *name;

	rdma_set_device_sysfs_group(&dev->ib_dev, &mlx5_attr_group);
	if (!mlx5_lag_is_roce(dev->mdev))
		name = "mlx5_%d";
	else
		name = "mlx5_bond_%d";
	return ib_register_device(&dev->ib_dev, name, NULL);
}

void mlx5_ib_stage_pre_ib_reg_umr_cleanup(struct mlx5_ib_dev *dev)
{
	destroy_umrc_res(dev);
}

void mlx5_ib_stage_ib_reg_cleanup(struct mlx5_ib_dev *dev)
{
	ib_unregister_device(&dev->ib_dev);
}

int mlx5_ib_stage_post_ib_reg_umr_init(struct mlx5_ib_dev *dev)
{
	return create_umr_res(dev);
}

static int mlx5_ib_stage_delay_drop_init(struct mlx5_ib_dev *dev)
{
	init_delay_drop(dev);

	return 0;
}

static void mlx5_ib_stage_delay_drop_cleanup(struct mlx5_ib_dev *dev)
{
	cancel_delay_drop(dev);
}

static int mlx5_ib_stage_dev_notifier_init(struct mlx5_ib_dev *dev)
{
	dev->mdev_events.notifier_call = mlx5_ib_event;
	mlx5_notifier_register(dev->mdev, &dev->mdev_events);
	return 0;
}

static void mlx5_ib_stage_dev_notifier_cleanup(struct mlx5_ib_dev *dev)
{
	mlx5_notifier_unregister(dev->mdev, &dev->mdev_events);
}

static int mlx5_ib_stage_devx_init(struct mlx5_ib_dev *dev)
{
	int uid;

<<<<<<< HEAD
	uid = mlx5_ib_devx_create(dev, false);
=======
	uid = mlx5_ib_devx_create(dev);
>>>>>>> ce28bb44
	if (uid > 0)
		dev->devx_whitelist_uid = uid;

	return 0;
}
static void mlx5_ib_stage_devx_cleanup(struct mlx5_ib_dev *dev)
{
	if (dev->devx_whitelist_uid)
		mlx5_ib_devx_destroy(dev, dev->devx_whitelist_uid);
}

void __mlx5_ib_remove(struct mlx5_ib_dev *dev,
		      const struct mlx5_ib_profile *profile,
		      int stage)
{
	/* Number of stages to cleanup */
	while (stage) {
		stage--;
		if (profile->stage[stage].cleanup)
			profile->stage[stage].cleanup(dev);
	}
}

void *__mlx5_ib_add(struct mlx5_ib_dev *dev,
		    const struct mlx5_ib_profile *profile)
{
	int err;
	int i;

	for (i = 0; i < MLX5_IB_STAGE_MAX; i++) {
		if (profile->stage[i].init) {
			err = profile->stage[i].init(dev);
			if (err)
				goto err_out;
		}
	}

	dev->profile = profile;
	dev->ib_active = true;

	return dev;

err_out:
	__mlx5_ib_remove(dev, profile, i);

	return NULL;
}

static const struct mlx5_ib_profile pf_profile = {
	STAGE_CREATE(MLX5_IB_STAGE_INIT,
		     mlx5_ib_stage_init_init,
		     mlx5_ib_stage_init_cleanup),
	STAGE_CREATE(MLX5_IB_STAGE_FLOW_DB,
		     mlx5_ib_stage_flow_db_init,
		     mlx5_ib_stage_flow_db_cleanup),
	STAGE_CREATE(MLX5_IB_STAGE_CAPS,
		     mlx5_ib_stage_caps_init,
		     NULL),
	STAGE_CREATE(MLX5_IB_STAGE_NON_DEFAULT_CB,
		     mlx5_ib_stage_non_default_cb,
		     NULL),
	STAGE_CREATE(MLX5_IB_STAGE_ROCE,
		     mlx5_ib_stage_roce_init,
		     mlx5_ib_stage_roce_cleanup),
	STAGE_CREATE(MLX5_IB_STAGE_SRQ,
		     mlx5_init_srq_table,
		     mlx5_cleanup_srq_table),
	STAGE_CREATE(MLX5_IB_STAGE_DEVICE_RESOURCES,
		     mlx5_ib_stage_dev_res_init,
		     mlx5_ib_stage_dev_res_cleanup),
	STAGE_CREATE(MLX5_IB_STAGE_DEVICE_NOTIFIER,
		     mlx5_ib_stage_dev_notifier_init,
		     mlx5_ib_stage_dev_notifier_cleanup),
	STAGE_CREATE(MLX5_IB_STAGE_ODP,
		     mlx5_ib_stage_odp_init,
		     mlx5_ib_stage_odp_cleanup),
	STAGE_CREATE(MLX5_IB_STAGE_COUNTERS,
		     mlx5_ib_stage_counters_init,
		     mlx5_ib_stage_counters_cleanup),
	STAGE_CREATE(MLX5_IB_STAGE_CONG_DEBUGFS,
		     mlx5_ib_stage_cong_debugfs_init,
		     mlx5_ib_stage_cong_debugfs_cleanup),
	STAGE_CREATE(MLX5_IB_STAGE_UAR,
		     mlx5_ib_stage_uar_init,
		     mlx5_ib_stage_uar_cleanup),
	STAGE_CREATE(MLX5_IB_STAGE_BFREG,
		     mlx5_ib_stage_bfrag_init,
		     mlx5_ib_stage_bfrag_cleanup),
	STAGE_CREATE(MLX5_IB_STAGE_PRE_IB_REG_UMR,
		     NULL,
		     mlx5_ib_stage_pre_ib_reg_umr_cleanup),
<<<<<<< HEAD
=======
	STAGE_CREATE(MLX5_IB_STAGE_SPECS,
		     mlx5_ib_stage_populate_specs,
		     NULL),
>>>>>>> ce28bb44
	STAGE_CREATE(MLX5_IB_STAGE_WHITELIST_UID,
		     mlx5_ib_stage_devx_init,
		     mlx5_ib_stage_devx_cleanup),
	STAGE_CREATE(MLX5_IB_STAGE_IB_REG,
		     mlx5_ib_stage_ib_reg_init,
		     mlx5_ib_stage_ib_reg_cleanup),
	STAGE_CREATE(MLX5_IB_STAGE_POST_IB_REG_UMR,
		     mlx5_ib_stage_post_ib_reg_umr_init,
		     NULL),
	STAGE_CREATE(MLX5_IB_STAGE_DELAY_DROP,
		     mlx5_ib_stage_delay_drop_init,
		     mlx5_ib_stage_delay_drop_cleanup),
};

static const struct mlx5_ib_profile nic_rep_profile = {
	STAGE_CREATE(MLX5_IB_STAGE_INIT,
		     mlx5_ib_stage_init_init,
		     mlx5_ib_stage_init_cleanup),
	STAGE_CREATE(MLX5_IB_STAGE_FLOW_DB,
		     mlx5_ib_stage_flow_db_init,
		     mlx5_ib_stage_flow_db_cleanup),
	STAGE_CREATE(MLX5_IB_STAGE_CAPS,
		     mlx5_ib_stage_caps_init,
		     NULL),
	STAGE_CREATE(MLX5_IB_STAGE_NON_DEFAULT_CB,
		     mlx5_ib_stage_rep_non_default_cb,
		     NULL),
	STAGE_CREATE(MLX5_IB_STAGE_ROCE,
		     mlx5_ib_stage_rep_roce_init,
		     mlx5_ib_stage_rep_roce_cleanup),
	STAGE_CREATE(MLX5_IB_STAGE_SRQ,
		     mlx5_init_srq_table,
		     mlx5_cleanup_srq_table),
	STAGE_CREATE(MLX5_IB_STAGE_DEVICE_RESOURCES,
		     mlx5_ib_stage_dev_res_init,
		     mlx5_ib_stage_dev_res_cleanup),
	STAGE_CREATE(MLX5_IB_STAGE_DEVICE_NOTIFIER,
		     mlx5_ib_stage_dev_notifier_init,
		     mlx5_ib_stage_dev_notifier_cleanup),
	STAGE_CREATE(MLX5_IB_STAGE_COUNTERS,
		     mlx5_ib_stage_counters_init,
		     mlx5_ib_stage_counters_cleanup),
	STAGE_CREATE(MLX5_IB_STAGE_UAR,
		     mlx5_ib_stage_uar_init,
		     mlx5_ib_stage_uar_cleanup),
	STAGE_CREATE(MLX5_IB_STAGE_BFREG,
		     mlx5_ib_stage_bfrag_init,
		     mlx5_ib_stage_bfrag_cleanup),
	STAGE_CREATE(MLX5_IB_STAGE_PRE_IB_REG_UMR,
		     NULL,
		     mlx5_ib_stage_pre_ib_reg_umr_cleanup),
	STAGE_CREATE(MLX5_IB_STAGE_IB_REG,
		     mlx5_ib_stage_ib_reg_init,
		     mlx5_ib_stage_ib_reg_cleanup),
	STAGE_CREATE(MLX5_IB_STAGE_POST_IB_REG_UMR,
		     mlx5_ib_stage_post_ib_reg_umr_init,
		     NULL),
};

static void *mlx5_ib_add_slave_port(struct mlx5_core_dev *mdev)
{
	struct mlx5_ib_multiport_info *mpi;
	struct mlx5_ib_dev *dev;
	bool bound = false;
	int err;

	mpi = kzalloc(sizeof(*mpi), GFP_KERNEL);
	if (!mpi)
		return NULL;

	mpi->mdev = mdev;

	err = mlx5_query_nic_vport_system_image_guid(mdev,
						     &mpi->sys_image_guid);
	if (err) {
		kfree(mpi);
		return NULL;
	}

	mutex_lock(&mlx5_ib_multiport_mutex);
	list_for_each_entry(dev, &mlx5_ib_dev_list, ib_dev_list) {
		if (dev->sys_image_guid == mpi->sys_image_guid)
			bound = mlx5_ib_bind_slave_port(dev, mpi);

		if (bound) {
			rdma_roce_rescan_device(&dev->ib_dev);
			break;
		}
	}

	if (!bound) {
		list_add_tail(&mpi->list, &mlx5_ib_unaffiliated_port_list);
		dev_dbg(&mdev->pdev->dev, "no suitable IB device found to bind to, added to unaffiliated list.\n");
	}
	mutex_unlock(&mlx5_ib_multiport_mutex);

	return mpi;
}

static void *mlx5_ib_add(struct mlx5_core_dev *mdev)
{
	enum rdma_link_layer ll;
	struct mlx5_ib_dev *dev;
	int port_type_cap;

	printk_once(KERN_INFO "%s", mlx5_version);

	port_type_cap = MLX5_CAP_GEN(mdev, port_type);
	ll = mlx5_port_type_cap_to_rdma_ll(port_type_cap);

	if (mlx5_core_is_mp_slave(mdev) && ll == IB_LINK_LAYER_ETHERNET)
		return mlx5_ib_add_slave_port(mdev);

	dev = (struct mlx5_ib_dev *)ib_alloc_device(sizeof(*dev));
	if (!dev)
		return NULL;

	dev->mdev = mdev;
	dev->num_ports = max(MLX5_CAP_GEN(mdev, num_ports),
			     MLX5_CAP_GEN(mdev, num_vhca_ports));

	if (MLX5_ESWITCH_MANAGER(mdev) &&
	    mlx5_ib_eswitch_mode(mdev->priv.eswitch) == SRIOV_OFFLOADS) {
		dev->rep = mlx5_ib_vport_rep(mdev->priv.eswitch, 0);
		dev->profile = &nic_rep_profile;
		mlx5_ib_register_vport_reps(dev);
		return dev;
	}

	return __mlx5_ib_add(dev, &pf_profile);
}

static void mlx5_ib_remove(struct mlx5_core_dev *mdev, void *context)
{
	struct mlx5_ib_multiport_info *mpi;
	struct mlx5_ib_dev *dev;

	if (mlx5_core_is_mp_slave(mdev)) {
		mpi = context;
		mutex_lock(&mlx5_ib_multiport_mutex);
		if (mpi->ibdev)
			mlx5_ib_unbind_slave_port(mpi->ibdev, mpi);
		list_del(&mpi->list);
		mutex_unlock(&mlx5_ib_multiport_mutex);
		return;
	}

	dev = context;
	if (dev->profile == &nic_rep_profile)
		mlx5_ib_unregister_vport_reps(dev);
	else
		__mlx5_ib_remove(dev, dev->profile, MLX5_IB_STAGE_MAX);

	ib_dealloc_device((struct ib_device *)dev);
}

static struct mlx5_interface mlx5_ib_interface = {
	.add            = mlx5_ib_add,
	.remove         = mlx5_ib_remove,
	.protocol	= MLX5_INTERFACE_PROTOCOL_IB,
};

unsigned long mlx5_ib_get_xlt_emergency_page(void)
{
	mutex_lock(&xlt_emergency_page_mutex);
	return xlt_emergency_page;
}

void mlx5_ib_put_xlt_emergency_page(void)
{
	mutex_unlock(&xlt_emergency_page_mutex);
}

static int __init mlx5_ib_init(void)
{
	int err;

	xlt_emergency_page = __get_free_page(GFP_KERNEL);
	if (!xlt_emergency_page)
		return -ENOMEM;

	mutex_init(&xlt_emergency_page_mutex);

	mlx5_ib_event_wq = alloc_ordered_workqueue("mlx5_ib_event_wq", 0);
	if (!mlx5_ib_event_wq) {
		free_page(xlt_emergency_page);
		return -ENOMEM;
	}

	mlx5_ib_odp_init();

	err = mlx5_register_interface(&mlx5_ib_interface);

	return err;
}

static void __exit mlx5_ib_cleanup(void)
{
	mlx5_unregister_interface(&mlx5_ib_interface);
	destroy_workqueue(mlx5_ib_event_wq);
	mutex_destroy(&xlt_emergency_page_mutex);
	free_page(xlt_emergency_page);
}

module_init(mlx5_ib_init);
module_exit(mlx5_ib_cleanup);<|MERGE_RESOLUTION|>--- conflicted
+++ resolved
@@ -5410,17 +5410,6 @@
 		mlx5_ib_warn(dev, "Failed to init delay drop debugfs\n");
 }
 
-<<<<<<< HEAD
-=======
-static const struct cpumask *
-mlx5_ib_get_vector_affinity(struct ib_device *ibdev, int comp_vector)
-{
-	struct mlx5_ib_dev *dev = to_mdev(ibdev);
-
-	return mlx5_comp_irq_get_affinity_mask(dev->mdev, comp_vector);
-}
-
->>>>>>> ce28bb44
 /* The mlx5_ib_multiport_mutex should be held when calling this function */
 static void mlx5_ib_unbind_slave_port(struct mlx5_ib_dev *ibdev,
 				      struct mlx5_ib_multiport_info *mpi)
@@ -6170,14 +6159,11 @@
 	mlx5_ib_odp_cleanup_one(dev);
 }
 
-<<<<<<< HEAD
 static const struct ib_device_ops mlx5_ib_dev_hw_stats_ops = {
 	.alloc_hw_stats = mlx5_ib_alloc_hw_stats,
 	.get_hw_stats = mlx5_ib_get_hw_stats,
 };
 
-=======
->>>>>>> ce28bb44
 int mlx5_ib_stage_counters_init(struct mlx5_ib_dev *dev)
 {
 	if (MLX5_CAP_GEN(dev->mdev, max_qp_cnt)) {
@@ -6294,11 +6280,7 @@
 {
 	int uid;
 
-<<<<<<< HEAD
 	uid = mlx5_ib_devx_create(dev, false);
-=======
-	uid = mlx5_ib_devx_create(dev);
->>>>>>> ce28bb44
 	if (uid > 0)
 		dev->devx_whitelist_uid = uid;
 
@@ -6390,12 +6372,6 @@
 	STAGE_CREATE(MLX5_IB_STAGE_PRE_IB_REG_UMR,
 		     NULL,
 		     mlx5_ib_stage_pre_ib_reg_umr_cleanup),
-<<<<<<< HEAD
-=======
-	STAGE_CREATE(MLX5_IB_STAGE_SPECS,
-		     mlx5_ib_stage_populate_specs,
-		     NULL),
->>>>>>> ce28bb44
 	STAGE_CREATE(MLX5_IB_STAGE_WHITELIST_UID,
 		     mlx5_ib_stage_devx_init,
 		     mlx5_ib_stage_devx_cleanup),
