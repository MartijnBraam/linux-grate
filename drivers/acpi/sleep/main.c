/*
 * sleep.c - ACPI sleep support.
 *
 * Copyright (c) 2005 Alexey Starikovskiy <alexey.y.starikovskiy@intel.com>
 * Copyright (c) 2004 David Shaohua Li <shaohua.li@intel.com>
 * Copyright (c) 2000-2003 Patrick Mochel
 * Copyright (c) 2003 Open Source Development Lab
 *
 * This file is released under the GPLv2.
 *
 */

#include <linux/delay.h>
#include <linux/irq.h>
#include <linux/dmi.h>
#include <linux/device.h>
#include <linux/suspend.h>

#include <asm/io.h>

#include <acpi/acpi_bus.h>
#include <acpi/acpi_drivers.h>
#include "sleep.h"

u8 sleep_states[ACPI_S_STATE_COUNT];

static int acpi_sleep_prepare(u32 acpi_state)
{
#ifdef CONFIG_ACPI_SLEEP
	/* do we have a wakeup address for S2 and S3? */
	if (acpi_state == ACPI_STATE_S3) {
		if (!acpi_wakeup_address) {
			return -EFAULT;
		}
		acpi_set_firmware_waking_vector(
				(acpi_physical_address)acpi_wakeup_address);

	}
	ACPI_FLUSH_CPU_CACHE();
	acpi_enable_wakeup_device_prep(acpi_state);
#endif
	printk(KERN_INFO PREFIX "Preparing to enter system sleep state S%d\n",
		acpi_state);
	acpi_enter_sleep_state_prep(acpi_state);
	return 0;
}

#ifdef CONFIG_PM_SLEEP
static u32 acpi_target_sleep_state = ACPI_STATE_S0;

/*
 * ACPI 1.0 wants us to execute _PTS before suspending devices, so we allow the
 * user to request that behavior by using the 'acpi_old_suspend_ordering'
 * kernel command line option that causes the following variable to be set.
 */
static bool old_suspend_ordering;

void __init acpi_old_suspend_ordering(void)
{
	old_suspend_ordering = true;
}

/**
 *	acpi_pm_disable_gpes - Disable the GPEs.
 */
static int acpi_pm_disable_gpes(void)
{
	acpi_hw_disable_all_gpes();
	return 0;
}

/**
 *	__acpi_pm_prepare - Prepare the platform to enter the target state.
 *
 *	If necessary, set the firmware waking vector and do arch-specific
 *	nastiness to get the wakeup code to the waking vector.
 */
static int __acpi_pm_prepare(void)
{
	int error = acpi_sleep_prepare(acpi_target_sleep_state);

	if (error)
		acpi_target_sleep_state = ACPI_STATE_S0;
	return error;
}

/**
 *	acpi_pm_prepare - Prepare the platform to enter the target sleep
 *		state and disable the GPEs.
 */
static int acpi_pm_prepare(void)
{
	int error = __acpi_pm_prepare();

	if (!error)
		acpi_hw_disable_all_gpes();
	return error;
}

/**
 *	acpi_pm_finish - Instruct the platform to leave a sleep state.
 *
 *	This is called after we wake back up (or if entering the sleep state
 *	failed).
 */
static void acpi_pm_finish(void)
{
	u32 acpi_state = acpi_target_sleep_state;

	if (acpi_state == ACPI_STATE_S0)
		return;

	printk(KERN_INFO PREFIX "Waking up from system sleep state S%d\n",
		acpi_state);
	acpi_disable_wakeup_device(acpi_state);
	acpi_leave_sleep_state(acpi_state);

	/* reset firmware waking vector */
	acpi_set_firmware_waking_vector((acpi_physical_address) 0);

	acpi_target_sleep_state = ACPI_STATE_S0;
}

/**
 *	acpi_pm_end - Finish up suspend sequence.
 */
static void acpi_pm_end(void)
{
	/*
	 * This is necessary in case acpi_pm_finish() is not called during a
	 * failing transition to a sleep state.
	 */
	acpi_target_sleep_state = ACPI_STATE_S0;
}
#endif /* CONFIG_PM_SLEEP */

#ifdef CONFIG_SUSPEND
extern void do_suspend_lowlevel(void);

static u32 acpi_suspend_states[] = {
	[PM_SUSPEND_ON] = ACPI_STATE_S0,
	[PM_SUSPEND_STANDBY] = ACPI_STATE_S1,
	[PM_SUSPEND_MEM] = ACPI_STATE_S3,
	[PM_SUSPEND_MAX] = ACPI_STATE_S5
};

/**
 *	acpi_suspend_begin - Set the target system sleep state to the state
 *		associated with given @pm_state, if supported.
 */
static int acpi_suspend_begin(suspend_state_t pm_state)
{
	u32 acpi_state = acpi_suspend_states[pm_state];
	int error = 0;

	if (sleep_states[acpi_state]) {
		acpi_target_sleep_state = acpi_state;
	} else {
		printk(KERN_ERR "ACPI does not support this state: %d\n",
			pm_state);
		error = -ENOSYS;
	}
	return error;
}

/**
 *	acpi_suspend_enter - Actually enter a sleep state.
 *	@pm_state: ignored
 *
 *	Flush caches and go to sleep. For STR we have to call arch-specific
 *	assembly, which in turn call acpi_enter_sleep_state().
 *	It's unfortunate, but it works. Please fix if you're feeling frisky.
 */
static int acpi_suspend_enter(suspend_state_t pm_state)
{
	acpi_status status = AE_OK;
	unsigned long flags = 0;
	u32 acpi_state = acpi_target_sleep_state;

	ACPI_FLUSH_CPU_CACHE();

	/* Do arch specific saving of state. */
	if (acpi_state == ACPI_STATE_S3) {
		int error = acpi_save_state_mem();

		if (error)
			return error;
	}

	local_irq_save(flags);
	acpi_enable_wakeup_device(acpi_state);
	switch (acpi_state) {
	case ACPI_STATE_S1:
		barrier();
		status = acpi_enter_sleep_state(acpi_state);
		break;

	case ACPI_STATE_S3:
		do_suspend_lowlevel();
		break;
	}

	/* Reprogram control registers and execute _BFS */
	acpi_leave_sleep_state_prep(acpi_state);

	/* ACPI 3.0 specs (P62) says that it's the responsibility
	 * of the OSPM to clear the status bit [ implying that the
	 * POWER_BUTTON event should not reach userspace ]
	 */
	if (ACPI_SUCCESS(status) && (acpi_state == ACPI_STATE_S3))
		acpi_clear_event(ACPI_EVENT_POWER_BUTTON);

	/*
	 * Disable and clear GPE status before interrupt is enabled. Some GPEs
	 * (like wakeup GPE) haven't handler, this can avoid such GPE misfire.
	 * acpi_leave_sleep_state will reenable specific GPEs later
	 */
	acpi_hw_disable_all_gpes();

	local_irq_restore(flags);
	printk(KERN_DEBUG "Back to C!\n");

	/* restore processor state */
	if (acpi_state == ACPI_STATE_S3)
		acpi_restore_state_mem();

	return ACPI_SUCCESS(status) ? 0 : -EFAULT;
}

<<<<<<< HEAD
/**
 *	acpi_suspend_finish - Instruct the platform to leave a sleep state.
 *
 *	This is called after we wake back up (or if entering the sleep state
 *	failed). 
 */

static void acpi_suspend_finish(void)
{
	u32 acpi_state = acpi_target_sleep_state;

	acpi_disable_wakeup_device(acpi_state);
	acpi_leave_sleep_state(acpi_state);

	/* reset firmware waking vector */
	acpi_set_firmware_waking_vector((acpi_physical_address) 0);

	acpi_target_sleep_state = ACPI_STATE_S0;
}

/**
 *	acpi_suspend_end - Finish up suspend sequence.
 */

static void acpi_suspend_end(void)
{
	/*
	 * This is necessary in case acpi_suspend_finish() is not called during a
	 * failing transition to a sleep state.
	 */
	acpi_target_sleep_state = ACPI_STATE_S0;
}

=======
>>>>>>> 58b6e553
static int acpi_suspend_state_valid(suspend_state_t pm_state)
{
	u32 acpi_state;

	switch (pm_state) {
	case PM_SUSPEND_ON:
	case PM_SUSPEND_STANDBY:
	case PM_SUSPEND_MEM:
		acpi_state = acpi_suspend_states[pm_state];

		return sleep_states[acpi_state];
	default:
		return 0;
	}
}

static struct platform_suspend_ops acpi_suspend_ops = {
	.valid = acpi_suspend_state_valid,
	.begin = acpi_suspend_begin,
	.prepare = acpi_pm_prepare,
	.enter = acpi_suspend_enter,
	.finish = acpi_pm_finish,
	.end = acpi_pm_end,
};
<<<<<<< HEAD
=======

/**
 *	acpi_suspend_begin_old - Set the target system sleep state to the
 *		state associated with given @pm_state, if supported, and
 *		execute the _PTS control method.  This function is used if the
 *		pre-ACPI 2.0 suspend ordering has been requested.
 */
static int acpi_suspend_begin_old(suspend_state_t pm_state)
{
	int error = acpi_suspend_begin(pm_state);

	if (!error)
		error = __acpi_pm_prepare();
	return error;
}

/*
 * The following callbacks are used if the pre-ACPI 2.0 suspend ordering has
 * been requested.
 */
static struct platform_suspend_ops acpi_suspend_ops_old = {
	.valid = acpi_suspend_state_valid,
	.begin = acpi_suspend_begin_old,
	.prepare = acpi_pm_disable_gpes,
	.enter = acpi_suspend_enter,
	.finish = acpi_pm_finish,
	.end = acpi_pm_end,
	.recover = acpi_pm_finish,
};
>>>>>>> 58b6e553
#endif /* CONFIG_SUSPEND */

#ifdef CONFIG_HIBERNATION
static int acpi_hibernation_begin(void)
{
	acpi_target_sleep_state = ACPI_STATE_S4;
	return 0;
}

static int acpi_hibernation_enter(void)
{
	acpi_status status = AE_OK;
	unsigned long flags = 0;

	ACPI_FLUSH_CPU_CACHE();

	local_irq_save(flags);
	acpi_enable_wakeup_device(ACPI_STATE_S4);
	/* This shouldn't return.  If it returns, we have a problem */
	status = acpi_enter_sleep_state(ACPI_STATE_S4);
	/* Reprogram control registers and execute _BFS */
	acpi_leave_sleep_state_prep(ACPI_STATE_S4);
	local_irq_restore(flags);

	return ACPI_SUCCESS(status) ? 0 : -EFAULT;
}

static void acpi_hibernation_leave(void)
{
	/*
	 * If ACPI is not enabled by the BIOS and the boot kernel, we need to
	 * enable it here.
	 */
	acpi_enable();
	/* Reprogram control registers and execute _BFS */
	acpi_leave_sleep_state_prep(ACPI_STATE_S4);
}

static void acpi_pm_enable_gpes(void)
{
	acpi_hw_enable_all_runtime_gpes();
}

static struct platform_hibernation_ops acpi_hibernation_ops = {
	.begin = acpi_hibernation_begin,
	.end = acpi_pm_end,
	.pre_snapshot = acpi_pm_prepare,
	.finish = acpi_pm_finish,
	.prepare = acpi_pm_prepare,
	.enter = acpi_hibernation_enter,
	.leave = acpi_hibernation_leave,
	.pre_restore = acpi_pm_disable_gpes,
	.restore_cleanup = acpi_pm_enable_gpes,
};

/**
 *	acpi_hibernation_begin_old - Set the target system sleep state to
 *		ACPI_STATE_S4 and execute the _PTS control method.  This
 *		function is used if the pre-ACPI 2.0 suspend ordering has been
 *		requested.
 */
static int acpi_hibernation_begin_old(void)
{
	int error = acpi_sleep_prepare(ACPI_STATE_S4);

	if (!error)
		acpi_target_sleep_state = ACPI_STATE_S4;
	return error;
}

/*
 * The following callbacks are used if the pre-ACPI 2.0 suspend ordering has
 * been requested.
 */
static struct platform_hibernation_ops acpi_hibernation_ops_old = {
	.begin = acpi_hibernation_begin_old,
	.end = acpi_pm_end,
	.pre_snapshot = acpi_pm_disable_gpes,
	.finish = acpi_pm_finish,
	.prepare = acpi_pm_disable_gpes,
	.enter = acpi_hibernation_enter,
	.leave = acpi_hibernation_leave,
	.pre_restore = acpi_pm_disable_gpes,
	.restore_cleanup = acpi_pm_enable_gpes,
	.recover = acpi_pm_finish,
};
#endif /* CONFIG_HIBERNATION */

int acpi_suspend(u32 acpi_state)
{
	suspend_state_t states[] = {
		[1] = PM_SUSPEND_STANDBY,
		[3] = PM_SUSPEND_MEM,
		[5] = PM_SUSPEND_MAX
	};

	if (acpi_state < 6 && states[acpi_state])
		return pm_suspend(states[acpi_state]);
	if (acpi_state == 4)
		return hibernate();
	return -EINVAL;
}

#ifdef CONFIG_PM_SLEEP
/**
 *	acpi_pm_device_sleep_state - return preferred power state of ACPI device
 *		in the system sleep state given by %acpi_target_sleep_state
 *	@dev: device to examine; its driver model wakeup flags control
 *		whether it should be able to wake up the system
 *	@d_min_p: used to store the upper limit of allowed states range
 *	Return value: preferred power state of the device on success, -ENODEV on
 *		failure (ie. if there's no 'struct acpi_device' for @dev)
 *
 *	Find the lowest power (highest number) ACPI device power state that
 *	device @dev can be in while the system is in the sleep state represented
 *	by %acpi_target_sleep_state.  If @wake is nonzero, the device should be
 *	able to wake up the system from this sleep state.  If @d_min_p is set,
 *	the highest power (lowest number) device power state of @dev allowed
 *	in this system sleep state is stored at the location pointed to by it.
 *
 *	The caller must ensure that @dev is valid before using this function.
 *	The caller is also responsible for figuring out if the device is
 *	supposed to be able to wake up the system and passing this information
 *	via @wake.
 */

int acpi_pm_device_sleep_state(struct device *dev, int *d_min_p)
{
	acpi_handle handle = DEVICE_ACPI_HANDLE(dev);
	struct acpi_device *adev;
	char acpi_method[] = "_SxD";
	unsigned long d_min, d_max;

	if (!handle || ACPI_FAILURE(acpi_bus_get_device(handle, &adev))) {
		printk(KERN_DEBUG "ACPI handle has no context!\n");
		return -ENODEV;
	}

	acpi_method[2] = '0' + acpi_target_sleep_state;
	/*
	 * If the sleep state is S0, we will return D3, but if the device has
	 * _S0W, we will use the value from _S0W
	 */
	d_min = ACPI_STATE_D0;
	d_max = ACPI_STATE_D3;

	/*
	 * If present, _SxD methods return the minimum D-state (highest power
	 * state) we can use for the corresponding S-states.  Otherwise, the
	 * minimum D-state is D0 (ACPI 3.x).
	 *
	 * NOTE: We rely on acpi_evaluate_integer() not clobbering the integer
	 * provided -- that's our fault recovery, we ignore retval.
	 */
	if (acpi_target_sleep_state > ACPI_STATE_S0)
		acpi_evaluate_integer(handle, acpi_method, NULL, &d_min);

	/*
	 * If _PRW says we can wake up the system from the target sleep state,
	 * the D-state returned by _SxD is sufficient for that (we assume a
	 * wakeup-aware driver if wake is set).  Still, if _SxW exists
	 * (ACPI 3.x), it should return the maximum (lowest power) D-state that
	 * can wake the system.  _S0W may be valid, too.
	 */
	if (acpi_target_sleep_state == ACPI_STATE_S0 ||
	    (device_may_wakeup(dev) && adev->wakeup.state.enabled &&
	     adev->wakeup.sleep_state <= acpi_target_sleep_state)) {
		acpi_status status;

		acpi_method[3] = 'W';
		status = acpi_evaluate_integer(handle, acpi_method, NULL,
						&d_max);
		if (ACPI_FAILURE(status)) {
			d_max = d_min;
		} else if (d_max < d_min) {
			/* Warn the user of the broken DSDT */
			printk(KERN_WARNING "ACPI: Wrong value from %s\n",
				acpi_method);
			/* Sanitize it */
			d_min = d_max;
		}
	}

	if (d_min_p)
		*d_min_p = d_min;
	return d_max;
}

/**
 *	acpi_pm_device_sleep_wake - enable or disable the system wake-up
 *                                  capability of given device
 *	@dev: device to handle
 *	@enable: 'true' - enable, 'false' - disable the wake-up capability
 */
int acpi_pm_device_sleep_wake(struct device *dev, bool enable)
{
	acpi_handle handle;
	struct acpi_device *adev;

	if (!device_may_wakeup(dev))
		return -EINVAL;

	handle = DEVICE_ACPI_HANDLE(dev);
	if (!handle || ACPI_FAILURE(acpi_bus_get_device(handle, &adev))) {
		printk(KERN_DEBUG "ACPI handle has no context!\n");
		return -ENODEV;
	}

	return enable ?
		acpi_enable_wakeup_device_power(adev, acpi_target_sleep_state) :
		acpi_disable_wakeup_device_power(adev);
}
#endif

static void acpi_power_off_prepare(void)
{
	/* Prepare to power off the system */
	acpi_sleep_prepare(ACPI_STATE_S5);
	acpi_hw_disable_all_gpes();
}

static void acpi_power_off(void)
{
	/* acpi_sleep_prepare(ACPI_STATE_S5) should have already been called */
	printk("%s called\n", __func__);
	local_irq_disable();
	acpi_enable_wakeup_device(ACPI_STATE_S5);
	acpi_enter_sleep_state(ACPI_STATE_S5);
}

int __init acpi_sleep_init(void)
{
	acpi_status status;
	u8 type_a, type_b;
#ifdef CONFIG_SUSPEND
	int i = 0;
#endif

	if (acpi_disabled)
		return 0;

	sleep_states[ACPI_STATE_S0] = 1;
	printk(KERN_INFO PREFIX "(supports S0");

#ifdef CONFIG_SUSPEND
	for (i = ACPI_STATE_S1; i < ACPI_STATE_S4; i++) {
		status = acpi_get_sleep_type_data(i, &type_a, &type_b);
		if (ACPI_SUCCESS(status)) {
			sleep_states[i] = 1;
			printk(" S%d", i);
		}
	}

	suspend_set_ops(old_suspend_ordering ?
		&acpi_suspend_ops_old : &acpi_suspend_ops);
#endif

#ifdef CONFIG_HIBERNATION
	status = acpi_get_sleep_type_data(ACPI_STATE_S4, &type_a, &type_b);
	if (ACPI_SUCCESS(status)) {
		hibernation_set_ops(old_suspend_ordering ?
			&acpi_hibernation_ops_old : &acpi_hibernation_ops);
		sleep_states[ACPI_STATE_S4] = 1;
		printk(" S4");
	}
#endif
	status = acpi_get_sleep_type_data(ACPI_STATE_S5, &type_a, &type_b);
	if (ACPI_SUCCESS(status)) {
		sleep_states[ACPI_STATE_S5] = 1;
		printk(" S5");
		pm_power_off_prepare = acpi_power_off_prepare;
		pm_power_off = acpi_power_off;
	}
	printk(")\n");
	return 0;
}<|MERGE_RESOLUTION|>--- conflicted
+++ resolved
@@ -227,42 +227,6 @@
 	return ACPI_SUCCESS(status) ? 0 : -EFAULT;
 }
 
-<<<<<<< HEAD
-/**
- *	acpi_suspend_finish - Instruct the platform to leave a sleep state.
- *
- *	This is called after we wake back up (or if entering the sleep state
- *	failed). 
- */
-
-static void acpi_suspend_finish(void)
-{
-	u32 acpi_state = acpi_target_sleep_state;
-
-	acpi_disable_wakeup_device(acpi_state);
-	acpi_leave_sleep_state(acpi_state);
-
-	/* reset firmware waking vector */
-	acpi_set_firmware_waking_vector((acpi_physical_address) 0);
-
-	acpi_target_sleep_state = ACPI_STATE_S0;
-}
-
-/**
- *	acpi_suspend_end - Finish up suspend sequence.
- */
-
-static void acpi_suspend_end(void)
-{
-	/*
-	 * This is necessary in case acpi_suspend_finish() is not called during a
-	 * failing transition to a sleep state.
-	 */
-	acpi_target_sleep_state = ACPI_STATE_S0;
-}
-
-=======
->>>>>>> 58b6e553
 static int acpi_suspend_state_valid(suspend_state_t pm_state)
 {
 	u32 acpi_state;
@@ -287,8 +251,6 @@
 	.finish = acpi_pm_finish,
 	.end = acpi_pm_end,
 };
-<<<<<<< HEAD
-=======
 
 /**
  *	acpi_suspend_begin_old - Set the target system sleep state to the
@@ -318,7 +280,6 @@
 	.end = acpi_pm_end,
 	.recover = acpi_pm_finish,
 };
->>>>>>> 58b6e553
 #endif /* CONFIG_SUSPEND */
 
 #ifdef CONFIG_HIBERNATION
