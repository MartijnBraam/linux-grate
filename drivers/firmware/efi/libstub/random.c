// SPDX-License-Identifier: GPL-2.0
/*
 * Copyright (C) 2016 Linaro Ltd;  <ard.biesheuvel@linaro.org>
 */

#include <linux/efi.h>
#include <linux/log2.h>
#include <asm/efi.h>

#include "efistub.h"

typedef union efi_rng_protocol efi_rng_protocol_t;

union efi_rng_protocol {
	struct {
		efi_status_t (__efiapi *get_info)(efi_rng_protocol_t *,
						  unsigned long *,
						  efi_guid_t *);
		efi_status_t (__efiapi *get_rng)(efi_rng_protocol_t *,
						 efi_guid_t *, unsigned long,
						 u8 *out);
	};
	struct {
		u32 get_info;
		u32 get_rng;
	} mixed_mode;
};

efi_status_t efi_get_random_bytes(unsigned long size, u8 *out)
{
	efi_guid_t rng_proto = EFI_RNG_PROTOCOL_GUID;
	efi_status_t status;
<<<<<<< HEAD
	struct efi_rng_protocol *rng = NULL;
=======
	efi_rng_protocol_t *rng = NULL;
>>>>>>> 4444f854

	status = efi_bs_call(locate_protocol, &rng_proto, NULL, (void **)&rng);
	if (status != EFI_SUCCESS)
		return status;

	return efi_call_proto(rng, get_rng, NULL, size, out);
}

/*
 * Return the number of slots covered by this entry, i.e., the number of
 * addresses it covers that are suitably aligned and supply enough room
 * for the allocation.
 */
static unsigned long get_entry_num_slots(efi_memory_desc_t *md,
					 unsigned long size,
					 unsigned long align_shift)
{
	unsigned long align = 1UL << align_shift;
	u64 first_slot, last_slot, region_end;

	if (md->type != EFI_CONVENTIONAL_MEMORY)
		return 0;

	if (efi_soft_reserve_enabled() &&
	    (md->attribute & EFI_MEMORY_SP))
		return 0;

	region_end = min((u64)ULONG_MAX, md->phys_addr + md->num_pages*EFI_PAGE_SIZE - 1);

	first_slot = round_up(md->phys_addr, align);
	last_slot = round_down(region_end - size + 1, align);

	if (first_slot > last_slot)
		return 0;

	return ((unsigned long)(last_slot - first_slot) >> align_shift) + 1;
}

/*
 * The UEFI memory descriptors have a virtual address field that is only used
 * when installing the virtual mapping using SetVirtualAddressMap(). Since it
 * is unused here, we can reuse it to keep track of each descriptor's slot
 * count.
 */
#define MD_NUM_SLOTS(md)	((md)->virt_addr)

efi_status_t efi_random_alloc(unsigned long size,
			      unsigned long align,
			      unsigned long *addr,
			      unsigned long random_seed)
{
	unsigned long map_size, desc_size, total_slots = 0, target_slot;
	unsigned long buff_size;
	efi_status_t status;
	efi_memory_desc_t *memory_map;
	int map_offset;
	struct efi_boot_memmap map;

	map.map =	&memory_map;
	map.map_size =	&map_size;
	map.desc_size =	&desc_size;
	map.desc_ver =	NULL;
	map.key_ptr =	NULL;
	map.buff_size =	&buff_size;

	status = efi_get_memory_map(&map);
	if (status != EFI_SUCCESS)
		return status;

	if (align < EFI_ALLOC_ALIGN)
		align = EFI_ALLOC_ALIGN;

	/* count the suitable slots in each memory map entry */
	for (map_offset = 0; map_offset < map_size; map_offset += desc_size) {
		efi_memory_desc_t *md = (void *)memory_map + map_offset;
		unsigned long slots;

		slots = get_entry_num_slots(md, size, ilog2(align));
		MD_NUM_SLOTS(md) = slots;
		total_slots += slots;
	}

	/* find a random number between 0 and total_slots */
	target_slot = (total_slots * (u16)random_seed) >> 16;

	/*
	 * target_slot is now a value in the range [0, total_slots), and so
	 * it corresponds with exactly one of the suitable slots we recorded
	 * when iterating over the memory map the first time around.
	 *
	 * So iterate over the memory map again, subtracting the number of
	 * slots of each entry at each iteration, until we have found the entry
	 * that covers our chosen slot. Use the residual value of target_slot
	 * to calculate the randomly chosen address, and allocate it directly
	 * using EFI_ALLOCATE_ADDRESS.
	 */
	for (map_offset = 0; map_offset < map_size; map_offset += desc_size) {
		efi_memory_desc_t *md = (void *)memory_map + map_offset;
		efi_physical_addr_t target;
		unsigned long pages;

		if (target_slot >= MD_NUM_SLOTS(md)) {
			target_slot -= MD_NUM_SLOTS(md);
			continue;
		}

		target = round_up(md->phys_addr, align) + target_slot * align;
		pages = round_up(size, EFI_PAGE_SIZE) / EFI_PAGE_SIZE;

		status = efi_bs_call(allocate_pages, EFI_ALLOCATE_ADDRESS,
				     EFI_LOADER_DATA, pages, &target);
		if (status == EFI_SUCCESS)
			*addr = target;
		break;
	}

	efi_bs_call(free_pool, memory_map);

	return status;
}

efi_status_t efi_random_get_seed(void)
{
	efi_guid_t rng_proto = EFI_RNG_PROTOCOL_GUID;
	efi_guid_t rng_algo_raw = EFI_RNG_ALGORITHM_RAW;
	efi_guid_t rng_table_guid = LINUX_EFI_RANDOM_SEED_TABLE_GUID;
<<<<<<< HEAD
	struct efi_rng_protocol *rng = NULL;
=======
	efi_rng_protocol_t *rng = NULL;
>>>>>>> 4444f854
	struct linux_efi_random_seed *seed = NULL;
	efi_status_t status;

	status = efi_bs_call(locate_protocol, &rng_proto, NULL, (void **)&rng);
	if (status != EFI_SUCCESS)
		return status;

	status = efi_bs_call(allocate_pool, EFI_RUNTIME_SERVICES_DATA,
			     sizeof(*seed) + EFI_RANDOM_SEED_SIZE,
			     (void **)&seed);
	if (status != EFI_SUCCESS)
		return status;

	status = efi_call_proto(rng, get_rng, &rng_algo_raw,
				 EFI_RANDOM_SEED_SIZE, seed->bits);

	if (status == EFI_UNSUPPORTED)
		/*
		 * Use whatever algorithm we have available if the raw algorithm
		 * is not implemented.
		 */
		status = efi_call_proto(rng, get_rng, NULL,
					EFI_RANDOM_SEED_SIZE, seed->bits);

	if (status != EFI_SUCCESS)
		goto err_freepool;

	seed->size = EFI_RANDOM_SEED_SIZE;
	status = efi_bs_call(install_configuration_table, &rng_table_guid, seed);
	if (status != EFI_SUCCESS)
		goto err_freepool;

	return EFI_SUCCESS;

err_freepool:
	efi_bs_call(free_pool, seed);
	return status;
}<|MERGE_RESOLUTION|>--- conflicted
+++ resolved
@@ -30,11 +30,7 @@
 {
 	efi_guid_t rng_proto = EFI_RNG_PROTOCOL_GUID;
 	efi_status_t status;
-<<<<<<< HEAD
-	struct efi_rng_protocol *rng = NULL;
-=======
 	efi_rng_protocol_t *rng = NULL;
->>>>>>> 4444f854
 
 	status = efi_bs_call(locate_protocol, &rng_proto, NULL, (void **)&rng);
 	if (status != EFI_SUCCESS)
@@ -161,11 +157,7 @@
 	efi_guid_t rng_proto = EFI_RNG_PROTOCOL_GUID;
 	efi_guid_t rng_algo_raw = EFI_RNG_ALGORITHM_RAW;
 	efi_guid_t rng_table_guid = LINUX_EFI_RANDOM_SEED_TABLE_GUID;
-<<<<<<< HEAD
-	struct efi_rng_protocol *rng = NULL;
-=======
 	efi_rng_protocol_t *rng = NULL;
->>>>>>> 4444f854
 	struct linux_efi_random_seed *seed = NULL;
 	efi_status_t status;
 
