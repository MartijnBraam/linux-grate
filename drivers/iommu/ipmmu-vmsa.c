// SPDX-License-Identifier: GPL-2.0
/*
 * IOMMU API for Renesas VMSA-compatible IPMMU
 * Author: Laurent Pinchart <laurent.pinchart@ideasonboard.com>
 *
 * Copyright (C) 2014 Renesas Electronics Corporation
 */

#include <linux/bitmap.h>
#include <linux/delay.h>
#include <linux/dma-iommu.h>
#include <linux/dma-mapping.h>
#include <linux/err.h>
#include <linux/export.h>
#include <linux/init.h>
#include <linux/interrupt.h>
#include <linux/io.h>
#include <linux/io-pgtable.h>
#include <linux/iommu.h>
#include <linux/of.h>
#include <linux/of_device.h>
#include <linux/of_iommu.h>
#include <linux/of_platform.h>
#include <linux/platform_device.h>
#include <linux/sizes.h>
#include <linux/slab.h>
#include <linux/sys_soc.h>

#if defined(CONFIG_ARM) && !defined(CONFIG_IOMMU_DMA)
#include <asm/dma-iommu.h>
#include <asm/pgalloc.h>
#else
#define arm_iommu_create_mapping(...)	NULL
#define arm_iommu_attach_device(...)	-ENODEV
#define arm_iommu_release_mapping(...)	do {} while (0)
#define arm_iommu_detach_device(...)	do {} while (0)
#endif

#define IPMMU_CTX_MAX		8U
#define IPMMU_CTX_INVALID	-1

#define IPMMU_UTLB_MAX		48U

struct ipmmu_features {
	bool use_ns_alias_offset;
	bool has_cache_leaf_nodes;
	unsigned int number_of_contexts;
	unsigned int num_utlbs;
	bool setup_imbuscr;
	bool twobit_imttbcr_sl0;
	bool reserved_context;
	bool cache_snoop;
};

struct ipmmu_vmsa_device {
	struct device *dev;
	void __iomem *base;
	struct iommu_device iommu;
	struct ipmmu_vmsa_device *root;
	const struct ipmmu_features *features;
	unsigned int num_ctx;
	spinlock_t lock;			/* Protects ctx and domains[] */
	DECLARE_BITMAP(ctx, IPMMU_CTX_MAX);
	struct ipmmu_vmsa_domain *domains[IPMMU_CTX_MAX];
	s8 utlb_ctx[IPMMU_UTLB_MAX];

	struct iommu_group *group;
	struct dma_iommu_mapping *mapping;
};

struct ipmmu_vmsa_domain {
	struct ipmmu_vmsa_device *mmu;
	struct iommu_domain io_domain;

	struct io_pgtable_cfg cfg;
	struct io_pgtable_ops *iop;

	unsigned int context_id;
	struct mutex mutex;			/* Protects mappings */
};

static struct ipmmu_vmsa_domain *to_vmsa_domain(struct iommu_domain *dom)
{
	return container_of(dom, struct ipmmu_vmsa_domain, io_domain);
}

static struct ipmmu_vmsa_device *to_ipmmu(struct device *dev)
{
	struct iommu_fwspec *fwspec = dev_iommu_fwspec_get(dev);

	return fwspec ? fwspec->iommu_priv : NULL;
}

#define TLB_LOOP_TIMEOUT		100	/* 100us */

/* -----------------------------------------------------------------------------
 * Registers Definition
 */

#define IM_NS_ALIAS_OFFSET		0x800

#define IM_CTX_SIZE			0x40

#define IMCTR				0x0000
#define IMCTR_TRE			(1 << 17)
#define IMCTR_AFE			(1 << 16)
#define IMCTR_RTSEL_MASK		(3 << 4)
#define IMCTR_RTSEL_SHIFT		4
#define IMCTR_TREN			(1 << 3)
#define IMCTR_INTEN			(1 << 2)
#define IMCTR_FLUSH			(1 << 1)
#define IMCTR_MMUEN			(1 << 0)

#define IMCAAR				0x0004

#define IMTTBCR				0x0008
#define IMTTBCR_EAE			(1 << 31)
#define IMTTBCR_PMB			(1 << 30)
#define IMTTBCR_SH1_NON_SHAREABLE	(0 << 28)	/* R-Car Gen2 only */
#define IMTTBCR_SH1_OUTER_SHAREABLE	(2 << 28)	/* R-Car Gen2 only */
#define IMTTBCR_SH1_INNER_SHAREABLE	(3 << 28)	/* R-Car Gen2 only */
#define IMTTBCR_SH1_MASK		(3 << 28)	/* R-Car Gen2 only */
#define IMTTBCR_ORGN1_NC		(0 << 26)	/* R-Car Gen2 only */
#define IMTTBCR_ORGN1_WB_WA		(1 << 26)	/* R-Car Gen2 only */
#define IMTTBCR_ORGN1_WT		(2 << 26)	/* R-Car Gen2 only */
#define IMTTBCR_ORGN1_WB		(3 << 26)	/* R-Car Gen2 only */
#define IMTTBCR_ORGN1_MASK		(3 << 26)	/* R-Car Gen2 only */
#define IMTTBCR_IRGN1_NC		(0 << 24)	/* R-Car Gen2 only */
#define IMTTBCR_IRGN1_WB_WA		(1 << 24)	/* R-Car Gen2 only */
#define IMTTBCR_IRGN1_WT		(2 << 24)	/* R-Car Gen2 only */
#define IMTTBCR_IRGN1_WB		(3 << 24)	/* R-Car Gen2 only */
#define IMTTBCR_IRGN1_MASK		(3 << 24)	/* R-Car Gen2 only */
#define IMTTBCR_TSZ1_MASK		(7 << 16)
#define IMTTBCR_TSZ1_SHIFT		16
#define IMTTBCR_SH0_NON_SHAREABLE	(0 << 12)	/* R-Car Gen2 only */
#define IMTTBCR_SH0_OUTER_SHAREABLE	(2 << 12)	/* R-Car Gen2 only */
#define IMTTBCR_SH0_INNER_SHAREABLE	(3 << 12)	/* R-Car Gen2 only */
#define IMTTBCR_SH0_MASK		(3 << 12)	/* R-Car Gen2 only */
#define IMTTBCR_ORGN0_NC		(0 << 10)	/* R-Car Gen2 only */
#define IMTTBCR_ORGN0_WB_WA		(1 << 10)	/* R-Car Gen2 only */
#define IMTTBCR_ORGN0_WT		(2 << 10)	/* R-Car Gen2 only */
#define IMTTBCR_ORGN0_WB		(3 << 10)	/* R-Car Gen2 only */
#define IMTTBCR_ORGN0_MASK		(3 << 10)	/* R-Car Gen2 only */
#define IMTTBCR_IRGN0_NC		(0 << 8)	/* R-Car Gen2 only */
#define IMTTBCR_IRGN0_WB_WA		(1 << 8)	/* R-Car Gen2 only */
#define IMTTBCR_IRGN0_WT		(2 << 8)	/* R-Car Gen2 only */
#define IMTTBCR_IRGN0_WB		(3 << 8)	/* R-Car Gen2 only */
#define IMTTBCR_IRGN0_MASK		(3 << 8)	/* R-Car Gen2 only */
#define IMTTBCR_SL0_TWOBIT_LVL_3	(0 << 6)	/* R-Car Gen3 only */
#define IMTTBCR_SL0_TWOBIT_LVL_2	(1 << 6)	/* R-Car Gen3 only */
#define IMTTBCR_SL0_TWOBIT_LVL_1	(2 << 6)	/* R-Car Gen3 only */
#define IMTTBCR_SL0_LVL_2		(0 << 4)
#define IMTTBCR_SL0_LVL_1		(1 << 4)
#define IMTTBCR_TSZ0_MASK		(7 << 0)
#define IMTTBCR_TSZ0_SHIFT		O

#define IMBUSCR				0x000c
#define IMBUSCR_DVM			(1 << 2)
#define IMBUSCR_BUSSEL_SYS		(0 << 0)
#define IMBUSCR_BUSSEL_CCI		(1 << 0)
#define IMBUSCR_BUSSEL_IMCAAR		(2 << 0)
#define IMBUSCR_BUSSEL_CCI_IMCAAR	(3 << 0)
#define IMBUSCR_BUSSEL_MASK		(3 << 0)

#define IMTTLBR0			0x0010
#define IMTTUBR0			0x0014
#define IMTTLBR1			0x0018
#define IMTTUBR1			0x001c

#define IMSTR				0x0020
#define IMSTR_ERRLVL_MASK		(3 << 12)
#define IMSTR_ERRLVL_SHIFT		12
#define IMSTR_ERRCODE_TLB_FORMAT	(1 << 8)
#define IMSTR_ERRCODE_ACCESS_PERM	(4 << 8)
#define IMSTR_ERRCODE_SECURE_ACCESS	(5 << 8)
#define IMSTR_ERRCODE_MASK		(7 << 8)
#define IMSTR_MHIT			(1 << 4)
#define IMSTR_ABORT			(1 << 2)
#define IMSTR_PF			(1 << 1)
#define IMSTR_TF			(1 << 0)

#define IMMAIR0				0x0028
#define IMMAIR1				0x002c
#define IMMAIR_ATTR_MASK		0xff
#define IMMAIR_ATTR_DEVICE		0x04
#define IMMAIR_ATTR_NC			0x44
#define IMMAIR_ATTR_WBRWA		0xff
#define IMMAIR_ATTR_SHIFT(n)		((n) << 3)
#define IMMAIR_ATTR_IDX_NC		0
#define IMMAIR_ATTR_IDX_WBRWA		1
#define IMMAIR_ATTR_IDX_DEV		2

#define IMELAR				0x0030	/* IMEAR on R-Car Gen2 */
#define IMEUAR				0x0034	/* R-Car Gen3 only */

#define IMPCTR				0x0200
#define IMPSTR				0x0208
#define IMPEAR				0x020c
#define IMPMBA(n)			(0x0280 + ((n) * 4))
#define IMPMBD(n)			(0x02c0 + ((n) * 4))

#define IMUCTR(n)			((n) < 32 ? IMUCTR0(n) : IMUCTR32(n))
#define IMUCTR0(n)			(0x0300 + ((n) * 16))
#define IMUCTR32(n)			(0x0600 + (((n) - 32) * 16))
#define IMUCTR_FIXADDEN			(1 << 31)
#define IMUCTR_FIXADD_MASK		(0xff << 16)
#define IMUCTR_FIXADD_SHIFT		16
#define IMUCTR_TTSEL_MMU(n)		((n) << 4)
#define IMUCTR_TTSEL_PMB		(8 << 4)
#define IMUCTR_TTSEL_MASK		(15 << 4)
#define IMUCTR_FLUSH			(1 << 1)
#define IMUCTR_MMUEN			(1 << 0)

#define IMUASID(n)			((n) < 32 ? IMUASID0(n) : IMUASID32(n))
#define IMUASID0(n)			(0x0308 + ((n) * 16))
#define IMUASID32(n)			(0x0608 + (((n) - 32) * 16))
#define IMUASID_ASID8_MASK		(0xff << 8)
#define IMUASID_ASID8_SHIFT		8
#define IMUASID_ASID0_MASK		(0xff << 0)
#define IMUASID_ASID0_SHIFT		0

/* -----------------------------------------------------------------------------
 * Root device handling
 */

static struct platform_driver ipmmu_driver;

static bool ipmmu_is_root(struct ipmmu_vmsa_device *mmu)
{
	return mmu->root == mmu;
}

static int __ipmmu_check_device(struct device *dev, void *data)
{
	struct ipmmu_vmsa_device *mmu = dev_get_drvdata(dev);
	struct ipmmu_vmsa_device **rootp = data;

	if (ipmmu_is_root(mmu))
		*rootp = mmu;

	return 0;
}

static struct ipmmu_vmsa_device *ipmmu_find_root(void)
{
	struct ipmmu_vmsa_device *root = NULL;

	return driver_for_each_device(&ipmmu_driver.driver, NULL, &root,
				      __ipmmu_check_device) == 0 ? root : NULL;
}

/* -----------------------------------------------------------------------------
 * Read/Write Access
 */

static u32 ipmmu_read(struct ipmmu_vmsa_device *mmu, unsigned int offset)
{
	return ioread32(mmu->base + offset);
}

static void ipmmu_write(struct ipmmu_vmsa_device *mmu, unsigned int offset,
			u32 data)
{
	iowrite32(data, mmu->base + offset);
}

static u32 ipmmu_ctx_read_root(struct ipmmu_vmsa_domain *domain,
			       unsigned int reg)
{
	return ipmmu_read(domain->mmu->root,
			  domain->context_id * IM_CTX_SIZE + reg);
}

static void ipmmu_ctx_write_root(struct ipmmu_vmsa_domain *domain,
				 unsigned int reg, u32 data)
{
	ipmmu_write(domain->mmu->root,
		    domain->context_id * IM_CTX_SIZE + reg, data);
}

static void ipmmu_ctx_write_all(struct ipmmu_vmsa_domain *domain,
				unsigned int reg, u32 data)
{
	if (domain->mmu != domain->mmu->root)
		ipmmu_write(domain->mmu,
			    domain->context_id * IM_CTX_SIZE + reg, data);

	ipmmu_write(domain->mmu->root,
		    domain->context_id * IM_CTX_SIZE + reg, data);
}

/* -----------------------------------------------------------------------------
 * TLB and microTLB Management
 */

/* Wait for any pending TLB invalidations to complete */
static void ipmmu_tlb_sync(struct ipmmu_vmsa_domain *domain)
{
	unsigned int count = 0;

	while (ipmmu_ctx_read_root(domain, IMCTR) & IMCTR_FLUSH) {
		cpu_relax();
		if (++count == TLB_LOOP_TIMEOUT) {
			dev_err_ratelimited(domain->mmu->dev,
			"TLB sync timed out -- MMU may be deadlocked\n");
			return;
		}
		udelay(1);
	}
}

static void ipmmu_tlb_invalidate(struct ipmmu_vmsa_domain *domain)
{
	u32 reg;

	reg = ipmmu_ctx_read_root(domain, IMCTR);
	reg |= IMCTR_FLUSH;
	ipmmu_ctx_write_all(domain, IMCTR, reg);

	ipmmu_tlb_sync(domain);
}

/*
 * Enable MMU translation for the microTLB.
 */
static void ipmmu_utlb_enable(struct ipmmu_vmsa_domain *domain,
			      unsigned int utlb)
{
	struct ipmmu_vmsa_device *mmu = domain->mmu;

	/*
	 * TODO: Reference-count the microTLB as several bus masters can be
	 * connected to the same microTLB.
	 */

	/* TODO: What should we set the ASID to ? */
	ipmmu_write(mmu, IMUASID(utlb), 0);
	/* TODO: Do we need to flush the microTLB ? */
	ipmmu_write(mmu, IMUCTR(utlb),
		    IMUCTR_TTSEL_MMU(domain->context_id) | IMUCTR_FLUSH |
		    IMUCTR_MMUEN);
	mmu->utlb_ctx[utlb] = domain->context_id;
}

/*
 * Disable MMU translation for the microTLB.
 */
static void ipmmu_utlb_disable(struct ipmmu_vmsa_domain *domain,
			       unsigned int utlb)
{
	struct ipmmu_vmsa_device *mmu = domain->mmu;

	ipmmu_write(mmu, IMUCTR(utlb), 0);
	mmu->utlb_ctx[utlb] = IPMMU_CTX_INVALID;
}

static void ipmmu_tlb_flush_all(void *cookie)
{
	struct ipmmu_vmsa_domain *domain = cookie;

	ipmmu_tlb_invalidate(domain);
}

static void ipmmu_tlb_flush(unsigned long iova, size_t size,
				size_t granule, void *cookie)
{
	ipmmu_tlb_flush_all(cookie);
}

static const struct iommu_flush_ops ipmmu_flush_ops = {
	.tlb_flush_all = ipmmu_tlb_flush_all,
	.tlb_flush_walk = ipmmu_tlb_flush,
	.tlb_flush_leaf = ipmmu_tlb_flush,
};

/* -----------------------------------------------------------------------------
 * Domain/Context Management
 */

static int ipmmu_domain_allocate_context(struct ipmmu_vmsa_device *mmu,
					 struct ipmmu_vmsa_domain *domain)
{
	unsigned long flags;
	int ret;

	spin_lock_irqsave(&mmu->lock, flags);

	ret = find_first_zero_bit(mmu->ctx, mmu->num_ctx);
	if (ret != mmu->num_ctx) {
		mmu->domains[ret] = domain;
		set_bit(ret, mmu->ctx);
	} else
		ret = -EBUSY;

	spin_unlock_irqrestore(&mmu->lock, flags);

	return ret;
}

static void ipmmu_domain_free_context(struct ipmmu_vmsa_device *mmu,
				      unsigned int context_id)
{
	unsigned long flags;

	spin_lock_irqsave(&mmu->lock, flags);

	clear_bit(context_id, mmu->ctx);
	mmu->domains[context_id] = NULL;

	spin_unlock_irqrestore(&mmu->lock, flags);
}

static void ipmmu_domain_setup_context(struct ipmmu_vmsa_domain *domain)
{
	u64 ttbr;
	u32 tmp;

	/* TTBR0 */
	ttbr = domain->cfg.arm_lpae_s1_cfg.ttbr[0];
	ipmmu_ctx_write_root(domain, IMTTLBR0, ttbr);
	ipmmu_ctx_write_root(domain, IMTTUBR0, ttbr >> 32);

	/*
	 * TTBCR
	 * We use long descriptors and allocate the whole 32-bit VA space to
	 * TTBR0.
	 */
	if (domain->mmu->features->twobit_imttbcr_sl0)
		tmp = IMTTBCR_SL0_TWOBIT_LVL_1;
	else
		tmp = IMTTBCR_SL0_LVL_1;

	if (domain->mmu->features->cache_snoop)
		tmp |= IMTTBCR_SH0_INNER_SHAREABLE | IMTTBCR_ORGN0_WB_WA |
		       IMTTBCR_IRGN0_WB_WA;

	ipmmu_ctx_write_root(domain, IMTTBCR, IMTTBCR_EAE | tmp);

	/* MAIR0 */
	ipmmu_ctx_write_root(domain, IMMAIR0,
			     domain->cfg.arm_lpae_s1_cfg.mair[0]);

	/* IMBUSCR */
	if (domain->mmu->features->setup_imbuscr)
		ipmmu_ctx_write_root(domain, IMBUSCR,
				     ipmmu_ctx_read_root(domain, IMBUSCR) &
				     ~(IMBUSCR_DVM | IMBUSCR_BUSSEL_MASK));

	/*
	 * IMSTR
	 * Clear all interrupt flags.
	 */
	ipmmu_ctx_write_root(domain, IMSTR, ipmmu_ctx_read_root(domain, IMSTR));

	/*
	 * IMCTR
	 * Enable the MMU and interrupt generation. The long-descriptor
	 * translation table format doesn't use TEX remapping. Don't enable AF
	 * software management as we have no use for it. Flush the TLB as
	 * required when modifying the context registers.
	 */
	ipmmu_ctx_write_all(domain, IMCTR,
			    IMCTR_INTEN | IMCTR_FLUSH | IMCTR_MMUEN);
}

static int ipmmu_domain_init_context(struct ipmmu_vmsa_domain *domain)
{
	int ret;

	/*
	 * Allocate the page table operations.
	 *
	 * VMSA states in section B3.6.3 "Control of Secure or Non-secure memory
	 * access, Long-descriptor format" that the NStable bit being set in a
	 * table descriptor will result in the NStable and NS bits of all child
	 * entries being ignored and considered as being set. The IPMMU seems
	 * not to comply with this, as it generates a secure access page fault
	 * if any of the NStable and NS bits isn't set when running in
	 * non-secure mode.
	 */
	domain->cfg.quirks = IO_PGTABLE_QUIRK_ARM_NS;
	domain->cfg.pgsize_bitmap = SZ_1G | SZ_2M | SZ_4K;
	domain->cfg.ias = 32;
	domain->cfg.oas = 40;
	domain->cfg.tlb = &ipmmu_flush_ops;
	domain->io_domain.geometry.aperture_end = DMA_BIT_MASK(32);
	domain->io_domain.geometry.force_aperture = true;
	/*
	 * TODO: Add support for coherent walk through CCI with DVM and remove
	 * cache handling. For now, delegate it to the io-pgtable code.
	 */
	domain->cfg.coherent_walk = false;
	domain->cfg.iommu_dev = domain->mmu->root->dev;

	/*
	 * Find an unused context.
	 */
	ret = ipmmu_domain_allocate_context(domain->mmu->root, domain);
	if (ret < 0)
		return ret;

	domain->context_id = ret;

	domain->iop = alloc_io_pgtable_ops(ARM_32_LPAE_S1, &domain->cfg,
					   domain);
	if (!domain->iop) {
		ipmmu_domain_free_context(domain->mmu->root,
					  domain->context_id);
		return -EINVAL;
	}

	ipmmu_domain_setup_context(domain);
	return 0;
}

static void ipmmu_domain_destroy_context(struct ipmmu_vmsa_domain *domain)
{
	if (!domain->mmu)
		return;

	/*
	 * Disable the context. Flush the TLB as required when modifying the
	 * context registers.
	 *
	 * TODO: Is TLB flush really needed ?
	 */
	ipmmu_ctx_write_all(domain, IMCTR, IMCTR_FLUSH);
	ipmmu_tlb_sync(domain);
	ipmmu_domain_free_context(domain->mmu->root, domain->context_id);
}

/* -----------------------------------------------------------------------------
 * Fault Handling
 */

static irqreturn_t ipmmu_domain_irq(struct ipmmu_vmsa_domain *domain)
{
	const u32 err_mask = IMSTR_MHIT | IMSTR_ABORT | IMSTR_PF | IMSTR_TF;
	struct ipmmu_vmsa_device *mmu = domain->mmu;
	unsigned long iova;
	u32 status;

	status = ipmmu_ctx_read_root(domain, IMSTR);
	if (!(status & err_mask))
		return IRQ_NONE;

	iova = ipmmu_ctx_read_root(domain, IMELAR);
	if (IS_ENABLED(CONFIG_64BIT))
		iova |= (u64)ipmmu_ctx_read_root(domain, IMEUAR) << 32;

	/*
	 * Clear the error status flags. Unlike traditional interrupt flag
	 * registers that must be cleared by writing 1, this status register
	 * seems to require 0. The error address register must be read before,
	 * otherwise its value will be 0.
	 */
	ipmmu_ctx_write_root(domain, IMSTR, 0);

	/* Log fatal errors. */
	if (status & IMSTR_MHIT)
		dev_err_ratelimited(mmu->dev, "Multiple TLB hits @0x%lx\n",
				    iova);
	if (status & IMSTR_ABORT)
		dev_err_ratelimited(mmu->dev, "Page Table Walk Abort @0x%lx\n",
				    iova);

	if (!(status & (IMSTR_PF | IMSTR_TF)))
		return IRQ_NONE;

	/*
	 * Try to handle page faults and translation faults.
	 *
	 * TODO: We need to look up the faulty device based on the I/O VA. Use
	 * the IOMMU device for now.
	 */
	if (!report_iommu_fault(&domain->io_domain, mmu->dev, iova, 0))
		return IRQ_HANDLED;

	dev_err_ratelimited(mmu->dev,
			    "Unhandled fault: status 0x%08x iova 0x%lx\n",
			    status, iova);

	return IRQ_HANDLED;
}

static irqreturn_t ipmmu_irq(int irq, void *dev)
{
	struct ipmmu_vmsa_device *mmu = dev;
	irqreturn_t status = IRQ_NONE;
	unsigned int i;
	unsigned long flags;

	spin_lock_irqsave(&mmu->lock, flags);

	/*
	 * Check interrupts for all active contexts.
	 */
	for (i = 0; i < mmu->num_ctx; i++) {
		if (!mmu->domains[i])
			continue;
		if (ipmmu_domain_irq(mmu->domains[i]) == IRQ_HANDLED)
			status = IRQ_HANDLED;
	}

	spin_unlock_irqrestore(&mmu->lock, flags);

	return status;
}

/* -----------------------------------------------------------------------------
 * IOMMU Operations
 */

static struct iommu_domain *__ipmmu_domain_alloc(unsigned type)
{
	struct ipmmu_vmsa_domain *domain;

	domain = kzalloc(sizeof(*domain), GFP_KERNEL);
	if (!domain)
		return NULL;

	mutex_init(&domain->mutex);

	return &domain->io_domain;
}

static struct iommu_domain *ipmmu_domain_alloc(unsigned type)
{
	struct iommu_domain *io_domain = NULL;

	switch (type) {
	case IOMMU_DOMAIN_UNMANAGED:
		io_domain = __ipmmu_domain_alloc(type);
		break;

	case IOMMU_DOMAIN_DMA:
		io_domain = __ipmmu_domain_alloc(type);
		if (io_domain && iommu_get_dma_cookie(io_domain)) {
			kfree(io_domain);
			io_domain = NULL;
		}
		break;
	}

	return io_domain;
}

static void ipmmu_domain_free(struct iommu_domain *io_domain)
{
	struct ipmmu_vmsa_domain *domain = to_vmsa_domain(io_domain);

	/*
	 * Free the domain resources. We assume that all devices have already
	 * been detached.
	 */
	iommu_put_dma_cookie(io_domain);
	ipmmu_domain_destroy_context(domain);
	free_io_pgtable_ops(domain->iop);
	kfree(domain);
}

static int ipmmu_attach_device(struct iommu_domain *io_domain,
			       struct device *dev)
{
	struct iommu_fwspec *fwspec = dev_iommu_fwspec_get(dev);
	struct ipmmu_vmsa_device *mmu = to_ipmmu(dev);
	struct ipmmu_vmsa_domain *domain = to_vmsa_domain(io_domain);
	unsigned int i;
	int ret = 0;

	if (!mmu) {
		dev_err(dev, "Cannot attach to IPMMU\n");
		return -ENXIO;
	}

	mutex_lock(&domain->mutex);

	if (!domain->mmu) {
		/* The domain hasn't been used yet, initialize it. */
		domain->mmu = mmu;
		ret = ipmmu_domain_init_context(domain);
		if (ret < 0) {
			dev_err(dev, "Unable to initialize IPMMU context\n");
			domain->mmu = NULL;
		} else {
			dev_info(dev, "Using IPMMU context %u\n",
				 domain->context_id);
		}
	} else if (domain->mmu != mmu) {
		/*
		 * Something is wrong, we can't attach two devices using
		 * different IOMMUs to the same domain.
		 */
		dev_err(dev, "Can't attach IPMMU %s to domain on IPMMU %s\n",
			dev_name(mmu->dev), dev_name(domain->mmu->dev));
		ret = -EINVAL;
	} else
		dev_info(dev, "Reusing IPMMU context %u\n", domain->context_id);

	mutex_unlock(&domain->mutex);

	if (ret < 0)
		return ret;

	for (i = 0; i < fwspec->num_ids; ++i)
		ipmmu_utlb_enable(domain, fwspec->ids[i]);

	return 0;
}

static void ipmmu_detach_device(struct iommu_domain *io_domain,
				struct device *dev)
{
	struct iommu_fwspec *fwspec = dev_iommu_fwspec_get(dev);
	struct ipmmu_vmsa_domain *domain = to_vmsa_domain(io_domain);
	unsigned int i;

	for (i = 0; i < fwspec->num_ids; ++i)
		ipmmu_utlb_disable(domain, fwspec->ids[i]);

	/*
	 * TODO: Optimize by disabling the context when no device is attached.
	 */
}

static int ipmmu_map(struct iommu_domain *io_domain, unsigned long iova,
		     phys_addr_t paddr, size_t size, int prot)
{
	struct ipmmu_vmsa_domain *domain = to_vmsa_domain(io_domain);

	if (!domain)
		return -ENODEV;

	return domain->iop->map(domain->iop, iova, paddr, size, prot);
}

static size_t ipmmu_unmap(struct iommu_domain *io_domain, unsigned long iova,
			  size_t size, struct iommu_iotlb_gather *gather)
{
	struct ipmmu_vmsa_domain *domain = to_vmsa_domain(io_domain);

	return domain->iop->unmap(domain->iop, iova, size, gather);
}

static void ipmmu_flush_iotlb_all(struct iommu_domain *io_domain)
{
	struct ipmmu_vmsa_domain *domain = to_vmsa_domain(io_domain);

	if (domain->mmu)
		ipmmu_tlb_flush_all(domain);
}

static void ipmmu_iotlb_sync(struct iommu_domain *io_domain,
			     struct iommu_iotlb_gather *gather)
{
	ipmmu_flush_iotlb_all(io_domain);
}

static phys_addr_t ipmmu_iova_to_phys(struct iommu_domain *io_domain,
				      dma_addr_t iova)
{
	struct ipmmu_vmsa_domain *domain = to_vmsa_domain(io_domain);

	/* TODO: Is locking needed ? */

	return domain->iop->iova_to_phys(domain->iop, iova);
}

static int ipmmu_init_platform_device(struct device *dev,
				      struct of_phandle_args *args)
{
	struct iommu_fwspec *fwspec = dev_iommu_fwspec_get(dev);
	struct platform_device *ipmmu_pdev;

	ipmmu_pdev = of_find_device_by_node(args->np);
	if (!ipmmu_pdev)
		return -ENODEV;

	fwspec->iommu_priv = platform_get_drvdata(ipmmu_pdev);

	return 0;
}

static const struct soc_device_attribute soc_rcar_gen3[] = {
	{ .soc_id = "r8a774a1", },
	{ .soc_id = "r8a774c0", },
	{ .soc_id = "r8a7795", },
	{ .soc_id = "r8a7796", },
	{ .soc_id = "r8a77965", },
	{ .soc_id = "r8a77970", },
	{ .soc_id = "r8a77990", },
	{ .soc_id = "r8a77995", },
	{ /* sentinel */ }
};

static const struct soc_device_attribute soc_rcar_gen3_whitelist[] = {
	{ .soc_id = "r8a774c0", },
	{ .soc_id = "r8a7795", .revision = "ES3.*" },
	{ .soc_id = "r8a77965", },
	{ .soc_id = "r8a77990", },
	{ .soc_id = "r8a77995", },
	{ /* sentinel */ }
};

static const char * const rcar_gen3_slave_whitelist[] = {
};

static bool ipmmu_slave_whitelist(struct device *dev)
{
	unsigned int i;

	/*
	 * For R-Car Gen3 use a white list to opt-in slave devices.
	 * For Other SoCs, this returns true anyway.
	 */
	if (!soc_device_match(soc_rcar_gen3))
		return true;

	/* Check whether this R-Car Gen3 can use the IPMMU correctly or not */
	if (!soc_device_match(soc_rcar_gen3_whitelist))
		return false;

	/* Check whether this slave device can work with the IPMMU */
	for (i = 0; i < ARRAY_SIZE(rcar_gen3_slave_whitelist); i++) {
		if (!strcmp(dev_name(dev), rcar_gen3_slave_whitelist[i]))
			return true;
	}

	/* Otherwise, do not allow use of IPMMU */
	return false;
}

static int ipmmu_of_xlate(struct device *dev,
			  struct of_phandle_args *spec)
{
	if (!ipmmu_slave_whitelist(dev))
		return -ENODEV;

	iommu_fwspec_add_ids(dev, spec->args, 1);

	/* Initialize once - xlate() will call multiple times */
	if (to_ipmmu(dev))
		return 0;

	return ipmmu_init_platform_device(dev, spec);
}

static int ipmmu_init_arm_mapping(struct device *dev)
{
	struct ipmmu_vmsa_device *mmu = to_ipmmu(dev);
	struct iommu_group *group;
	int ret;

	/* Create a device group and add the device to it. */
	group = iommu_group_alloc();
	if (IS_ERR(group)) {
		dev_err(dev, "Failed to allocate IOMMU group\n");
		return PTR_ERR(group);
	}

	ret = iommu_group_add_device(group, dev);
	iommu_group_put(group);

	if (ret < 0) {
		dev_err(dev, "Failed to add device to IPMMU group\n");
		return ret;
	}

	/*
	 * Create the ARM mapping, used by the ARM DMA mapping core to allocate
	 * VAs. This will allocate a corresponding IOMMU domain.
	 *
	 * TODO:
	 * - Create one mapping per context (TLB).
	 * - Make the mapping size configurable ? We currently use a 2GB mapping
	 *   at a 1GB offset to ensure that NULL VAs will fault.
	 */
	if (!mmu->mapping) {
		struct dma_iommu_mapping *mapping;

		mapping = arm_iommu_create_mapping(&platform_bus_type,
						   SZ_1G, SZ_2G);
		if (IS_ERR(mapping)) {
			dev_err(mmu->dev, "failed to create ARM IOMMU mapping\n");
			ret = PTR_ERR(mapping);
			goto error;
		}

		mmu->mapping = mapping;
	}

	/* Attach the ARM VA mapping to the device. */
	ret = arm_iommu_attach_device(dev, mmu->mapping);
	if (ret < 0) {
		dev_err(dev, "Failed to attach device to VA mapping\n");
		goto error;
	}

	return 0;

error:
	iommu_group_remove_device(dev);
	if (mmu->mapping)
		arm_iommu_release_mapping(mmu->mapping);

	return ret;
}

static int ipmmu_add_device(struct device *dev)
{
	struct ipmmu_vmsa_device *mmu = to_ipmmu(dev);
	struct iommu_group *group;
	int ret;

	/*
	 * Only let through devices that have been verified in xlate()
	 */
	if (!mmu)
		return -ENODEV;

	if (IS_ENABLED(CONFIG_ARM) && !IS_ENABLED(CONFIG_IOMMU_DMA)) {
		ret = ipmmu_init_arm_mapping(dev);
		if (ret)
			return ret;
	} else {
		group = iommu_group_get_for_dev(dev);
		if (IS_ERR(group))
			return PTR_ERR(group);

		iommu_group_put(group);
	}

	iommu_device_link(&mmu->iommu, dev);
	return 0;
}

static void ipmmu_remove_device(struct device *dev)
{
	struct ipmmu_vmsa_device *mmu = to_ipmmu(dev);

	iommu_device_unlink(&mmu->iommu, dev);
	arm_iommu_detach_device(dev);
	iommu_group_remove_device(dev);
}

static struct iommu_group *ipmmu_find_group(struct device *dev)
{
	struct ipmmu_vmsa_device *mmu = to_ipmmu(dev);
	struct iommu_group *group;

	if (mmu->group)
		return iommu_group_ref_get(mmu->group);

	group = iommu_group_alloc();
	if (!IS_ERR(group))
		mmu->group = group;

	return group;
}

static const struct iommu_ops ipmmu_ops = {
	.domain_alloc = ipmmu_domain_alloc,
	.domain_free = ipmmu_domain_free,
	.attach_dev = ipmmu_attach_device,
	.detach_dev = ipmmu_detach_device,
	.map = ipmmu_map,
	.unmap = ipmmu_unmap,
	.flush_iotlb_all = ipmmu_flush_iotlb_all,
	.iotlb_sync = ipmmu_iotlb_sync,
	.iova_to_phys = ipmmu_iova_to_phys,
	.add_device = ipmmu_add_device,
	.remove_device = ipmmu_remove_device,
	.device_group = ipmmu_find_group,
	.pgsize_bitmap = SZ_1G | SZ_2M | SZ_4K,
	.of_xlate = ipmmu_of_xlate,
};

/* -----------------------------------------------------------------------------
 * Probe/remove and init
 */

static void ipmmu_device_reset(struct ipmmu_vmsa_device *mmu)
{
	unsigned int i;

	/* Disable all contexts. */
	for (i = 0; i < mmu->num_ctx; ++i)
		ipmmu_write(mmu, i * IM_CTX_SIZE + IMCTR, 0);
}

static const struct ipmmu_features ipmmu_features_default = {
	.use_ns_alias_offset = true,
	.has_cache_leaf_nodes = false,
	.number_of_contexts = 1, /* software only tested with one context */
	.num_utlbs = 32,
	.setup_imbuscr = true,
	.twobit_imttbcr_sl0 = false,
	.reserved_context = false,
	.cache_snoop = true,
};

static const struct ipmmu_features ipmmu_features_rcar_gen3 = {
	.use_ns_alias_offset = false,
	.has_cache_leaf_nodes = true,
	.number_of_contexts = 8,
	.num_utlbs = 48,
	.setup_imbuscr = false,
	.twobit_imttbcr_sl0 = true,
	.reserved_context = true,
	.cache_snoop = false,
};

static const struct of_device_id ipmmu_of_ids[] = {
	{
		.compatible = "renesas,ipmmu-vmsa",
		.data = &ipmmu_features_default,
	}, {
		.compatible = "renesas,ipmmu-r8a774a1",
		.data = &ipmmu_features_rcar_gen3,
	}, {
		.compatible = "renesas,ipmmu-r8a774c0",
		.data = &ipmmu_features_rcar_gen3,
	}, {
		.compatible = "renesas,ipmmu-r8a7795",
		.data = &ipmmu_features_rcar_gen3,
	}, {
		.compatible = "renesas,ipmmu-r8a7796",
		.data = &ipmmu_features_rcar_gen3,
	}, {
		.compatible = "renesas,ipmmu-r8a77965",
		.data = &ipmmu_features_rcar_gen3,
	}, {
		.compatible = "renesas,ipmmu-r8a77970",
		.data = &ipmmu_features_rcar_gen3,
	}, {
		.compatible = "renesas,ipmmu-r8a77990",
		.data = &ipmmu_features_rcar_gen3,
	}, {
		.compatible = "renesas,ipmmu-r8a77995",
		.data = &ipmmu_features_rcar_gen3,
	}, {
		/* Terminator */
	},
};

static int ipmmu_probe(struct platform_device *pdev)
{
	struct ipmmu_vmsa_device *mmu;
	struct resource *res;
	int irq;
	int ret;

	mmu = devm_kzalloc(&pdev->dev, sizeof(*mmu), GFP_KERNEL);
	if (!mmu) {
		dev_err(&pdev->dev, "cannot allocate device data\n");
		return -ENOMEM;
	}

	mmu->dev = &pdev->dev;
	spin_lock_init(&mmu->lock);
	bitmap_zero(mmu->ctx, IPMMU_CTX_MAX);
	mmu->features = of_device_get_match_data(&pdev->dev);
	memset(mmu->utlb_ctx, IPMMU_CTX_INVALID, mmu->features->num_utlbs);
	dma_set_mask_and_coherent(&pdev->dev, DMA_BIT_MASK(40));

	/* Map I/O memory and request IRQ. */
	res = platform_get_resource(pdev, IORESOURCE_MEM, 0);
	mmu->base = devm_ioremap_resource(&pdev->dev, res);
	if (IS_ERR(mmu->base))
		return PTR_ERR(mmu->base);

	/*
	 * The IPMMU has two register banks, for secure and non-secure modes.
	 * The bank mapped at the beginning of the IPMMU address space
	 * corresponds to the running mode of the CPU. When running in secure
	 * mode the non-secure register bank is also available at an offset.
	 *
	 * Secure mode operation isn't clearly documented and is thus currently
	 * not implemented in the driver. Furthermore, preliminary tests of
	 * non-secure operation with the main register bank were not successful.
	 * Offset the registers base unconditionally to point to the non-secure
	 * alias space for now.
	 */
	if (mmu->features->use_ns_alias_offset)
		mmu->base += IM_NS_ALIAS_OFFSET;

	mmu->num_ctx = min(IPMMU_CTX_MAX, mmu->features->number_of_contexts);

	/*
	 * Determine if this IPMMU instance is a root device by checking for
	 * the lack of has_cache_leaf_nodes flag or renesas,ipmmu-main property.
	 */
	if (!mmu->features->has_cache_leaf_nodes ||
	    !of_find_property(pdev->dev.of_node, "renesas,ipmmu-main", NULL))
		mmu->root = mmu;
	else
		mmu->root = ipmmu_find_root();

	/*
	 * Wait until the root device has been registered for sure.
	 */
	if (!mmu->root)
		return -EPROBE_DEFER;

	/* Root devices have mandatory IRQs */
	if (ipmmu_is_root(mmu)) {
		irq = platform_get_irq(pdev, 0);
<<<<<<< HEAD
		if (irq < 0) {
			dev_err(&pdev->dev, "no IRQ found\n");
=======
		if (irq < 0)
>>>>>>> 1cb0d2ae
			return irq;

		ret = devm_request_irq(&pdev->dev, irq, ipmmu_irq, 0,
				       dev_name(&pdev->dev), mmu);
		if (ret < 0) {
			dev_err(&pdev->dev, "failed to request IRQ %d\n", irq);
			return ret;
		}

		ipmmu_device_reset(mmu);

		if (mmu->features->reserved_context) {
			dev_info(&pdev->dev, "IPMMU context 0 is reserved\n");
			set_bit(0, mmu->ctx);
		}
	}

	/*
	 * Register the IPMMU to the IOMMU subsystem in the following cases:
	 * - R-Car Gen2 IPMMU (all devices registered)
	 * - R-Car Gen3 IPMMU (leaf devices only - skip root IPMMU-MM device)
	 */
	if (!mmu->features->has_cache_leaf_nodes || !ipmmu_is_root(mmu)) {
		ret = iommu_device_sysfs_add(&mmu->iommu, &pdev->dev, NULL,
					     dev_name(&pdev->dev));
		if (ret)
			return ret;

		iommu_device_set_ops(&mmu->iommu, &ipmmu_ops);
		iommu_device_set_fwnode(&mmu->iommu,
					&pdev->dev.of_node->fwnode);

		ret = iommu_device_register(&mmu->iommu);
		if (ret)
			return ret;

#if defined(CONFIG_IOMMU_DMA)
		if (!iommu_present(&platform_bus_type))
			bus_set_iommu(&platform_bus_type, &ipmmu_ops);
#endif
	}

	/*
	 * We can't create the ARM mapping here as it requires the bus to have
	 * an IOMMU, which only happens when bus_set_iommu() is called in
	 * ipmmu_init() after the probe function returns.
	 */

	platform_set_drvdata(pdev, mmu);

	return 0;
}

static int ipmmu_remove(struct platform_device *pdev)
{
	struct ipmmu_vmsa_device *mmu = platform_get_drvdata(pdev);

	iommu_device_sysfs_remove(&mmu->iommu);
	iommu_device_unregister(&mmu->iommu);

	arm_iommu_release_mapping(mmu->mapping);

	ipmmu_device_reset(mmu);

	return 0;
}

#ifdef CONFIG_PM_SLEEP
static int ipmmu_resume_noirq(struct device *dev)
{
	struct ipmmu_vmsa_device *mmu = dev_get_drvdata(dev);
	unsigned int i;

	/* Reset root MMU and restore contexts */
	if (ipmmu_is_root(mmu)) {
		ipmmu_device_reset(mmu);

		for (i = 0; i < mmu->num_ctx; i++) {
			if (!mmu->domains[i])
				continue;

			ipmmu_domain_setup_context(mmu->domains[i]);
		}
	}

	/* Re-enable active micro-TLBs */
	for (i = 0; i < mmu->features->num_utlbs; i++) {
		if (mmu->utlb_ctx[i] == IPMMU_CTX_INVALID)
			continue;

		ipmmu_utlb_enable(mmu->root->domains[mmu->utlb_ctx[i]], i);
	}

	return 0;
}

static const struct dev_pm_ops ipmmu_pm  = {
	SET_NOIRQ_SYSTEM_SLEEP_PM_OPS(NULL, ipmmu_resume_noirq)
};
#define DEV_PM_OPS	&ipmmu_pm
#else
#define DEV_PM_OPS	NULL
#endif /* CONFIG_PM_SLEEP */

static struct platform_driver ipmmu_driver = {
	.driver = {
		.name = "ipmmu-vmsa",
		.of_match_table = of_match_ptr(ipmmu_of_ids),
		.pm = DEV_PM_OPS,
	},
	.probe = ipmmu_probe,
	.remove	= ipmmu_remove,
};

static int __init ipmmu_init(void)
{
	struct device_node *np;
	static bool setup_done;
	int ret;

	if (setup_done)
		return 0;

	np = of_find_matching_node(NULL, ipmmu_of_ids);
	if (!np)
		return 0;

	of_node_put(np);

	ret = platform_driver_register(&ipmmu_driver);
	if (ret < 0)
		return ret;

#if defined(CONFIG_ARM) && !defined(CONFIG_IOMMU_DMA)
	if (!iommu_present(&platform_bus_type))
		bus_set_iommu(&platform_bus_type, &ipmmu_ops);
#endif

	setup_done = true;
	return 0;
}
subsys_initcall(ipmmu_init);<|MERGE_RESOLUTION|>--- conflicted
+++ resolved
@@ -1105,12 +1105,7 @@
 	/* Root devices have mandatory IRQs */
 	if (ipmmu_is_root(mmu)) {
 		irq = platform_get_irq(pdev, 0);
-<<<<<<< HEAD
-		if (irq < 0) {
-			dev_err(&pdev->dev, "no IRQ found\n");
-=======
 		if (irq < 0)
->>>>>>> 1cb0d2ae
 			return irq;
 
 		ret = devm_request_irq(&pdev->dev, irq, ipmmu_irq, 0,
