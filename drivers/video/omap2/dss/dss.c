--- conflicted
+++ resolved
@@ -879,7 +879,6 @@
 
 static int __init dss_init_features(struct platform_device *pdev)
 {
-	struct omap_dss_board_info *pdata = pdev->dev.platform_data;
 	const struct dss_features *src;
 	struct dss_features *dst;
 
@@ -889,11 +888,7 @@
 		return -ENOMEM;
 	}
 
-<<<<<<< HEAD
-	switch (pdata->version) {
-=======
 	switch (omapdss_get_version()) {
->>>>>>> e7f5c9a1
 	case OMAPDSS_VER_OMAP24xx:
 		src = &omap24xx_dss_feats;
 		break;
