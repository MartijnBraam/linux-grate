/* SPDX-License-Identifier: GPL-2.0-only */
/*
 * Implementation of host-to-chip commands (aka request/confirmation) of WFxxx
 * Split Mac (WSM) API.
 *
 * Copyright (c) 2017-2019, Silicon Laboratories, Inc.
 * Copyright (c) 2010, ST-Ericsson
 * Copyright (C) 2010, ST-Ericsson SA
 */
#ifndef WFX_HIF_TX_H
#define WFX_HIF_TX_H

#include "hif_api_cmd.h"

struct ieee80211_channel;
struct ieee80211_bss_conf;
struct ieee80211_tx_queue_params;
struct cfg80211_scan_request;
struct wfx_dev;
struct wfx_vif;

struct wfx_hif_cmd {
	struct mutex      lock;
	struct mutex      key_renew_lock;
	struct completion ready;
	struct completion done;
	bool              async;
	struct hif_msg    *buf_send;
	void              *buf_recv;
	size_t            len_recv;
	int               ret;
};

void wfx_init_hif_cmd(struct wfx_hif_cmd *wfx_hif_cmd);
int wfx_cmd_send(struct wfx_dev *wdev, struct hif_msg *request,
		 void *reply, size_t reply_len, bool async);

int hif_shutdown(struct wfx_dev *wdev);
int hif_configuration(struct wfx_dev *wdev, const u8 *conf, size_t len);
int hif_reset(struct wfx_vif *wvif, bool reset_stat);
int hif_read_mib(struct wfx_dev *wdev, int vif_id, u16 mib_id,
		 void *buf, size_t buf_size);
int hif_write_mib(struct wfx_dev *wdev, int vif_id, u16 mib_id,
		  void *buf, size_t buf_size);
int hif_scan(struct wfx_vif *wvif, struct cfg80211_scan_request *req80211,
	     int chan_start, int chan_num);
int hif_stop_scan(struct wfx_vif *wvif);
int hif_join(struct wfx_vif *wvif, const struct ieee80211_bss_conf *conf,
<<<<<<< HEAD
	     const struct ieee80211_channel *channel, const u8 *ssidie);
=======
	     struct ieee80211_channel *channel, const u8 *ssid, int ssidlen);
>>>>>>> 778fbf41
int hif_set_pm(struct wfx_vif *wvif, bool ps, int dynamic_ps_timeout);
int hif_set_bss_params(struct wfx_vif *wvif,
		       const struct hif_req_set_bss_params *arg);
int hif_add_key(struct wfx_dev *wdev, const struct hif_req_add_key *arg);
int hif_remove_key(struct wfx_dev *wdev, int idx);
int hif_set_edca_queue_params(struct wfx_vif *wvif, u16 queue,
			      const struct ieee80211_tx_queue_params *arg);
int hif_start(struct wfx_vif *wvif, const struct ieee80211_bss_conf *conf,
	      const struct ieee80211_channel *channel);
int hif_beacon_transmit(struct wfx_vif *wvif, bool enable);
int hif_map_link(struct wfx_vif *wvif, u8 *mac_addr, int flags, int sta_id);
int hif_update_ie_beacon(struct wfx_vif *wvif, const u8 *ies, size_t ies_len);
int hif_sl_set_mac_key(struct wfx_dev *wdev, const u8 *slk_key,
		       int destination);
int hif_sl_config(struct wfx_dev *wdev, const unsigned long *bitmap);
int hif_sl_send_pub_keys(struct wfx_dev *wdev,
			 const u8 *pubkey, const u8 *pubkey_hmac);

#endif<|MERGE_RESOLUTION|>--- conflicted
+++ resolved
@@ -46,11 +46,7 @@
 	     int chan_start, int chan_num);
 int hif_stop_scan(struct wfx_vif *wvif);
 int hif_join(struct wfx_vif *wvif, const struct ieee80211_bss_conf *conf,
-<<<<<<< HEAD
-	     const struct ieee80211_channel *channel, const u8 *ssidie);
-=======
 	     struct ieee80211_channel *channel, const u8 *ssid, int ssidlen);
->>>>>>> 778fbf41
 int hif_set_pm(struct wfx_vif *wvif, bool ps, int dynamic_ps_timeout);
 int hif_set_bss_params(struct wfx_vif *wvif,
 		       const struct hif_req_set_bss_params *arg);
