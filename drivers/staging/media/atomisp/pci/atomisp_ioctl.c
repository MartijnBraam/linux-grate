--- conflicted
+++ resolved
@@ -549,12 +549,7 @@
 
 	strscpy(cap->driver, DRIVER, sizeof(cap->driver));
 	strscpy(cap->card, CARD, sizeof(cap->card));
-<<<<<<< HEAD
-	snprintf(cap->bus_info, sizeof(cap->bus_info), "PCI:%s",
-		 pci_name(isp->pdev));
-=======
 	snprintf(cap->bus_info, sizeof(cap->bus_info), "PCI:%s", dev_name(isp->dev));
->>>>>>> 547bbf7d
 
 	return 0;
 }
@@ -1639,10 +1634,7 @@
 	struct atomisp_video_pipe *pipe = atomisp_to_video_pipe(vdev);
 	struct atomisp_sub_device *asd = pipe->asd;
 	struct atomisp_device *isp = video_get_drvdata(vdev);
-<<<<<<< HEAD
-=======
 	struct pci_dev *pdev = to_pci_dev(isp->dev);
->>>>>>> 547bbf7d
 	enum ia_css_pipe_id css_pipe_id;
 	unsigned int sensor_start_stream;
 	unsigned int wdt_duration = ATOMISP_ISP_TIMEOUT_DURATION;
