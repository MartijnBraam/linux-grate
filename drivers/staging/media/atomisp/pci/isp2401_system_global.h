--- conflicted
+++ resolved
@@ -15,381 +15,5 @@
 
 #define HAS_NO_INPUT_FORMATTER
 #define USE_INPUT_SYSTEM_VERSION_2401
-<<<<<<< HEAD
-
-#define HAS_MMU_VERSION_2
-#define HAS_DMA_VERSION_2
-#define HAS_GDC_VERSION_2
-#define HAS_VAMEM_VERSION_2
-#define HAS_HMEM_VERSION_1
-#define HAS_BAMEM_VERSION_2
-#define HAS_IRQ_VERSION_2
-#define HAS_IRQ_MAP_VERSION_2
-#define HAS_INPUT_FORMATTER_VERSION_2
-/* 2401: HAS_INPUT_SYSTEM_VERSION_3 */
-/* 2400: HAS_INPUT_SYSTEM_VERSION_2 */
-#define HAS_INPUT_SYSTEM_VERSION_2
 #define HAS_INPUT_SYSTEM_VERSION_2401
-#define HAS_BUFFERED_SENSOR
-#define HAS_FIFO_MONITORS_VERSION_2
-/* #define HAS_GP_REGS_VERSION_2 */
-#define HAS_GP_DEVICE_VERSION_2
-#define HAS_GPIO_VERSION_1
-#define HAS_TIMED_CTRL_VERSION_1
-#define HAS_RX_VERSION_2
-#define HAS_NO_INPUT_FORMATTER
-/*#define HAS_NO_PACKED_RAW_PIXELS*/
-/*#define HAS_NO_DVS_6AXIS_CONFIG_UPDATE*/
-
-#define DMA_DDR_TO_VAMEM_WORKAROUND
-#define DMA_DDR_TO_HMEM_WORKAROUND
-
-/*
- * Semi global. "HRT" is accessible from SP, but
- * the HRT types do not fully apply
- */
-#define HRT_VADDRESS_WIDTH	32
-/* Surprise, this is a local property*/
-/*#define HRT_ADDRESS_WIDTH	64 */
-#define HRT_DATA_WIDTH		32
-
-#define SIZEOF_HRT_REG		(HRT_DATA_WIDTH >> 3)
-#define HIVE_ISP_CTRL_DATA_BYTES (HIVE_ISP_CTRL_DATA_WIDTH / 8)
-
-/* The main bus connecting all devices */
-#define HRT_BUS_WIDTH		HIVE_ISP_CTRL_DATA_WIDTH
-#define HRT_BUS_BYTES		HIVE_ISP_CTRL_DATA_BYTES
-
-#define CSI2P_DISABLE_ISYS2401_ONLINE_MODE
-
-/* per-frame parameter handling support */
-#define SH_CSS_ENABLE_PER_FRAME_PARAMS
-
-typedef u32			hrt_bus_align_t;
-
-/*
- * Enumerate the devices, device access through the API is by ID,
- * through the DLI by address. The enumerator terminators are used
- * to size the wiring arrays and as an exception value.
- */
-typedef enum {
-	DDR0_ID = 0,
-	N_DDR_ID
-} ddr_ID_t;
-
-typedef enum {
-	ISP0_ID = 0,
-	N_ISP_ID
-} isp_ID_t;
-
-typedef enum {
-	SP0_ID = 0,
-	N_SP_ID
-} sp_ID_t;
-
-typedef enum {
-	MMU0_ID = 0,
-	MMU1_ID,
-	N_MMU_ID
-} mmu_ID_t;
-
-typedef enum {
-	DMA0_ID = 0,
-	N_DMA_ID
-} dma_ID_t;
-
-typedef enum {
-	GDC0_ID = 0,
-	GDC1_ID,
-	N_GDC_ID
-} gdc_ID_t;
-
-/* this extra define is needed because we want to use it also
-   in the preprocessor, and that doesn't work with enums.
- */
-#define N_GDC_ID_CPP 2
-
-typedef enum {
-	VAMEM0_ID = 0,
-	VAMEM1_ID,
-	VAMEM2_ID,
-	N_VAMEM_ID
-} vamem_ID_t;
-
-typedef enum {
-	BAMEM0_ID = 0,
-	N_BAMEM_ID
-} bamem_ID_t;
-
-typedef enum {
-	HMEM0_ID = 0,
-	N_HMEM_ID
-} hmem_ID_t;
-
-typedef enum {
-	ISYS_IRQ0_ID = 0,	/* port a */
-	ISYS_IRQ1_ID,	/* port b */
-	ISYS_IRQ2_ID,	/* port c */
-	N_ISYS_IRQ_ID
-} isys_irq_ID_t;
-
-typedef enum {
-	IRQ0_ID = 0,	/* GP IRQ block */
-	IRQ1_ID,	/* Input formatter */
-	IRQ2_ID,	/* input system */
-	IRQ3_ID,	/* input selector */
-	N_IRQ_ID
-} irq_ID_t;
-
-typedef enum {
-	FIFO_MONITOR0_ID = 0,
-	N_FIFO_MONITOR_ID
-} fifo_monitor_ID_t;
-
-/*
- * Deprecated: Since all gp_reg instances are different
- * and put in the address maps of other devices we cannot
- * enumerate them as that assumes the instrances are the
- * same.
- *
- * We define a single GP_DEVICE containing all gp_regs
- * w.r.t. a single base address
- *
-typedef enum {
-	GP_REGS0_ID = 0,
-	N_GP_REGS_ID
-} gp_regs_ID_t;
- */
-typedef enum {
-	GP_DEVICE0_ID = 0,
-	N_GP_DEVICE_ID
-} gp_device_ID_t;
-
-typedef enum {
-	GP_TIMER0_ID = 0,
-	GP_TIMER1_ID,
-	GP_TIMER2_ID,
-	GP_TIMER3_ID,
-	GP_TIMER4_ID,
-	GP_TIMER5_ID,
-	GP_TIMER6_ID,
-	GP_TIMER7_ID,
-	N_GP_TIMER_ID
-} gp_timer_ID_t;
-
-typedef enum {
-	GPIO0_ID = 0,
-	N_GPIO_ID
-} gpio_ID_t;
-
-typedef enum {
-	TIMED_CTRL0_ID = 0,
-	N_TIMED_CTRL_ID
-} timed_ctrl_ID_t;
-
-typedef enum {
-	INPUT_FORMATTER0_ID = 0,
-	INPUT_FORMATTER1_ID,
-	INPUT_FORMATTER2_ID,
-	INPUT_FORMATTER3_ID,
-	N_INPUT_FORMATTER_ID
-} input_formatter_ID_t;
-
-/* The IF RST is outside the IF */
-#define INPUT_FORMATTER0_SRST_OFFSET	0x0824
-#define INPUT_FORMATTER1_SRST_OFFSET	0x0624
-#define INPUT_FORMATTER2_SRST_OFFSET	0x0424
-#define INPUT_FORMATTER3_SRST_OFFSET	0x0224
-
-#define INPUT_FORMATTER0_SRST_MASK		0x0001
-#define INPUT_FORMATTER1_SRST_MASK		0x0002
-#define INPUT_FORMATTER2_SRST_MASK		0x0004
-#define INPUT_FORMATTER3_SRST_MASK		0x0008
-
-typedef enum {
-	INPUT_SYSTEM0_ID = 0,
-	N_INPUT_SYSTEM_ID
-} input_system_ID_t;
-
-typedef enum {
-	RX0_ID = 0,
-	N_RX_ID
-} rx_ID_t;
-
-enum mipi_port_id {
-	MIPI_PORT0_ID = 0,
-	MIPI_PORT1_ID,
-	MIPI_PORT2_ID,
-	N_MIPI_PORT_ID
-};
-
-#define	N_RX_CHANNEL_ID		4
-
-/* Generic port enumeration with an internal port type ID */
-typedef enum {
-	CSI_PORT0_ID = 0,
-	CSI_PORT1_ID,
-	CSI_PORT2_ID,
-	TPG_PORT0_ID,
-	PRBS_PORT0_ID,
-	FIFO_PORT0_ID,
-	MEMORY_PORT0_ID,
-	N_INPUT_PORT_ID
-} input_port_ID_t;
-
-typedef enum {
-	CAPTURE_UNIT0_ID = 0,
-	CAPTURE_UNIT1_ID,
-	CAPTURE_UNIT2_ID,
-	ACQUISITION_UNIT0_ID,
-	DMA_UNIT0_ID,
-	CTRL_UNIT0_ID,
-	GPREGS_UNIT0_ID,
-	FIFO_UNIT0_ID,
-	IRQ_UNIT0_ID,
-	N_SUB_SYSTEM_ID
-} sub_system_ID_t;
-
-#define	N_CAPTURE_UNIT_ID		3
-#define	N_ACQUISITION_UNIT_ID	1
-#define	N_CTRL_UNIT_ID			1
-
-/*
- * Input-buffer Controller.
- */
-typedef enum {
-	IBUF_CTRL0_ID = 0,	/* map to ISYS2401_IBUF_CNTRL_A */
-	IBUF_CTRL1_ID,		/* map to ISYS2401_IBUF_CNTRL_B */
-	IBUF_CTRL2_ID,		/* map ISYS2401_IBUF_CNTRL_C */
-	N_IBUF_CTRL_ID
-} ibuf_ctrl_ID_t;
-/* end of Input-buffer Controller */
-
-/*
- * Stream2MMIO.
- */
-typedef enum {
-	STREAM2MMIO0_ID = 0,	/* map to ISYS2401_S2M_A */
-	STREAM2MMIO1_ID,	/* map to ISYS2401_S2M_B */
-	STREAM2MMIO2_ID,	/* map to ISYS2401_S2M_C */
-	N_STREAM2MMIO_ID
-} stream2mmio_ID_t;
-
-typedef enum {
-	/*
-	 * Stream2MMIO 0 has 8 SIDs that are indexed by
-	 * [STREAM2MMIO_SID0_ID...STREAM2MMIO_SID7_ID].
-	 *
-	 * Stream2MMIO 1 has 4 SIDs that are indexed by
-	 * [STREAM2MMIO_SID0_ID...TREAM2MMIO_SID3_ID].
-	 *
-	 * Stream2MMIO 2 has 4 SIDs that are indexed by
-	 * [STREAM2MMIO_SID0_ID...STREAM2MMIO_SID3_ID].
-	 */
-	STREAM2MMIO_SID0_ID = 0,
-	STREAM2MMIO_SID1_ID,
-	STREAM2MMIO_SID2_ID,
-	STREAM2MMIO_SID3_ID,
-	STREAM2MMIO_SID4_ID,
-	STREAM2MMIO_SID5_ID,
-	STREAM2MMIO_SID6_ID,
-	STREAM2MMIO_SID7_ID,
-	N_STREAM2MMIO_SID_ID
-} stream2mmio_sid_ID_t;
-/* end of Stream2MMIO */
-
-/**
- * Input System 2401: CSI-MIPI recevier.
- */
-typedef enum {
-	CSI_RX_BACKEND0_ID = 0,	/* map to ISYS2401_MIPI_BE_A */
-	CSI_RX_BACKEND1_ID,		/* map to ISYS2401_MIPI_BE_B */
-	CSI_RX_BACKEND2_ID,		/* map to ISYS2401_MIPI_BE_C */
-	N_CSI_RX_BACKEND_ID
-} csi_rx_backend_ID_t;
-
-typedef enum {
-	CSI_RX_FRONTEND0_ID = 0,	/* map to ISYS2401_CSI_RX_A */
-	CSI_RX_FRONTEND1_ID,		/* map to ISYS2401_CSI_RX_B */
-	CSI_RX_FRONTEND2_ID,		/* map to ISYS2401_CSI_RX_C */
-#define N_CSI_RX_FRONTEND_ID (CSI_RX_FRONTEND2_ID + 1)
-} csi_rx_frontend_ID_t;
-
-typedef enum {
-	CSI_RX_DLANE0_ID = 0,		/* map to DLANE0 in CSI RX */
-	CSI_RX_DLANE1_ID,		/* map to DLANE1 in CSI RX */
-	CSI_RX_DLANE2_ID,		/* map to DLANE2 in CSI RX */
-	CSI_RX_DLANE3_ID,		/* map to DLANE3 in CSI RX */
-	N_CSI_RX_DLANE_ID
-} csi_rx_fe_dlane_ID_t;
-/* end of CSI-MIPI receiver */
-
-typedef enum {
-	ISYS2401_DMA0_ID = 0,
-	N_ISYS2401_DMA_ID
-} isys2401_dma_ID_t;
-
-/**
- * Pixel-generator. ("system_global.h")
- */
-typedef enum {
-	PIXELGEN0_ID = 0,
-	PIXELGEN1_ID,
-	PIXELGEN2_ID,
-	N_PIXELGEN_ID
-} pixelgen_ID_t;
-/* end of pixel-generator. ("system_global.h") */
-
-typedef enum {
-	INPUT_SYSTEM_CSI_PORT0_ID = 0,
-	INPUT_SYSTEM_CSI_PORT1_ID,
-	INPUT_SYSTEM_CSI_PORT2_ID,
-
-	INPUT_SYSTEM_PIXELGEN_PORT0_ID,
-	INPUT_SYSTEM_PIXELGEN_PORT1_ID,
-	INPUT_SYSTEM_PIXELGEN_PORT2_ID,
-
-	N_INPUT_SYSTEM_INPUT_PORT_ID
-} input_system_input_port_ID_t;
-
-#define N_INPUT_SYSTEM_CSI_PORT	3
-
-typedef enum {
-	ISYS2401_DMA_CHANNEL_0 = 0,
-	ISYS2401_DMA_CHANNEL_1,
-	ISYS2401_DMA_CHANNEL_2,
-	ISYS2401_DMA_CHANNEL_3,
-	ISYS2401_DMA_CHANNEL_4,
-	ISYS2401_DMA_CHANNEL_5,
-	ISYS2401_DMA_CHANNEL_6,
-	ISYS2401_DMA_CHANNEL_7,
-	ISYS2401_DMA_CHANNEL_8,
-	ISYS2401_DMA_CHANNEL_9,
-	ISYS2401_DMA_CHANNEL_10,
-	ISYS2401_DMA_CHANNEL_11,
-	N_ISYS2401_DMA_CHANNEL
-} isys2401_dma_channel;
-
-enum ia_css_isp_memories {
-	IA_CSS_ISP_PMEM0 = 0,
-	IA_CSS_ISP_DMEM0,
-	IA_CSS_ISP_VMEM0,
-	IA_CSS_ISP_VAMEM0,
-	IA_CSS_ISP_VAMEM1,
-	IA_CSS_ISP_VAMEM2,
-	IA_CSS_ISP_HMEM0,
-	IA_CSS_SP_DMEM0,
-	IA_CSS_DDR,
-	N_IA_CSS_MEMORIES
-};
-
-#define IA_CSS_NUM_MEMORIES 9
-/* For driver compatibility */
-#define N_IA_CSS_ISP_MEMORIES   IA_CSS_NUM_MEMORIES
-#define IA_CSS_NUM_ISP_MEMORIES IA_CSS_NUM_MEMORIES
-
-#endif /* __SYSTEM_GLOBAL_H_INCLUDED__ */
-=======
-#define HAS_INPUT_SYSTEM_VERSION_2401
-#define CSI2P_DISABLE_ISYS2401_ONLINE_MODE
->>>>>>> 547bbf7d
+#define CSI2P_DISABLE_ISYS2401_ONLINE_MODE