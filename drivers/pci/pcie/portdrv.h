--- conflicted
+++ resolved
@@ -49,15 +49,11 @@
 static inline int pcie_dpc_init(void) { return 0; }
 #endif
 
-<<<<<<< HEAD
-int pcie_bandwidth_notification_init(void);
-=======
 #ifdef CONFIG_PCIE_BW
 int pcie_bandwidth_notification_init(void);
 #else
 static inline int pcie_bandwidth_notification_init(void) { return 0; }
 #endif
->>>>>>> 69dbdfff
 
 /* Port Type */
 #define PCIE_ANY_PORT			(~0)
