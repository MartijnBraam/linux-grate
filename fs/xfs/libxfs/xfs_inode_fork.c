/*
 * Copyright (c) 2000-2006 Silicon Graphics, Inc.
 * All Rights Reserved.
 *
 * This program is free software; you can redistribute it and/or
 * modify it under the terms of the GNU General Public License as
 * published by the Free Software Foundation.
 *
 * This program is distributed in the hope that it would be useful,
 * but WITHOUT ANY WARRANTY; without even the implied warranty of
 * MERCHANTABILITY or FITNESS FOR A PARTICULAR PURPOSE.  See the
 * GNU General Public License for more details.
 *
 * You should have received a copy of the GNU General Public License
 * along with this program; if not, write the Free Software Foundation,
 * Inc.,  51 Franklin St, Fifth Floor, Boston, MA  02110-1301  USA
 */
#include <linux/log2.h>

#include "xfs.h"
#include "xfs_fs.h"
#include "xfs_format.h"
#include "xfs_log_format.h"
#include "xfs_trans_resv.h"
#include "xfs_mount.h"
#include "xfs_inode.h"
#include "xfs_trans.h"
#include "xfs_inode_item.h"
#include "xfs_btree.h"
#include "xfs_bmap_btree.h"
#include "xfs_bmap.h"
#include "xfs_error.h"
#include "xfs_trace.h"
#include "xfs_attr_sf.h"
#include "xfs_da_format.h"
#include "xfs_da_btree.h"
#include "xfs_dir2_priv.h"

kmem_zone_t *xfs_ifork_zone;

STATIC int xfs_iformat_local(xfs_inode_t *, xfs_dinode_t *, int, int);
STATIC int xfs_iformat_extents(xfs_inode_t *, xfs_dinode_t *, int);
STATIC int xfs_iformat_btree(xfs_inode_t *, xfs_dinode_t *, int);

static inline dev_t xfs_to_linux_dev_t(xfs_dev_t dev)
{
	return MKDEV(sysv_major(dev) & 0x1ff, sysv_minor(dev));
}

/*
 * Copy inode type and data and attr format specific information from the
 * on-disk inode to the in-core inode and fork structures.  For fifos, devices,
 * and sockets this means set i_rdev to the proper value.  For files,
 * directories, and symlinks this means to bring in the in-line data or extent
 * pointers as well as the attribute fork.  For a fork in B-tree format, only
 * the root is immediately brought in-core.  The rest will be read in later when
 * first referenced (see xfs_iread_extents()).
 */
int
xfs_iformat_fork(
	struct xfs_inode	*ip,
	struct xfs_dinode	*dip)
{
	struct inode		*inode = VFS_I(ip);
	struct xfs_attr_shortform *atp;
	int			size;
	int			error = 0;
	xfs_fsize_t             di_size;

	if (unlikely(be32_to_cpu(dip->di_nextents) +
		     be16_to_cpu(dip->di_anextents) >
		     be64_to_cpu(dip->di_nblocks))) {
		xfs_warn(ip->i_mount,
			"corrupt dinode %Lu, extent total = %d, nblocks = %Lu.",
			(unsigned long long)ip->i_ino,
			(int)(be32_to_cpu(dip->di_nextents) +
			      be16_to_cpu(dip->di_anextents)),
			(unsigned long long)
				be64_to_cpu(dip->di_nblocks));
		XFS_CORRUPTION_ERROR("xfs_iformat(1)", XFS_ERRLEVEL_LOW,
				     ip->i_mount, dip);
		return -EFSCORRUPTED;
	}

	if (unlikely(dip->di_forkoff > ip->i_mount->m_sb.sb_inodesize)) {
		xfs_warn(ip->i_mount, "corrupt dinode %Lu, forkoff = 0x%x.",
			(unsigned long long)ip->i_ino,
			dip->di_forkoff);
		XFS_CORRUPTION_ERROR("xfs_iformat(2)", XFS_ERRLEVEL_LOW,
				     ip->i_mount, dip);
		return -EFSCORRUPTED;
	}

	if (unlikely((ip->i_d.di_flags & XFS_DIFLAG_REALTIME) &&
		     !ip->i_mount->m_rtdev_targp)) {
		xfs_warn(ip->i_mount,
			"corrupt dinode %Lu, has realtime flag set.",
			ip->i_ino);
		XFS_CORRUPTION_ERROR("xfs_iformat(realtime)",
				     XFS_ERRLEVEL_LOW, ip->i_mount, dip);
		return -EFSCORRUPTED;
	}

	if (unlikely(xfs_is_reflink_inode(ip) && !S_ISREG(inode->i_mode))) {
		xfs_warn(ip->i_mount,
			"corrupt dinode %llu, wrong file type for reflink.",
			ip->i_ino);
		XFS_CORRUPTION_ERROR("xfs_iformat(reflink)",
				     XFS_ERRLEVEL_LOW, ip->i_mount, dip);
		return -EFSCORRUPTED;
	}

	if (unlikely(xfs_is_reflink_inode(ip) &&
	    (ip->i_d.di_flags & XFS_DIFLAG_REALTIME))) {
		xfs_warn(ip->i_mount,
			"corrupt dinode %llu, has reflink+realtime flag set.",
			ip->i_ino);
		XFS_CORRUPTION_ERROR("xfs_iformat(reflink)",
				     XFS_ERRLEVEL_LOW, ip->i_mount, dip);
		return -EFSCORRUPTED;
	}

	switch (inode->i_mode & S_IFMT) {
	case S_IFIFO:
	case S_IFCHR:
	case S_IFBLK:
	case S_IFSOCK:
		if (unlikely(dip->di_format != XFS_DINODE_FMT_DEV)) {
			XFS_CORRUPTION_ERROR("xfs_iformat(3)", XFS_ERRLEVEL_LOW,
					      ip->i_mount, dip);
			return -EFSCORRUPTED;
		}
		ip->i_d.di_size = 0;
		inode->i_rdev = xfs_to_linux_dev_t(xfs_dinode_get_rdev(dip));
		break;

	case S_IFREG:
	case S_IFLNK:
	case S_IFDIR:
		switch (dip->di_format) {
		case XFS_DINODE_FMT_LOCAL:
			/*
			 * no local regular files yet
			 */
			if (unlikely(S_ISREG(be16_to_cpu(dip->di_mode)))) {
				xfs_warn(ip->i_mount,
			"corrupt inode %Lu (local format for regular file).",
					(unsigned long long) ip->i_ino);
				XFS_CORRUPTION_ERROR("xfs_iformat(4)",
						     XFS_ERRLEVEL_LOW,
						     ip->i_mount, dip);
				return -EFSCORRUPTED;
			}

			di_size = be64_to_cpu(dip->di_size);
			if (unlikely(di_size < 0 ||
				     di_size > XFS_DFORK_DSIZE(dip, ip->i_mount))) {
				xfs_warn(ip->i_mount,
			"corrupt inode %Lu (bad size %Ld for local inode).",
					(unsigned long long) ip->i_ino,
					(long long) di_size);
				XFS_CORRUPTION_ERROR("xfs_iformat(5)",
						     XFS_ERRLEVEL_LOW,
						     ip->i_mount, dip);
				return -EFSCORRUPTED;
			}

			size = (int)di_size;
			error = xfs_iformat_local(ip, dip, XFS_DATA_FORK, size);
			break;
		case XFS_DINODE_FMT_EXTENTS:
			error = xfs_iformat_extents(ip, dip, XFS_DATA_FORK);
			break;
		case XFS_DINODE_FMT_BTREE:
			error = xfs_iformat_btree(ip, dip, XFS_DATA_FORK);
			break;
		default:
			XFS_ERROR_REPORT("xfs_iformat(6)", XFS_ERRLEVEL_LOW,
					 ip->i_mount);
			return -EFSCORRUPTED;
		}
		break;

	default:
		XFS_ERROR_REPORT("xfs_iformat(7)", XFS_ERRLEVEL_LOW, ip->i_mount);
		return -EFSCORRUPTED;
	}
	if (error)
		return error;

	/* Check inline dir contents. */
	if (S_ISDIR(inode->i_mode) && dip->di_format == XFS_DINODE_FMT_LOCAL) {
		error = xfs_dir2_sf_verify(ip);
		if (error) {
			xfs_idestroy_fork(ip, XFS_DATA_FORK);
			return error;
		}
	}

	if (xfs_is_reflink_inode(ip)) {
		ASSERT(ip->i_cowfp == NULL);
		xfs_ifork_init_cow(ip);
	}

	if (!XFS_DFORK_Q(dip))
		return 0;

	ASSERT(ip->i_afp == NULL);
	ip->i_afp = kmem_zone_zalloc(xfs_ifork_zone, KM_SLEEP | KM_NOFS);

	switch (dip->di_aformat) {
	case XFS_DINODE_FMT_LOCAL:
		atp = (xfs_attr_shortform_t *)XFS_DFORK_APTR(dip);
		size = be16_to_cpu(atp->hdr.totsize);

		if (unlikely(size < sizeof(struct xfs_attr_sf_hdr))) {
			xfs_warn(ip->i_mount,
				"corrupt inode %Lu (bad attr fork size %Ld).",
				(unsigned long long) ip->i_ino,
				(long long) size);
			XFS_CORRUPTION_ERROR("xfs_iformat(8)",
					     XFS_ERRLEVEL_LOW,
					     ip->i_mount, dip);
			error = -EFSCORRUPTED;
			break;
		}

		error = xfs_iformat_local(ip, dip, XFS_ATTR_FORK, size);
		break;
	case XFS_DINODE_FMT_EXTENTS:
		error = xfs_iformat_extents(ip, dip, XFS_ATTR_FORK);
		break;
	case XFS_DINODE_FMT_BTREE:
		error = xfs_iformat_btree(ip, dip, XFS_ATTR_FORK);
		break;
	default:
		error = -EFSCORRUPTED;
		break;
	}
	if (error) {
		kmem_zone_free(xfs_ifork_zone, ip->i_afp);
		ip->i_afp = NULL;
		if (ip->i_cowfp)
			kmem_zone_free(xfs_ifork_zone, ip->i_cowfp);
		ip->i_cowfp = NULL;
		xfs_idestroy_fork(ip, XFS_DATA_FORK);
	}
	return error;
}

void
xfs_init_local_fork(
	struct xfs_inode	*ip,
	int			whichfork,
	const void		*data,
	int			size)
{
	struct xfs_ifork	*ifp = XFS_IFORK_PTR(ip, whichfork);
	int			mem_size = size, real_size = 0;
	bool			zero_terminate;

	/*
	 * If we are using the local fork to store a symlink body we need to
	 * zero-terminate it so that we can pass it back to the VFS directly.
	 * Overallocate the in-memory fork by one for that and add a zero
	 * to terminate it below.
	 */
	zero_terminate = S_ISLNK(VFS_I(ip)->i_mode);
	if (zero_terminate)
		mem_size++;

	if (size) {
		real_size = roundup(mem_size, 4);
		ifp->if_u1.if_data = kmem_alloc(real_size, KM_SLEEP | KM_NOFS);
		memcpy(ifp->if_u1.if_data, data, size);
		if (zero_terminate)
			ifp->if_u1.if_data[size] = '\0';
	} else {
		ifp->if_u1.if_data = NULL;
	}

	ifp->if_bytes = size;
	ifp->if_real_bytes = real_size;
	ifp->if_flags &= ~(XFS_IFEXTENTS | XFS_IFBROOT);
	ifp->if_flags |= XFS_IFINLINE;
}

/*
 * The file is in-lined in the on-disk inode.
 */
STATIC int
xfs_iformat_local(
	xfs_inode_t	*ip,
	xfs_dinode_t	*dip,
	int		whichfork,
	int		size)
{
	/*
	 * If the size is unreasonable, then something
	 * is wrong and we just bail out rather than crash in
	 * kmem_alloc() or memcpy() below.
	 */
	if (unlikely(size > XFS_DFORK_SIZE(dip, ip->i_mount, whichfork))) {
		xfs_warn(ip->i_mount,
	"corrupt inode %Lu (bad size %d for local fork, size = %d).",
			(unsigned long long) ip->i_ino, size,
			XFS_DFORK_SIZE(dip, ip->i_mount, whichfork));
		XFS_CORRUPTION_ERROR("xfs_iformat_local", XFS_ERRLEVEL_LOW,
				     ip->i_mount, dip);
		return -EFSCORRUPTED;
	}

	xfs_init_local_fork(ip, whichfork, XFS_DFORK_PTR(dip, whichfork), size);
	return 0;
}

/*
 * The file consists of a set of extents all of which fit into the on-disk
 * inode.
 */
STATIC int
xfs_iformat_extents(
	struct xfs_inode	*ip,
	struct xfs_dinode	*dip,
	int			whichfork)
{
	struct xfs_mount	*mp = ip->i_mount;
	struct xfs_ifork	*ifp = XFS_IFORK_PTR(ip, whichfork);
	int			state = xfs_bmap_fork_to_state(whichfork);
	int			nex = XFS_DFORK_NEXTENTS(dip, whichfork);
	int			size = nex * sizeof(xfs_bmbt_rec_t);
	struct xfs_iext_cursor	icur;
	struct xfs_bmbt_rec	*dp;
	struct xfs_bmbt_irec	new;
	int			i;

	/*
	 * If the number of extents is unreasonable, then something is wrong and
	 * we just bail out rather than crash in kmem_alloc() or memcpy() below.
	 */
	if (unlikely(size < 0 || size > XFS_DFORK_SIZE(dip, mp, whichfork))) {
		xfs_warn(ip->i_mount, "corrupt inode %Lu ((a)extents = %d).",
			(unsigned long long) ip->i_ino, nex);
		XFS_CORRUPTION_ERROR("xfs_iformat_extents(1)", XFS_ERRLEVEL_LOW,
				     mp, dip);
		return -EFSCORRUPTED;
	}

	ifp->if_real_bytes = 0;
	ifp->if_bytes = 0;
	ifp->if_u1.if_root = NULL;
	ifp->if_height = 0;
	if (size) {
		dp = (xfs_bmbt_rec_t *) XFS_DFORK_PTR(dip, whichfork);

		xfs_iext_first(ifp, &icur);
		for (i = 0; i < nex; i++, dp++) {
			xfs_bmbt_disk_get_all(dp, &new);
			if (!xfs_bmbt_validate_extent(mp, whichfork, &new)) {
				XFS_ERROR_REPORT("xfs_iformat_extents(2)",
						 XFS_ERRLEVEL_LOW, mp);
				return -EFSCORRUPTED;
			}

			xfs_iext_insert(ip, &icur, &new, state);
			trace_xfs_read_extent(ip, &icur, state, _THIS_IP_);
			xfs_iext_next(ifp, &icur);
		}
	}
	ifp->if_flags |= XFS_IFEXTENTS;
	return 0;
}

/*
 * The file has too many extents to fit into
 * the inode, so they are in B-tree format.
 * Allocate a buffer for the root of the B-tree
 * and copy the root into it.  The i_extents
 * field will remain NULL until all of the
 * extents are read in (when they are needed).
 */
STATIC int
xfs_iformat_btree(
	xfs_inode_t		*ip,
	xfs_dinode_t		*dip,
	int			whichfork)
{
	struct xfs_mount	*mp = ip->i_mount;
	xfs_bmdr_block_t	*dfp;
	xfs_ifork_t		*ifp;
	/* REFERENCED */
	int			nrecs;
	int			size;
	int			level;

	ifp = XFS_IFORK_PTR(ip, whichfork);
	dfp = (xfs_bmdr_block_t *)XFS_DFORK_PTR(dip, whichfork);
	size = XFS_BMAP_BROOT_SPACE(mp, dfp);
	nrecs = be16_to_cpu(dfp->bb_numrecs);
	level = be16_to_cpu(dfp->bb_level);

	/*
	 * blow out if -- fork has less extents than can fit in
	 * fork (fork shouldn't be a btree format), root btree
	 * block has more records than can fit into the fork,
	 * or the number of extents is greater than the number of
	 * blocks.
	 */
	if (unlikely(XFS_IFORK_NEXTENTS(ip, whichfork) <=
					XFS_IFORK_MAXEXT(ip, whichfork) ||
		     XFS_BMDR_SPACE_CALC(nrecs) >
					XFS_DFORK_SIZE(dip, mp, whichfork) ||
		     XFS_IFORK_NEXTENTS(ip, whichfork) > ip->i_d.di_nblocks) ||
		     level == 0 || level > XFS_BTREE_MAXLEVELS) {
		xfs_warn(mp, "corrupt inode %Lu (btree).",
					(unsigned long long) ip->i_ino);
		XFS_CORRUPTION_ERROR("xfs_iformat_btree", XFS_ERRLEVEL_LOW,
					 mp, dip);
		return -EFSCORRUPTED;
	}

	ifp->if_broot_bytes = size;
	ifp->if_broot = kmem_alloc(size, KM_SLEEP | KM_NOFS);
	ASSERT(ifp->if_broot != NULL);
	/*
	 * Copy and convert from the on-disk structure
	 * to the in-memory structure.
	 */
	xfs_bmdr_to_bmbt(ip, dfp, XFS_DFORK_SIZE(dip, ip->i_mount, whichfork),
			 ifp->if_broot, size);
	ifp->if_flags &= ~XFS_IFEXTENTS;
	ifp->if_flags |= XFS_IFBROOT;

	ifp->if_real_bytes = 0;
	ifp->if_bytes = 0;
	ifp->if_u1.if_root = NULL;
	ifp->if_height = 0;
	return 0;
}

/*
 * Reallocate the space for if_broot based on the number of records
 * being added or deleted as indicated in rec_diff.  Move the records
 * and pointers in if_broot to fit the new size.  When shrinking this
 * will eliminate holes between the records and pointers created by
 * the caller.  When growing this will create holes to be filled in
 * by the caller.
 *
 * The caller must not request to add more records than would fit in
 * the on-disk inode root.  If the if_broot is currently NULL, then
 * if we are adding records, one will be allocated.  The caller must also
 * not request that the number of records go below zero, although
 * it can go to zero.
 *
 * ip -- the inode whose if_broot area is changing
 * ext_diff -- the change in the number of records, positive or negative,
 *	 requested for the if_broot array.
 */
void
xfs_iroot_realloc(
	xfs_inode_t		*ip,
	int			rec_diff,
	int			whichfork)
{
	struct xfs_mount	*mp = ip->i_mount;
	int			cur_max;
	xfs_ifork_t		*ifp;
	struct xfs_btree_block	*new_broot;
	int			new_max;
	size_t			new_size;
	char			*np;
	char			*op;

	/*
	 * Handle the degenerate case quietly.
	 */
	if (rec_diff == 0) {
		return;
	}

	ifp = XFS_IFORK_PTR(ip, whichfork);
	if (rec_diff > 0) {
		/*
		 * If there wasn't any memory allocated before, just
		 * allocate it now and get out.
		 */
		if (ifp->if_broot_bytes == 0) {
			new_size = XFS_BMAP_BROOT_SPACE_CALC(mp, rec_diff);
			ifp->if_broot = kmem_alloc(new_size, KM_SLEEP | KM_NOFS);
			ifp->if_broot_bytes = (int)new_size;
			return;
		}

		/*
		 * If there is already an existing if_broot, then we need
		 * to realloc() it and shift the pointers to their new
		 * location.  The records don't change location because
		 * they are kept butted up against the btree block header.
		 */
		cur_max = xfs_bmbt_maxrecs(mp, ifp->if_broot_bytes, 0);
		new_max = cur_max + rec_diff;
		new_size = XFS_BMAP_BROOT_SPACE_CALC(mp, new_max);
		ifp->if_broot = kmem_realloc(ifp->if_broot, new_size,
				KM_SLEEP | KM_NOFS);
		op = (char *)XFS_BMAP_BROOT_PTR_ADDR(mp, ifp->if_broot, 1,
						     ifp->if_broot_bytes);
		np = (char *)XFS_BMAP_BROOT_PTR_ADDR(mp, ifp->if_broot, 1,
						     (int)new_size);
		ifp->if_broot_bytes = (int)new_size;
		ASSERT(XFS_BMAP_BMDR_SPACE(ifp->if_broot) <=
			XFS_IFORK_SIZE(ip, whichfork));
		memmove(np, op, cur_max * (uint)sizeof(xfs_fsblock_t));
		return;
	}

	/*
	 * rec_diff is less than 0.  In this case, we are shrinking the
	 * if_broot buffer.  It must already exist.  If we go to zero
	 * records, just get rid of the root and clear the status bit.
	 */
	ASSERT((ifp->if_broot != NULL) && (ifp->if_broot_bytes > 0));
	cur_max = xfs_bmbt_maxrecs(mp, ifp->if_broot_bytes, 0);
	new_max = cur_max + rec_diff;
	ASSERT(new_max >= 0);
	if (new_max > 0)
		new_size = XFS_BMAP_BROOT_SPACE_CALC(mp, new_max);
	else
		new_size = 0;
	if (new_size > 0) {
		new_broot = kmem_alloc(new_size, KM_SLEEP | KM_NOFS);
		/*
		 * First copy over the btree block header.
		 */
		memcpy(new_broot, ifp->if_broot,
			XFS_BMBT_BLOCK_LEN(ip->i_mount));
	} else {
		new_broot = NULL;
		ifp->if_flags &= ~XFS_IFBROOT;
	}

	/*
	 * Only copy the records and pointers if there are any.
	 */
	if (new_max > 0) {
		/*
		 * First copy the records.
		 */
		op = (char *)XFS_BMBT_REC_ADDR(mp, ifp->if_broot, 1);
		np = (char *)XFS_BMBT_REC_ADDR(mp, new_broot, 1);
		memcpy(np, op, new_max * (uint)sizeof(xfs_bmbt_rec_t));

		/*
		 * Then copy the pointers.
		 */
		op = (char *)XFS_BMAP_BROOT_PTR_ADDR(mp, ifp->if_broot, 1,
						     ifp->if_broot_bytes);
		np = (char *)XFS_BMAP_BROOT_PTR_ADDR(mp, new_broot, 1,
						     (int)new_size);
		memcpy(np, op, new_max * (uint)sizeof(xfs_fsblock_t));
	}
	kmem_free(ifp->if_broot);
	ifp->if_broot = new_broot;
	ifp->if_broot_bytes = (int)new_size;
	if (ifp->if_broot)
		ASSERT(XFS_BMAP_BMDR_SPACE(ifp->if_broot) <=
			XFS_IFORK_SIZE(ip, whichfork));
	return;
}


/*
 * This is called when the amount of space needed for if_data
 * is increased or decreased.  The change in size is indicated by
 * the number of bytes that need to be added or deleted in the
 * byte_diff parameter.
 *
 * If the amount of space needed has decreased below the size of the
 * inline buffer, then switch to using the inline buffer.  Otherwise,
 * use kmem_realloc() or kmem_alloc() to adjust the size of the buffer
 * to what is needed.
 *
 * ip -- the inode whose if_data area is changing
 * byte_diff -- the change in the number of bytes, positive or negative,
 *	 requested for the if_data array.
 */
void
xfs_idata_realloc(
	xfs_inode_t	*ip,
	int		byte_diff,
	int		whichfork)
{
	xfs_ifork_t	*ifp;
	int		new_size;
	int		real_size;

	if (byte_diff == 0) {
		return;
	}

	ifp = XFS_IFORK_PTR(ip, whichfork);
	new_size = (int)ifp->if_bytes + byte_diff;
	ASSERT(new_size >= 0);

	if (new_size == 0) {
		kmem_free(ifp->if_u1.if_data);
		ifp->if_u1.if_data = NULL;
		real_size = 0;
	} else {
		/*
		 * Stuck with malloc/realloc.
		 * For inline data, the underlying buffer must be
		 * a multiple of 4 bytes in size so that it can be
		 * logged and stay on word boundaries.  We enforce
		 * that here.
		 */
		real_size = roundup(new_size, 4);
		if (ifp->if_u1.if_data == NULL) {
			ASSERT(ifp->if_real_bytes == 0);
			ifp->if_u1.if_data = kmem_alloc(real_size,
							KM_SLEEP | KM_NOFS);
		} else {
			/*
			 * Only do the realloc if the underlying size
			 * is really changing.
			 */
			if (ifp->if_real_bytes != real_size) {
				ifp->if_u1.if_data =
					kmem_realloc(ifp->if_u1.if_data,
							real_size,
							KM_SLEEP | KM_NOFS);
			}
		}
	}
	ifp->if_real_bytes = real_size;
	ifp->if_bytes = new_size;
	ASSERT(ifp->if_bytes <= XFS_IFORK_SIZE(ip, whichfork));
}

void
xfs_idestroy_fork(
	xfs_inode_t	*ip,
	int		whichfork)
{
	xfs_ifork_t	*ifp;

	ifp = XFS_IFORK_PTR(ip, whichfork);
	if (ifp->if_broot != NULL) {
		kmem_free(ifp->if_broot);
		ifp->if_broot = NULL;
	}

	/*
	 * If the format is local, then we can't have an extents
	 * array so just look for an inline data array.  If we're
	 * not local then we may or may not have an extents list,
	 * so check and free it up if we do.
	 */
	if (XFS_IFORK_FORMAT(ip, whichfork) == XFS_DINODE_FMT_LOCAL) {
		if (ifp->if_u1.if_data != NULL) {
			ASSERT(ifp->if_real_bytes != 0);
			kmem_free(ifp->if_u1.if_data);
			ifp->if_u1.if_data = NULL;
			ifp->if_real_bytes = 0;
		}
	} else if ((ifp->if_flags & XFS_IFEXTENTS) && ifp->if_height) {
		xfs_iext_destroy(ifp);
	}

	ASSERT(ifp->if_real_bytes == 0);

	if (whichfork == XFS_ATTR_FORK) {
		kmem_zone_free(xfs_ifork_zone, ip->i_afp);
		ip->i_afp = NULL;
	} else if (whichfork == XFS_COW_FORK) {
		kmem_zone_free(xfs_ifork_zone, ip->i_cowfp);
		ip->i_cowfp = NULL;
	}
}

/*
 * Convert in-core extents to on-disk form
 *
 * In the case of the data fork, the in-core and on-disk fork sizes can be
 * different due to delayed allocation extents. We only copy on-disk extents
 * here, so callers must always use the physical fork size to determine the
 * size of the buffer passed to this routine.  We will return the size actually
 * used.
 */
int
xfs_iextents_copy(
	struct xfs_inode	*ip,
	struct xfs_bmbt_rec	*dp,
	int			whichfork)
{
	int			state = xfs_bmap_fork_to_state(whichfork);
	struct xfs_ifork	*ifp = XFS_IFORK_PTR(ip, whichfork);
	struct xfs_iext_cursor	icur;
	struct xfs_bmbt_irec	rec;
	int			copied = 0;

	ASSERT(xfs_isilocked(ip, XFS_ILOCK_EXCL | XFS_ILOCK_SHARED));
	ASSERT(ifp->if_bytes > 0);

	for_each_xfs_iext(ifp, &icur, &rec) {
		if (isnullstartblock(rec.br_startblock))
			continue;
		ASSERT(xfs_bmbt_validate_extent(ip->i_mount, whichfork, &rec));
		xfs_bmbt_disk_set_all(dp, &rec);
		trace_xfs_write_extent(ip, &icur, state, _RET_IP_);
		copied += sizeof(struct xfs_bmbt_rec);
		dp++;
	}

	ASSERT(copied > 0);
	ASSERT(copied <= ifp->if_bytes);
	return copied;
}

/*
 * Each of the following cases stores data into the same region
 * of the on-disk inode, so only one of them can be valid at
 * any given time. While it is possible to have conflicting formats
 * and log flags, e.g. having XFS_ILOG_?DATA set when the fork is
 * in EXTENTS format, this can only happen when the fork has
 * changed formats after being modified but before being flushed.
 * In these cases, the format always takes precedence, because the
 * format indicates the current state of the fork.
 */
void
xfs_iflush_fork(
	xfs_inode_t		*ip,
	xfs_dinode_t		*dip,
	xfs_inode_log_item_t	*iip,
	int			whichfork)
{
	char			*cp;
	xfs_ifork_t		*ifp;
	xfs_mount_t		*mp;
	static const short	brootflag[2] =
		{ XFS_ILOG_DBROOT, XFS_ILOG_ABROOT };
	static const short	dataflag[2] =
		{ XFS_ILOG_DDATA, XFS_ILOG_ADATA };
	static const short	extflag[2] =
		{ XFS_ILOG_DEXT, XFS_ILOG_AEXT };

	if (!iip)
		return;
	ifp = XFS_IFORK_PTR(ip, whichfork);
	/*
	 * This can happen if we gave up in iformat in an error path,
	 * for the attribute fork.
	 */
	if (!ifp) {
		ASSERT(whichfork == XFS_ATTR_FORK);
		return;
	}
	cp = XFS_DFORK_PTR(dip, whichfork);
	mp = ip->i_mount;
	switch (XFS_IFORK_FORMAT(ip, whichfork)) {
	case XFS_DINODE_FMT_LOCAL:
		if ((iip->ili_fields & dataflag[whichfork]) &&
		    (ifp->if_bytes > 0)) {
			ASSERT(ifp->if_u1.if_data != NULL);
			ASSERT(ifp->if_bytes <= XFS_IFORK_SIZE(ip, whichfork));
			memcpy(cp, ifp->if_u1.if_data, ifp->if_bytes);
		}
		break;

	case XFS_DINODE_FMT_EXTENTS:
		ASSERT((ifp->if_flags & XFS_IFEXTENTS) ||
		       !(iip->ili_fields & extflag[whichfork]));
		if ((iip->ili_fields & extflag[whichfork]) &&
		    (ifp->if_bytes > 0)) {
			ASSERT(XFS_IFORK_NEXTENTS(ip, whichfork) > 0);
			(void)xfs_iextents_copy(ip, (xfs_bmbt_rec_t *)cp,
				whichfork);
		}
		break;

	case XFS_DINODE_FMT_BTREE:
		if ((iip->ili_fields & brootflag[whichfork]) &&
		    (ifp->if_broot_bytes > 0)) {
			ASSERT(ifp->if_broot != NULL);
			ASSERT(XFS_BMAP_BMDR_SPACE(ifp->if_broot) <=
			        XFS_IFORK_SIZE(ip, whichfork));
			xfs_bmbt_to_bmdr(mp, ifp->if_broot, ifp->if_broot_bytes,
				(xfs_bmdr_block_t *)cp,
				XFS_DFORK_SIZE(dip, mp, whichfork));
		}
		break;

	case XFS_DINODE_FMT_DEV:
		if (iip->ili_fields & XFS_ILOG_DEV) {
			ASSERT(whichfork == XFS_DATA_FORK);
			xfs_dinode_put_rdev(dip, sysv_encode_dev(VFS_I(ip)->i_rdev));
		}
		break;

	default:
		ASSERT(0);
		break;
	}
}

/* Convert bmap state flags to an inode fork. */
struct xfs_ifork *
xfs_iext_state_to_fork(
	struct xfs_inode	*ip,
	int			state)
{
	if (state & BMAP_COWFORK)
		return ip->i_cowfp;
	else if (state & BMAP_ATTRFORK)
		return ip->i_afp;
	return &ip->i_df;
}

/*
<<<<<<< HEAD
 * Insert new item(s) into the extent records for incore inode
 * fork 'ifp'.  'count' new items are inserted at index 'idx'.
 */
void
xfs_iext_insert(
	xfs_inode_t	*ip,		/* incore inode pointer */
	xfs_extnum_t	idx,		/* starting index of new items */
	xfs_extnum_t	count,		/* number of inserted items */
	xfs_bmbt_irec_t	*new,		/* items to insert */
	int		state)		/* type of extent conversion */
{
	xfs_ifork_t	*ifp = xfs_iext_state_to_fork(ip, state);
	xfs_extnum_t	i;		/* extent record index */

	trace_xfs_iext_insert(ip, idx, new, state, _RET_IP_);

	ASSERT(ifp->if_flags & XFS_IFEXTENTS);
	xfs_iext_add(ifp, idx, count);
	for (i = idx; i < idx + count; i++, new++)
		xfs_bmbt_set_all(xfs_iext_get_ext(ifp, i), new);
}

/*
 * This is called when the amount of space required for incore file
 * extents needs to be increased. The ext_diff parameter stores the
 * number of new extents being added and the idx parameter contains
 * the extent index where the new extents will be added. If the new
 * extents are being appended, then we just need to (re)allocate and
 * initialize the space. Otherwise, if the new extents are being
 * inserted into the middle of the existing entries, a bit more work
 * is required to make room for the new extents to be inserted. The
 * caller is responsible for filling in the new extent entries upon
 * return.
 */
void
xfs_iext_add(
	xfs_ifork_t	*ifp,		/* inode fork pointer */
	xfs_extnum_t	idx,		/* index to begin adding exts */
	int		ext_diff)	/* number of extents to add */
{
	int		byte_diff;	/* new bytes being added */
	int		new_size;	/* size of extents after adding */
	xfs_extnum_t	nextents;	/* number of extents in file */

	nextents = xfs_iext_count(ifp);
	ASSERT((idx >= 0) && (idx <= nextents));
	byte_diff = ext_diff * sizeof(xfs_bmbt_rec_t);
	new_size = ifp->if_bytes + byte_diff;
	/*
	 * If the new number of extents (nextents + ext_diff)
	 * fits inside the inode, then continue to use the inline
	 * extent buffer.
	 */
	if (nextents + ext_diff <= XFS_INLINE_EXTS) {
		if (idx < nextents) {
			memmove(&ifp->if_u2.if_inline_ext[idx + ext_diff],
				&ifp->if_u2.if_inline_ext[idx],
				(nextents - idx) * sizeof(xfs_bmbt_rec_t));
			memset(&ifp->if_u2.if_inline_ext[idx], 0, byte_diff);
		}
		ifp->if_u1.if_extents = ifp->if_u2.if_inline_ext;
		ifp->if_real_bytes = 0;
	}
	/*
	 * Otherwise use a linear (direct) extent list.
	 * If the extents are currently inside the inode,
	 * xfs_iext_realloc_direct will switch us from
	 * inline to direct extent allocation mode.
	 */
	else if (nextents + ext_diff <= XFS_LINEAR_EXTS) {
		xfs_iext_realloc_direct(ifp, new_size);
		if (idx < nextents) {
			memmove(&ifp->if_u1.if_extents[idx + ext_diff],
				&ifp->if_u1.if_extents[idx],
				(nextents - idx) * sizeof(xfs_bmbt_rec_t));
			memset(&ifp->if_u1.if_extents[idx], 0, byte_diff);
		}
	}
	/* Indirection array */
	else {
		xfs_ext_irec_t	*erp;
		int		erp_idx = 0;
		int		page_idx = idx;

		ASSERT(nextents + ext_diff > XFS_LINEAR_EXTS);
		if (ifp->if_flags & XFS_IFEXTIREC) {
			erp = xfs_iext_idx_to_irec(ifp, &page_idx, &erp_idx, 1);
		} else {
			xfs_iext_irec_init(ifp);
			ASSERT(ifp->if_flags & XFS_IFEXTIREC);
			erp = ifp->if_u1.if_ext_irec;
		}
		/* Extents fit in target extent page */
		if (erp && erp->er_extcount + ext_diff <= XFS_LINEAR_EXTS) {
			if (page_idx < erp->er_extcount) {
				memmove(&erp->er_extbuf[page_idx + ext_diff],
					&erp->er_extbuf[page_idx],
					(erp->er_extcount - page_idx) *
					sizeof(xfs_bmbt_rec_t));
				memset(&erp->er_extbuf[page_idx], 0, byte_diff);
			}
			erp->er_extcount += ext_diff;
			xfs_iext_irec_update_extoffs(ifp, erp_idx + 1, ext_diff);
		}
		/* Insert a new extent page */
		else if (erp) {
			xfs_iext_add_indirect_multi(ifp,
				erp_idx, page_idx, ext_diff);
		}
		/*
		 * If extent(s) are being appended to the last page in
		 * the indirection array and the new extent(s) don't fit
		 * in the page, then erp is NULL and erp_idx is set to
		 * the next index needed in the indirection array.
		 */
		else {
			uint	count = ext_diff;

			while (count) {
				erp = xfs_iext_irec_new(ifp, erp_idx);
				erp->er_extcount = min(count, XFS_LINEAR_EXTS);
				count -= erp->er_extcount;
				if (count)
					erp_idx++;
			}
		}
	}
	ifp->if_bytes = new_size;
}

/*
 * This is called when incore extents are being added to the indirection
 * array and the new extents do not fit in the target extent list. The
 * erp_idx parameter contains the irec index for the target extent list
 * in the indirection array, and the idx parameter contains the extent
 * index within the list. The number of extents being added is stored
 * in the count parameter.
 *
 *    |-------|   |-------|
 *    |       |   |       |    idx - number of extents before idx
 *    |  idx  |   | count |
 *    |       |   |       |    count - number of extents being inserted at idx
 *    |-------|   |-------|
 *    | count |   | nex2  |    nex2 - number of extents after idx + count
 *    |-------|   |-------|
 */
void
xfs_iext_add_indirect_multi(
	xfs_ifork_t	*ifp,			/* inode fork pointer */
	int		erp_idx,		/* target extent irec index */
	xfs_extnum_t	idx,			/* index within target list */
	int		count)			/* new extents being added */
{
	int		byte_diff;		/* new bytes being added */
	xfs_ext_irec_t	*erp;			/* pointer to irec entry */
	xfs_extnum_t	ext_diff;		/* number of extents to add */
	xfs_extnum_t	ext_cnt;		/* new extents still needed */
	xfs_extnum_t	nex2;			/* extents after idx + count */
	xfs_bmbt_rec_t	*nex2_ep = NULL;	/* temp list for nex2 extents */
	int		nlists;			/* number of irec's (lists) */

	ASSERT(ifp->if_flags & XFS_IFEXTIREC);
	erp = &ifp->if_u1.if_ext_irec[erp_idx];
	nex2 = erp->er_extcount - idx;
	nlists = ifp->if_real_bytes / XFS_IEXT_BUFSZ;

	/*
	 * Save second part of target extent list
	 * (all extents past */
	if (nex2) {
		byte_diff = nex2 * sizeof(xfs_bmbt_rec_t);
		nex2_ep = (xfs_bmbt_rec_t *) kmem_alloc(byte_diff, KM_NOFS);
		memmove(nex2_ep, &erp->er_extbuf[idx], byte_diff);
		erp->er_extcount -= nex2;
		xfs_iext_irec_update_extoffs(ifp, erp_idx + 1, -nex2);
		memset(&erp->er_extbuf[idx], 0, byte_diff);
	}

	/*
	 * Add the new extents to the end of the target
	 * list, then allocate new irec record(s) and
	 * extent buffer(s) as needed to store the rest
	 * of the new extents.
	 */
	ext_cnt = count;
	ext_diff = MIN(ext_cnt, (int)XFS_LINEAR_EXTS - erp->er_extcount);
	if (ext_diff) {
		erp->er_extcount += ext_diff;
		xfs_iext_irec_update_extoffs(ifp, erp_idx + 1, ext_diff);
		ext_cnt -= ext_diff;
	}
	while (ext_cnt) {
		erp_idx++;
		erp = xfs_iext_irec_new(ifp, erp_idx);
		ext_diff = MIN(ext_cnt, (int)XFS_LINEAR_EXTS);
		erp->er_extcount = ext_diff;
		xfs_iext_irec_update_extoffs(ifp, erp_idx + 1, ext_diff);
		ext_cnt -= ext_diff;
	}

	/* Add nex2 extents back to indirection array */
	if (nex2) {
		xfs_extnum_t	ext_avail;
		int		i;

		byte_diff = nex2 * sizeof(xfs_bmbt_rec_t);
		ext_avail = XFS_LINEAR_EXTS - erp->er_extcount;
		i = 0;
		/*
		 * If nex2 extents fit in the current page, append
		 * nex2_ep after the new extents.
		 */
		if (nex2 <= ext_avail) {
			i = erp->er_extcount;
		}
		/*
		 * Otherwise, check if space is available in the
		 * next page.
		 */
		else if ((erp_idx < nlists - 1) &&
			 (nex2 <= (ext_avail = XFS_LINEAR_EXTS -
			  ifp->if_u1.if_ext_irec[erp_idx+1].er_extcount))) {
			erp_idx++;
			erp++;
			/* Create a hole for nex2 extents */
			memmove(&erp->er_extbuf[nex2], erp->er_extbuf,
				erp->er_extcount * sizeof(xfs_bmbt_rec_t));
		}
		/*
		 * Final choice, create a new extent page for
		 * nex2 extents.
		 */
		else {
			erp_idx++;
			erp = xfs_iext_irec_new(ifp, erp_idx);
		}
		memmove(&erp->er_extbuf[i], nex2_ep, byte_diff);
		kmem_free(nex2_ep);
		erp->er_extcount += nex2;
		xfs_iext_irec_update_extoffs(ifp, erp_idx + 1, nex2);
	}
}

/*
 * This is called when the amount of space required for incore file
 * extents needs to be decreased. The ext_diff parameter stores the
 * number of extents to be removed and the idx parameter contains
 * the extent index where the extents will be removed from.
 *
 * If the amount of space needed has decreased below the linear
 * limit, XFS_IEXT_BUFSZ, then switch to using the contiguous
 * extent array.  Otherwise, use kmem_realloc() to adjust the
 * size to what is needed.
 */
void
xfs_iext_remove(
	xfs_inode_t	*ip,		/* incore inode pointer */
	xfs_extnum_t	idx,		/* index to begin removing exts */
	int		ext_diff,	/* number of extents to remove */
	int		state)		/* type of extent conversion */
{
	xfs_ifork_t	*ifp = xfs_iext_state_to_fork(ip, state);
	xfs_extnum_t	nextents;	/* number of extents in file */
	int		new_size;	/* size of extents after removal */

	trace_xfs_iext_remove(ip, idx, state, _RET_IP_);

	ASSERT(ext_diff > 0);
	nextents = xfs_iext_count(ifp);
	new_size = (nextents - ext_diff) * sizeof(xfs_bmbt_rec_t);

	if (new_size == 0) {
		xfs_iext_destroy(ifp);
	} else if (ifp->if_flags & XFS_IFEXTIREC) {
		xfs_iext_remove_indirect(ifp, idx, ext_diff);
	} else if (ifp->if_real_bytes) {
		xfs_iext_remove_direct(ifp, idx, ext_diff);
	} else {
		xfs_iext_remove_inline(ifp, idx, ext_diff);
	}
	ifp->if_bytes = new_size;
}

/*
 * This removes ext_diff extents from the inline buffer, beginning
 * at extent index idx.
 */
void
xfs_iext_remove_inline(
	xfs_ifork_t	*ifp,		/* inode fork pointer */
	xfs_extnum_t	idx,		/* index to begin removing exts */
	int		ext_diff)	/* number of extents to remove */
{
	int		nextents;	/* number of extents in file */

	ASSERT(!(ifp->if_flags & XFS_IFEXTIREC));
	ASSERT(idx < XFS_INLINE_EXTS);
	nextents = xfs_iext_count(ifp);
	ASSERT(((nextents - ext_diff) > 0) &&
		(nextents - ext_diff) < XFS_INLINE_EXTS);

	if (idx + ext_diff < nextents) {
		memmove(&ifp->if_u2.if_inline_ext[idx],
			&ifp->if_u2.if_inline_ext[idx + ext_diff],
			(nextents - (idx + ext_diff)) *
			 sizeof(xfs_bmbt_rec_t));
		memset(&ifp->if_u2.if_inline_ext[nextents - ext_diff],
			0, ext_diff * sizeof(xfs_bmbt_rec_t));
	} else {
		memset(&ifp->if_u2.if_inline_ext[idx], 0,
			ext_diff * sizeof(xfs_bmbt_rec_t));
	}
}

/*
 * This removes ext_diff extents from a linear (direct) extent list,
 * beginning at extent index idx. If the extents are being removed
 * from the end of the list (ie. truncate) then we just need to re-
 * allocate the list to remove the extra space. Otherwise, if the
 * extents are being removed from the middle of the existing extent
 * entries, then we first need to move the extent records beginning
 * at idx + ext_diff up in the list to overwrite the records being
 * removed, then remove the extra space via kmem_realloc.
 */
void
xfs_iext_remove_direct(
	xfs_ifork_t	*ifp,		/* inode fork pointer */
	xfs_extnum_t	idx,		/* index to begin removing exts */
	int		ext_diff)	/* number of extents to remove */
{
	xfs_extnum_t	nextents;	/* number of extents in file */
	int		new_size;	/* size of extents after removal */

	ASSERT(!(ifp->if_flags & XFS_IFEXTIREC));
	new_size = ifp->if_bytes -
		(ext_diff * sizeof(xfs_bmbt_rec_t));
	nextents = xfs_iext_count(ifp);

	if (new_size == 0) {
		xfs_iext_destroy(ifp);
		return;
	}
	/* Move extents up in the list (if needed) */
	if (idx + ext_diff < nextents) {
		memmove(&ifp->if_u1.if_extents[idx],
			&ifp->if_u1.if_extents[idx + ext_diff],
			(nextents - (idx + ext_diff)) *
			 sizeof(xfs_bmbt_rec_t));
	}
	memset(&ifp->if_u1.if_extents[nextents - ext_diff],
		0, ext_diff * sizeof(xfs_bmbt_rec_t));
	/*
	 * Reallocate the direct extent list. If the extents
	 * will fit inside the inode then xfs_iext_realloc_direct
	 * will switch from direct to inline extent allocation
	 * mode for us.
	 */
	xfs_iext_realloc_direct(ifp, new_size);
	ifp->if_bytes = new_size;
}

/*
 * This is called when incore extents are being removed from the
 * indirection array and the extents being removed span multiple extent
 * buffers. The idx parameter contains the file extent index where we
 * want to begin removing extents, and the count parameter contains
 * how many extents need to be removed.
 *
 *    |-------|   |-------|
 *    | nex1  |   |       |    nex1 - number of extents before idx
 *    |-------|   | count |
 *    |       |   |       |    count - number of extents being removed at idx
 *    | count |   |-------|
 *    |       |   | nex2  |    nex2 - number of extents after idx + count
 *    |-------|   |-------|
 */
void
xfs_iext_remove_indirect(
	xfs_ifork_t	*ifp,		/* inode fork pointer */
	xfs_extnum_t	idx,		/* index to begin removing extents */
	int		count)		/* number of extents to remove */
{
	xfs_ext_irec_t	*erp;		/* indirection array pointer */
	int		erp_idx = 0;	/* indirection array index */
	xfs_extnum_t	ext_cnt;	/* extents left to remove */
	xfs_extnum_t	ext_diff;	/* extents to remove in current list */
	xfs_extnum_t	nex1;		/* number of extents before idx */
	xfs_extnum_t	nex2;		/* extents after idx + count */
	int		page_idx = idx;	/* index in target extent list */

	ASSERT(ifp->if_flags & XFS_IFEXTIREC);
	erp = xfs_iext_idx_to_irec(ifp,  &page_idx, &erp_idx, 0);
	ASSERT(erp != NULL);
	nex1 = page_idx;
	ext_cnt = count;
	while (ext_cnt) {
		nex2 = MAX((erp->er_extcount - (nex1 + ext_cnt)), 0);
		ext_diff = MIN(ext_cnt, (erp->er_extcount - nex1));
		/*
		 * Check for deletion of entire list;
		 * xfs_iext_irec_remove() updates extent offsets.
		 */
		if (ext_diff == erp->er_extcount) {
			xfs_iext_irec_remove(ifp, erp_idx);
			ext_cnt -= ext_diff;
			nex1 = 0;
			if (ext_cnt) {
				ASSERT(erp_idx < ifp->if_real_bytes /
					XFS_IEXT_BUFSZ);
				erp = &ifp->if_u1.if_ext_irec[erp_idx];
				nex1 = 0;
				continue;
			} else {
				break;
			}
		}
		/* Move extents up (if needed) */
		if (nex2) {
			memmove(&erp->er_extbuf[nex1],
				&erp->er_extbuf[nex1 + ext_diff],
				nex2 * sizeof(xfs_bmbt_rec_t));
		}
		/* Zero out rest of page */
		memset(&erp->er_extbuf[nex1 + nex2], 0, (XFS_IEXT_BUFSZ -
			((nex1 + nex2) * sizeof(xfs_bmbt_rec_t))));
		/* Update remaining counters */
		erp->er_extcount -= ext_diff;
		xfs_iext_irec_update_extoffs(ifp, erp_idx + 1, -ext_diff);
		ext_cnt -= ext_diff;
		nex1 = 0;
		erp_idx++;
		erp++;
	}
	ifp->if_bytes -= count * sizeof(xfs_bmbt_rec_t);
	xfs_iext_irec_compact(ifp);
}

/*
 * Create, destroy, or resize a linear (direct) block of extents.
 */
void
xfs_iext_realloc_direct(
	xfs_ifork_t	*ifp,		/* inode fork pointer */
	int		new_size)	/* new size of extents after adding */
{
	int		rnew_size;	/* real new size of extents */

	rnew_size = new_size;

	ASSERT(!(ifp->if_flags & XFS_IFEXTIREC) ||
		((new_size >= 0) && (new_size <= XFS_IEXT_BUFSZ) &&
		 (new_size != ifp->if_real_bytes)));

	/* Free extent records */
	if (new_size == 0) {
		xfs_iext_destroy(ifp);
	}
	/* Resize direct extent list and zero any new bytes */
	else if (ifp->if_real_bytes) {
		/* Check if extents will fit inside the inode */
		if (new_size <= XFS_INLINE_EXTS * sizeof(xfs_bmbt_rec_t)) {
			xfs_iext_direct_to_inline(ifp, new_size /
				(uint)sizeof(xfs_bmbt_rec_t));
			ifp->if_bytes = new_size;
			return;
		}
		if (!is_power_of_2(new_size)){
			rnew_size = roundup_pow_of_two(new_size);
		}
		if (rnew_size != ifp->if_real_bytes) {
			ifp->if_u1.if_extents =
				kmem_realloc(ifp->if_u1.if_extents,
						rnew_size, KM_NOFS);
		}
		if (rnew_size > ifp->if_real_bytes) {
			memset(&ifp->if_u1.if_extents[ifp->if_bytes /
				(uint)sizeof(xfs_bmbt_rec_t)], 0,
				rnew_size - ifp->if_real_bytes);
		}
	}
	/* Switch from the inline extent buffer to a direct extent list */
	else {
		if (!is_power_of_2(new_size)) {
			rnew_size = roundup_pow_of_two(new_size);
		}
		xfs_iext_inline_to_direct(ifp, rnew_size);
	}
	ifp->if_real_bytes = rnew_size;
	ifp->if_bytes = new_size;
}

/*
 * Switch from linear (direct) extent records to inline buffer.
 */
void
xfs_iext_direct_to_inline(
	xfs_ifork_t	*ifp,		/* inode fork pointer */
	xfs_extnum_t	nextents)	/* number of extents in file */
{
	ASSERT(ifp->if_flags & XFS_IFEXTENTS);
	ASSERT(nextents <= XFS_INLINE_EXTS);
	/*
	 * The inline buffer was zeroed when we switched
	 * from inline to direct extent allocation mode,
	 * so we don't need to clear it here.
	 */
	memcpy(ifp->if_u2.if_inline_ext, ifp->if_u1.if_extents,
		nextents * sizeof(xfs_bmbt_rec_t));
	kmem_free(ifp->if_u1.if_extents);
	ifp->if_u1.if_extents = ifp->if_u2.if_inline_ext;
	ifp->if_real_bytes = 0;
}

/*
 * Switch from inline buffer to linear (direct) extent records.
 * new_size should already be rounded up to the next power of 2
 * by the caller (when appropriate), so use new_size as it is.
 * However, since new_size may be rounded up, we can't update
 * if_bytes here. It is the caller's responsibility to update
 * if_bytes upon return.
 */
void
xfs_iext_inline_to_direct(
	xfs_ifork_t	*ifp,		/* inode fork pointer */
	int		new_size)	/* number of extents in file */
{
	ifp->if_u1.if_extents = kmem_alloc(new_size, KM_NOFS);
	memset(ifp->if_u1.if_extents, 0, new_size);
	if (ifp->if_bytes) {
		memcpy(ifp->if_u1.if_extents, ifp->if_u2.if_inline_ext,
			ifp->if_bytes);
		memset(ifp->if_u2.if_inline_ext, 0, XFS_INLINE_EXTS *
			sizeof(xfs_bmbt_rec_t));
	}
	ifp->if_real_bytes = new_size;
}

/*
 * Resize an extent indirection array to new_size bytes.
 */
STATIC void
xfs_iext_realloc_indirect(
	xfs_ifork_t	*ifp,		/* inode fork pointer */
	int		new_size)	/* new indirection array size */
{
	ASSERT(ifp->if_flags & XFS_IFEXTIREC);
	ASSERT(ifp->if_real_bytes);
	ASSERT((new_size >= 0) &&
	       (new_size != ((ifp->if_real_bytes / XFS_IEXT_BUFSZ) *
			     sizeof(xfs_ext_irec_t))));
	if (new_size == 0) {
		xfs_iext_destroy(ifp);
	} else {
		ifp->if_u1.if_ext_irec =
			kmem_realloc(ifp->if_u1.if_ext_irec, new_size, KM_NOFS);
	}
}

/*
 * Switch from indirection array to linear (direct) extent allocations.
 */
STATIC void
xfs_iext_indirect_to_direct(
	 xfs_ifork_t	*ifp)		/* inode fork pointer */
{
	xfs_bmbt_rec_host_t *ep;	/* extent record pointer */
	xfs_extnum_t	nextents;	/* number of extents in file */
	int		size;		/* size of file extents */

	ASSERT(ifp->if_flags & XFS_IFEXTIREC);
	nextents = xfs_iext_count(ifp);
	ASSERT(nextents <= XFS_LINEAR_EXTS);
	size = nextents * sizeof(xfs_bmbt_rec_t);

	xfs_iext_irec_compact_pages(ifp);
	ASSERT(ifp->if_real_bytes == XFS_IEXT_BUFSZ);

	ep = ifp->if_u1.if_ext_irec->er_extbuf;
	kmem_free(ifp->if_u1.if_ext_irec);
	ifp->if_flags &= ~XFS_IFEXTIREC;
	ifp->if_u1.if_extents = ep;
	ifp->if_bytes = size;
	if (nextents < XFS_LINEAR_EXTS) {
		xfs_iext_realloc_direct(ifp, size);
	}
}

/*
 * Remove all records from the indirection array.
 */
STATIC void
xfs_iext_irec_remove_all(
	struct xfs_ifork *ifp)
{
	int		nlists;
	int		i;

	ASSERT(ifp->if_flags & XFS_IFEXTIREC);
	nlists = ifp->if_real_bytes / XFS_IEXT_BUFSZ;
	for (i = 0; i < nlists; i++)
		kmem_free(ifp->if_u1.if_ext_irec[i].er_extbuf);
	kmem_free(ifp->if_u1.if_ext_irec);
	ifp->if_flags &= ~XFS_IFEXTIREC;
}

/*
 * Free incore file extents.
 */
void
xfs_iext_destroy(
	xfs_ifork_t	*ifp)		/* inode fork pointer */
{
	if (ifp->if_flags & XFS_IFEXTIREC) {
		xfs_iext_irec_remove_all(ifp);
	} else if (ifp->if_real_bytes) {
		kmem_free(ifp->if_u1.if_extents);
	} else if (ifp->if_bytes) {
		memset(ifp->if_u2.if_inline_ext, 0, XFS_INLINE_EXTS *
			sizeof(xfs_bmbt_rec_t));
	}
	ifp->if_u1.if_extents = NULL;
	ifp->if_real_bytes = 0;
	ifp->if_bytes = 0;
}

/*
 * Return a pointer to the extent record for file system block bno.
 */
xfs_bmbt_rec_host_t *			/* pointer to found extent record */
xfs_iext_bno_to_ext(
	xfs_ifork_t	*ifp,		/* inode fork pointer */
	xfs_fileoff_t	bno,		/* block number to search for */
	xfs_extnum_t	*idxp)		/* index of target extent */
{
	xfs_bmbt_rec_host_t *base;	/* pointer to first extent */
	xfs_filblks_t	blockcount = 0;	/* number of blocks in extent */
	xfs_bmbt_rec_host_t *ep = NULL;	/* pointer to target extent */
	xfs_ext_irec_t	*erp = NULL;	/* indirection array pointer */
	int		high;		/* upper boundary in search */
	xfs_extnum_t	idx = 0;	/* index of target extent */
	int		low;		/* lower boundary in search */
	xfs_extnum_t	nextents;	/* number of file extents */
	xfs_fileoff_t	startoff = 0;	/* start offset of extent */

	nextents = xfs_iext_count(ifp);
	if (nextents == 0) {
		*idxp = 0;
		return NULL;
	}
	low = 0;
	if (ifp->if_flags & XFS_IFEXTIREC) {
		/* Find target extent list */
		int	erp_idx = 0;
		erp = xfs_iext_bno_to_irec(ifp, bno, &erp_idx);
		base = erp->er_extbuf;
		high = erp->er_extcount - 1;
	} else {
		base = ifp->if_u1.if_extents;
		high = nextents - 1;
	}
	/* Binary search extent records */
	while (low <= high) {
		idx = (low + high) >> 1;
		ep = base + idx;
		startoff = xfs_bmbt_get_startoff(ep);
		blockcount = xfs_bmbt_get_blockcount(ep);
		if (bno < startoff) {
			high = idx - 1;
		} else if (bno >= startoff + blockcount) {
			low = idx + 1;
		} else {
			/* Convert back to file-based extent index */
			if (ifp->if_flags & XFS_IFEXTIREC) {
				idx += erp->er_extoff;
			}
			*idxp = idx;
			return ep;
		}
	}
	/* Convert back to file-based extent index */
	if (ifp->if_flags & XFS_IFEXTIREC) {
		idx += erp->er_extoff;
	}
	if (bno >= startoff + blockcount) {
		if (++idx == nextents) {
			ep = NULL;
		} else {
			ep = xfs_iext_get_ext(ifp, idx);
		}
	}
	*idxp = idx;
	return ep;
}

/*
 * Return a pointer to the indirection array entry containing the
 * extent record for filesystem block bno. Store the index of the
 * target irec in *erp_idxp.
 */
xfs_ext_irec_t *			/* pointer to found extent record */
xfs_iext_bno_to_irec(
	xfs_ifork_t	*ifp,		/* inode fork pointer */
	xfs_fileoff_t	bno,		/* block number to search for */
	int		*erp_idxp)	/* irec index of target ext list */
{
	xfs_ext_irec_t	*erp = NULL;	/* indirection array pointer */
	xfs_ext_irec_t	*erp_next;	/* next indirection array entry */
	int		erp_idx;	/* indirection array index */
	int		nlists;		/* number of extent irec's (lists) */
	int		high;		/* binary search upper limit */
	int		low;		/* binary search lower limit */

	ASSERT(ifp->if_flags & XFS_IFEXTIREC);
	nlists = ifp->if_real_bytes / XFS_IEXT_BUFSZ;
	erp_idx = 0;
	low = 0;
	high = nlists - 1;
	while (low <= high) {
		erp_idx = (low + high) >> 1;
		erp = &ifp->if_u1.if_ext_irec[erp_idx];
		erp_next = erp_idx < nlists - 1 ? erp + 1 : NULL;
		if (bno < xfs_bmbt_get_startoff(erp->er_extbuf)) {
			high = erp_idx - 1;
		} else if (erp_next && bno >=
			   xfs_bmbt_get_startoff(erp_next->er_extbuf)) {
			low = erp_idx + 1;
		} else {
			break;
		}
	}
	*erp_idxp = erp_idx;
	return erp;
}

/*
 * Return a pointer to the indirection array entry containing the
 * extent record at file extent index *idxp. Store the index of the
 * target irec in *erp_idxp and store the page index of the target
 * extent record in *idxp.
 */
xfs_ext_irec_t *
xfs_iext_idx_to_irec(
	xfs_ifork_t	*ifp,		/* inode fork pointer */
	xfs_extnum_t	*idxp,		/* extent index (file -> page) */
	int		*erp_idxp,	/* pointer to target irec */
	int		realloc)	/* new bytes were just added */
{
	xfs_ext_irec_t	*prev;		/* pointer to previous irec */
	xfs_ext_irec_t	*erp = NULL;	/* pointer to current irec */
	int		erp_idx;	/* indirection array index */
	int		nlists;		/* number of irec's (ex lists) */
	int		high;		/* binary search upper limit */
	int		low;		/* binary search lower limit */
	xfs_extnum_t	page_idx = *idxp; /* extent index in target list */

	ASSERT(ifp->if_flags & XFS_IFEXTIREC);
	ASSERT(page_idx >= 0);
	ASSERT(page_idx <= xfs_iext_count(ifp));
	ASSERT(page_idx < xfs_iext_count(ifp) || realloc);

	nlists = ifp->if_real_bytes / XFS_IEXT_BUFSZ;
	erp_idx = 0;
	low = 0;
	high = nlists - 1;

	/* Binary search extent irec's */
	while (low <= high) {
		erp_idx = (low + high) >> 1;
		erp = &ifp->if_u1.if_ext_irec[erp_idx];
		prev = erp_idx > 0 ? erp - 1 : NULL;
		if (page_idx < erp->er_extoff || (page_idx == erp->er_extoff &&
		     realloc && prev && prev->er_extcount < XFS_LINEAR_EXTS)) {
			high = erp_idx - 1;
		} else if (page_idx > erp->er_extoff + erp->er_extcount ||
			   (page_idx == erp->er_extoff + erp->er_extcount &&
			    !realloc)) {
			low = erp_idx + 1;
		} else if (page_idx == erp->er_extoff + erp->er_extcount &&
			   erp->er_extcount == XFS_LINEAR_EXTS) {
			ASSERT(realloc);
			page_idx = 0;
			erp_idx++;
			erp = erp_idx < nlists ? erp + 1 : NULL;
			break;
		} else {
			page_idx -= erp->er_extoff;
			break;
		}
	}
	*idxp = page_idx;
	*erp_idxp = erp_idx;
	return erp;
}

/*
 * Allocate and initialize an indirection array once the space needed
 * for incore extents increases above XFS_IEXT_BUFSZ.
 */
void
xfs_iext_irec_init(
	xfs_ifork_t	*ifp)		/* inode fork pointer */
{
	xfs_ext_irec_t	*erp;		/* indirection array pointer */
	xfs_extnum_t	nextents;	/* number of extents in file */

	ASSERT(!(ifp->if_flags & XFS_IFEXTIREC));
	nextents = xfs_iext_count(ifp);
	ASSERT(nextents <= XFS_LINEAR_EXTS);

	erp = kmem_alloc(sizeof(xfs_ext_irec_t), KM_NOFS);

	if (nextents == 0) {
		ifp->if_u1.if_extents = kmem_alloc(XFS_IEXT_BUFSZ, KM_NOFS);
	} else if (!ifp->if_real_bytes) {
		xfs_iext_inline_to_direct(ifp, XFS_IEXT_BUFSZ);
	} else if (ifp->if_real_bytes < XFS_IEXT_BUFSZ) {
		xfs_iext_realloc_direct(ifp, XFS_IEXT_BUFSZ);
	}
	erp->er_extbuf = ifp->if_u1.if_extents;
	erp->er_extcount = nextents;
	erp->er_extoff = 0;

	ifp->if_flags |= XFS_IFEXTIREC;
	ifp->if_real_bytes = XFS_IEXT_BUFSZ;
	ifp->if_bytes = nextents * sizeof(xfs_bmbt_rec_t);
	ifp->if_u1.if_ext_irec = erp;

	return;
}

/*
 * Allocate and initialize a new entry in the indirection array.
 */
xfs_ext_irec_t *
xfs_iext_irec_new(
	xfs_ifork_t	*ifp,		/* inode fork pointer */
	int		erp_idx)	/* index for new irec */
{
	xfs_ext_irec_t	*erp;		/* indirection array pointer */
	int		i;		/* loop counter */
	int		nlists;		/* number of irec's (ex lists) */

	ASSERT(ifp->if_flags & XFS_IFEXTIREC);
	nlists = ifp->if_real_bytes / XFS_IEXT_BUFSZ;

	/* Resize indirection array */
	xfs_iext_realloc_indirect(ifp, ++nlists *
				  sizeof(xfs_ext_irec_t));
	/*
	 * Move records down in the array so the
	 * new page can use erp_idx.
	 */
	erp = ifp->if_u1.if_ext_irec;
	for (i = nlists - 1; i > erp_idx; i--) {
		memmove(&erp[i], &erp[i-1], sizeof(xfs_ext_irec_t));
	}
	ASSERT(i == erp_idx);

	/* Initialize new extent record */
	erp = ifp->if_u1.if_ext_irec;
	erp[erp_idx].er_extbuf = kmem_alloc(XFS_IEXT_BUFSZ, KM_NOFS);
	ifp->if_real_bytes = nlists * XFS_IEXT_BUFSZ;
	memset(erp[erp_idx].er_extbuf, 0, XFS_IEXT_BUFSZ);
	erp[erp_idx].er_extcount = 0;
	erp[erp_idx].er_extoff = erp_idx > 0 ?
		erp[erp_idx-1].er_extoff + erp[erp_idx-1].er_extcount : 0;
	return (&erp[erp_idx]);
}

/*
 * Remove a record from the indirection array.
 */
void
xfs_iext_irec_remove(
	xfs_ifork_t	*ifp,		/* inode fork pointer */
	int		erp_idx)	/* irec index to remove */
{
	xfs_ext_irec_t	*erp;		/* indirection array pointer */
	int		i;		/* loop counter */
	int		nlists;		/* number of irec's (ex lists) */

	ASSERT(ifp->if_flags & XFS_IFEXTIREC);
	nlists = ifp->if_real_bytes / XFS_IEXT_BUFSZ;
	erp = &ifp->if_u1.if_ext_irec[erp_idx];
	if (erp->er_extbuf) {
		xfs_iext_irec_update_extoffs(ifp, erp_idx + 1,
			-erp->er_extcount);
		kmem_free(erp->er_extbuf);
	}
	/* Compact extent records */
	erp = ifp->if_u1.if_ext_irec;
	for (i = erp_idx; i < nlists - 1; i++) {
		memmove(&erp[i], &erp[i+1], sizeof(xfs_ext_irec_t));
	}
	/*
	 * Manually free the last extent record from the indirection
	 * array.  A call to xfs_iext_realloc_indirect() with a size
	 * of zero would result in a call to xfs_iext_destroy() which
	 * would in turn call this function again, creating a nasty
	 * infinite loop.
	 */
	if (--nlists) {
		xfs_iext_realloc_indirect(ifp,
			nlists * sizeof(xfs_ext_irec_t));
	} else {
		kmem_free(ifp->if_u1.if_ext_irec);
	}
	ifp->if_real_bytes = nlists * XFS_IEXT_BUFSZ;
}

/*
 * This is called to clean up large amounts of unused memory allocated
 * by the indirection array.  Before compacting anything though, verify
 * that the indirection array is still needed and switch back to the
 * linear extent list (or even the inline buffer) if possible.  The
 * compaction policy is as follows:
 *
 *    Full Compaction: Extents fit into a single page (or inline buffer)
 * Partial Compaction: Extents occupy less than 50% of allocated space
 *      No Compaction: Extents occupy at least 50% of allocated space
 */
void
xfs_iext_irec_compact(
	xfs_ifork_t	*ifp)		/* inode fork pointer */
{
	xfs_extnum_t	nextents;	/* number of extents in file */
	int		nlists;		/* number of irec's (ex lists) */

	ASSERT(ifp->if_flags & XFS_IFEXTIREC);
	nlists = ifp->if_real_bytes / XFS_IEXT_BUFSZ;
	nextents = xfs_iext_count(ifp);

	if (nextents == 0) {
		xfs_iext_destroy(ifp);
	} else if (nextents <= XFS_INLINE_EXTS) {
		xfs_iext_indirect_to_direct(ifp);
		xfs_iext_direct_to_inline(ifp, nextents);
	} else if (nextents <= XFS_LINEAR_EXTS) {
		xfs_iext_indirect_to_direct(ifp);
	} else if (nextents < (nlists * XFS_LINEAR_EXTS) >> 1) {
		xfs_iext_irec_compact_pages(ifp);
	}
}

/*
 * Combine extents from neighboring extent pages.
 */
void
xfs_iext_irec_compact_pages(
	xfs_ifork_t	*ifp)		/* inode fork pointer */
{
	xfs_ext_irec_t	*erp, *erp_next;/* pointers to irec entries */
	int		erp_idx = 0;	/* indirection array index */
	int		nlists;		/* number of irec's (ex lists) */

	ASSERT(ifp->if_flags & XFS_IFEXTIREC);
	nlists = ifp->if_real_bytes / XFS_IEXT_BUFSZ;
	while (erp_idx < nlists - 1) {
		erp = &ifp->if_u1.if_ext_irec[erp_idx];
		erp_next = erp + 1;
		if (erp_next->er_extcount <=
		    (XFS_LINEAR_EXTS - erp->er_extcount)) {
			memcpy(&erp->er_extbuf[erp->er_extcount],
				erp_next->er_extbuf, erp_next->er_extcount *
				sizeof(xfs_bmbt_rec_t));
			erp->er_extcount += erp_next->er_extcount;
			/*
			 * Free page before removing extent record
			 * so er_extoffs don't get modified in
			 * xfs_iext_irec_remove.
			 */
			kmem_free(erp_next->er_extbuf);
			erp_next->er_extbuf = NULL;
			xfs_iext_irec_remove(ifp, erp_idx + 1);
			nlists = ifp->if_real_bytes / XFS_IEXT_BUFSZ;
		} else {
			erp_idx++;
		}
	}
}

/*
 * This is called to update the er_extoff field in the indirection
 * array when extents have been added or removed from one of the
 * extent lists. erp_idx contains the irec index to begin updating
 * at and ext_diff contains the number of extents that were added
 * or removed.
 */
void
xfs_iext_irec_update_extoffs(
	xfs_ifork_t	*ifp,		/* inode fork pointer */
	int		erp_idx,	/* irec index to update */
	int		ext_diff)	/* number of new extents */
{
	int		i;		/* loop counter */
	int		nlists;		/* number of irec's (ex lists */

	ASSERT(ifp->if_flags & XFS_IFEXTIREC);
	nlists = ifp->if_real_bytes / XFS_IEXT_BUFSZ;
	for (i = erp_idx; i < nlists; i++) {
		ifp->if_u1.if_ext_irec[i].er_extoff += ext_diff;
	}
}

/*
=======
>>>>>>> 9abd04af
 * Initialize an inode's copy-on-write fork.
 */
void
xfs_ifork_init_cow(
	struct xfs_inode	*ip)
{
	if (ip->i_cowfp)
		return;

	ip->i_cowfp = kmem_zone_zalloc(xfs_ifork_zone,
				       KM_SLEEP | KM_NOFS);
	ip->i_cowfp->if_flags = XFS_IFEXTENTS;
	ip->i_cformat = XFS_DINODE_FMT_EXTENTS;
	ip->i_cnextents = 0;
<<<<<<< HEAD
}

/*
 * Lookup the extent covering bno.
 *
 * If there is an extent covering bno return the extent index, and store the
 * expanded extent structure in *gotp, and the extent index in *idx.
 * If there is no extent covering bno, but there is an extent after it (e.g.
 * it lies in a hole) return that extent in *gotp and its index in *idx
 * instead.
 * If bno is beyond the last extent return false, and return the index after
 * the last valid index in *idxp.
 */
bool
xfs_iext_lookup_extent(
	struct xfs_inode	*ip,
	struct xfs_ifork	*ifp,
	xfs_fileoff_t		bno,
	xfs_extnum_t		*idxp,
	struct xfs_bmbt_irec	*gotp)
{
	struct xfs_bmbt_rec_host *ep;

	XFS_STATS_INC(ip->i_mount, xs_look_exlist);

	ep = xfs_iext_bno_to_ext(ifp, bno, idxp);
	if (!ep)
		return false;
	xfs_bmbt_get_all(ep, gotp);
	return true;
}

/*
 * Return true if there is an extent at index idx, and return the expanded
 * extent structure at idx in that case.  Else return false.
 */
bool
xfs_iext_get_extent(
	struct xfs_ifork	*ifp,
	xfs_extnum_t		idx,
	struct xfs_bmbt_irec	*gotp)
{
	if (idx < 0 || idx >= xfs_iext_count(ifp))
		return false;
	xfs_bmbt_get_all(xfs_iext_get_ext(ifp, idx), gotp);
	return true;
}

void
xfs_iext_update_extent(
	struct xfs_ifork	*ifp,
	xfs_extnum_t		idx,
	struct xfs_bmbt_irec	*gotp)
{
	ASSERT(idx >= 0);
	ASSERT(idx < xfs_iext_count(ifp));

	xfs_bmbt_set_all(xfs_iext_get_ext(ifp, idx), gotp);
=======
>>>>>>> 9abd04af
}<|MERGE_RESOLUTION|>--- conflicted
+++ resolved
@@ -816,1014 +816,6 @@
 }
 
 /*
-<<<<<<< HEAD
- * Insert new item(s) into the extent records for incore inode
- * fork 'ifp'.  'count' new items are inserted at index 'idx'.
- */
-void
-xfs_iext_insert(
-	xfs_inode_t	*ip,		/* incore inode pointer */
-	xfs_extnum_t	idx,		/* starting index of new items */
-	xfs_extnum_t	count,		/* number of inserted items */
-	xfs_bmbt_irec_t	*new,		/* items to insert */
-	int		state)		/* type of extent conversion */
-{
-	xfs_ifork_t	*ifp = xfs_iext_state_to_fork(ip, state);
-	xfs_extnum_t	i;		/* extent record index */
-
-	trace_xfs_iext_insert(ip, idx, new, state, _RET_IP_);
-
-	ASSERT(ifp->if_flags & XFS_IFEXTENTS);
-	xfs_iext_add(ifp, idx, count);
-	for (i = idx; i < idx + count; i++, new++)
-		xfs_bmbt_set_all(xfs_iext_get_ext(ifp, i), new);
-}
-
-/*
- * This is called when the amount of space required for incore file
- * extents needs to be increased. The ext_diff parameter stores the
- * number of new extents being added and the idx parameter contains
- * the extent index where the new extents will be added. If the new
- * extents are being appended, then we just need to (re)allocate and
- * initialize the space. Otherwise, if the new extents are being
- * inserted into the middle of the existing entries, a bit more work
- * is required to make room for the new extents to be inserted. The
- * caller is responsible for filling in the new extent entries upon
- * return.
- */
-void
-xfs_iext_add(
-	xfs_ifork_t	*ifp,		/* inode fork pointer */
-	xfs_extnum_t	idx,		/* index to begin adding exts */
-	int		ext_diff)	/* number of extents to add */
-{
-	int		byte_diff;	/* new bytes being added */
-	int		new_size;	/* size of extents after adding */
-	xfs_extnum_t	nextents;	/* number of extents in file */
-
-	nextents = xfs_iext_count(ifp);
-	ASSERT((idx >= 0) && (idx <= nextents));
-	byte_diff = ext_diff * sizeof(xfs_bmbt_rec_t);
-	new_size = ifp->if_bytes + byte_diff;
-	/*
-	 * If the new number of extents (nextents + ext_diff)
-	 * fits inside the inode, then continue to use the inline
-	 * extent buffer.
-	 */
-	if (nextents + ext_diff <= XFS_INLINE_EXTS) {
-		if (idx < nextents) {
-			memmove(&ifp->if_u2.if_inline_ext[idx + ext_diff],
-				&ifp->if_u2.if_inline_ext[idx],
-				(nextents - idx) * sizeof(xfs_bmbt_rec_t));
-			memset(&ifp->if_u2.if_inline_ext[idx], 0, byte_diff);
-		}
-		ifp->if_u1.if_extents = ifp->if_u2.if_inline_ext;
-		ifp->if_real_bytes = 0;
-	}
-	/*
-	 * Otherwise use a linear (direct) extent list.
-	 * If the extents are currently inside the inode,
-	 * xfs_iext_realloc_direct will switch us from
-	 * inline to direct extent allocation mode.
-	 */
-	else if (nextents + ext_diff <= XFS_LINEAR_EXTS) {
-		xfs_iext_realloc_direct(ifp, new_size);
-		if (idx < nextents) {
-			memmove(&ifp->if_u1.if_extents[idx + ext_diff],
-				&ifp->if_u1.if_extents[idx],
-				(nextents - idx) * sizeof(xfs_bmbt_rec_t));
-			memset(&ifp->if_u1.if_extents[idx], 0, byte_diff);
-		}
-	}
-	/* Indirection array */
-	else {
-		xfs_ext_irec_t	*erp;
-		int		erp_idx = 0;
-		int		page_idx = idx;
-
-		ASSERT(nextents + ext_diff > XFS_LINEAR_EXTS);
-		if (ifp->if_flags & XFS_IFEXTIREC) {
-			erp = xfs_iext_idx_to_irec(ifp, &page_idx, &erp_idx, 1);
-		} else {
-			xfs_iext_irec_init(ifp);
-			ASSERT(ifp->if_flags & XFS_IFEXTIREC);
-			erp = ifp->if_u1.if_ext_irec;
-		}
-		/* Extents fit in target extent page */
-		if (erp && erp->er_extcount + ext_diff <= XFS_LINEAR_EXTS) {
-			if (page_idx < erp->er_extcount) {
-				memmove(&erp->er_extbuf[page_idx + ext_diff],
-					&erp->er_extbuf[page_idx],
-					(erp->er_extcount - page_idx) *
-					sizeof(xfs_bmbt_rec_t));
-				memset(&erp->er_extbuf[page_idx], 0, byte_diff);
-			}
-			erp->er_extcount += ext_diff;
-			xfs_iext_irec_update_extoffs(ifp, erp_idx + 1, ext_diff);
-		}
-		/* Insert a new extent page */
-		else if (erp) {
-			xfs_iext_add_indirect_multi(ifp,
-				erp_idx, page_idx, ext_diff);
-		}
-		/*
-		 * If extent(s) are being appended to the last page in
-		 * the indirection array and the new extent(s) don't fit
-		 * in the page, then erp is NULL and erp_idx is set to
-		 * the next index needed in the indirection array.
-		 */
-		else {
-			uint	count = ext_diff;
-
-			while (count) {
-				erp = xfs_iext_irec_new(ifp, erp_idx);
-				erp->er_extcount = min(count, XFS_LINEAR_EXTS);
-				count -= erp->er_extcount;
-				if (count)
-					erp_idx++;
-			}
-		}
-	}
-	ifp->if_bytes = new_size;
-}
-
-/*
- * This is called when incore extents are being added to the indirection
- * array and the new extents do not fit in the target extent list. The
- * erp_idx parameter contains the irec index for the target extent list
- * in the indirection array, and the idx parameter contains the extent
- * index within the list. The number of extents being added is stored
- * in the count parameter.
- *
- *    |-------|   |-------|
- *    |       |   |       |    idx - number of extents before idx
- *    |  idx  |   | count |
- *    |       |   |       |    count - number of extents being inserted at idx
- *    |-------|   |-------|
- *    | count |   | nex2  |    nex2 - number of extents after idx + count
- *    |-------|   |-------|
- */
-void
-xfs_iext_add_indirect_multi(
-	xfs_ifork_t	*ifp,			/* inode fork pointer */
-	int		erp_idx,		/* target extent irec index */
-	xfs_extnum_t	idx,			/* index within target list */
-	int		count)			/* new extents being added */
-{
-	int		byte_diff;		/* new bytes being added */
-	xfs_ext_irec_t	*erp;			/* pointer to irec entry */
-	xfs_extnum_t	ext_diff;		/* number of extents to add */
-	xfs_extnum_t	ext_cnt;		/* new extents still needed */
-	xfs_extnum_t	nex2;			/* extents after idx + count */
-	xfs_bmbt_rec_t	*nex2_ep = NULL;	/* temp list for nex2 extents */
-	int		nlists;			/* number of irec's (lists) */
-
-	ASSERT(ifp->if_flags & XFS_IFEXTIREC);
-	erp = &ifp->if_u1.if_ext_irec[erp_idx];
-	nex2 = erp->er_extcount - idx;
-	nlists = ifp->if_real_bytes / XFS_IEXT_BUFSZ;
-
-	/*
-	 * Save second part of target extent list
-	 * (all extents past */
-	if (nex2) {
-		byte_diff = nex2 * sizeof(xfs_bmbt_rec_t);
-		nex2_ep = (xfs_bmbt_rec_t *) kmem_alloc(byte_diff, KM_NOFS);
-		memmove(nex2_ep, &erp->er_extbuf[idx], byte_diff);
-		erp->er_extcount -= nex2;
-		xfs_iext_irec_update_extoffs(ifp, erp_idx + 1, -nex2);
-		memset(&erp->er_extbuf[idx], 0, byte_diff);
-	}
-
-	/*
-	 * Add the new extents to the end of the target
-	 * list, then allocate new irec record(s) and
-	 * extent buffer(s) as needed to store the rest
-	 * of the new extents.
-	 */
-	ext_cnt = count;
-	ext_diff = MIN(ext_cnt, (int)XFS_LINEAR_EXTS - erp->er_extcount);
-	if (ext_diff) {
-		erp->er_extcount += ext_diff;
-		xfs_iext_irec_update_extoffs(ifp, erp_idx + 1, ext_diff);
-		ext_cnt -= ext_diff;
-	}
-	while (ext_cnt) {
-		erp_idx++;
-		erp = xfs_iext_irec_new(ifp, erp_idx);
-		ext_diff = MIN(ext_cnt, (int)XFS_LINEAR_EXTS);
-		erp->er_extcount = ext_diff;
-		xfs_iext_irec_update_extoffs(ifp, erp_idx + 1, ext_diff);
-		ext_cnt -= ext_diff;
-	}
-
-	/* Add nex2 extents back to indirection array */
-	if (nex2) {
-		xfs_extnum_t	ext_avail;
-		int		i;
-
-		byte_diff = nex2 * sizeof(xfs_bmbt_rec_t);
-		ext_avail = XFS_LINEAR_EXTS - erp->er_extcount;
-		i = 0;
-		/*
-		 * If nex2 extents fit in the current page, append
-		 * nex2_ep after the new extents.
-		 */
-		if (nex2 <= ext_avail) {
-			i = erp->er_extcount;
-		}
-		/*
-		 * Otherwise, check if space is available in the
-		 * next page.
-		 */
-		else if ((erp_idx < nlists - 1) &&
-			 (nex2 <= (ext_avail = XFS_LINEAR_EXTS -
-			  ifp->if_u1.if_ext_irec[erp_idx+1].er_extcount))) {
-			erp_idx++;
-			erp++;
-			/* Create a hole for nex2 extents */
-			memmove(&erp->er_extbuf[nex2], erp->er_extbuf,
-				erp->er_extcount * sizeof(xfs_bmbt_rec_t));
-		}
-		/*
-		 * Final choice, create a new extent page for
-		 * nex2 extents.
-		 */
-		else {
-			erp_idx++;
-			erp = xfs_iext_irec_new(ifp, erp_idx);
-		}
-		memmove(&erp->er_extbuf[i], nex2_ep, byte_diff);
-		kmem_free(nex2_ep);
-		erp->er_extcount += nex2;
-		xfs_iext_irec_update_extoffs(ifp, erp_idx + 1, nex2);
-	}
-}
-
-/*
- * This is called when the amount of space required for incore file
- * extents needs to be decreased. The ext_diff parameter stores the
- * number of extents to be removed and the idx parameter contains
- * the extent index where the extents will be removed from.
- *
- * If the amount of space needed has decreased below the linear
- * limit, XFS_IEXT_BUFSZ, then switch to using the contiguous
- * extent array.  Otherwise, use kmem_realloc() to adjust the
- * size to what is needed.
- */
-void
-xfs_iext_remove(
-	xfs_inode_t	*ip,		/* incore inode pointer */
-	xfs_extnum_t	idx,		/* index to begin removing exts */
-	int		ext_diff,	/* number of extents to remove */
-	int		state)		/* type of extent conversion */
-{
-	xfs_ifork_t	*ifp = xfs_iext_state_to_fork(ip, state);
-	xfs_extnum_t	nextents;	/* number of extents in file */
-	int		new_size;	/* size of extents after removal */
-
-	trace_xfs_iext_remove(ip, idx, state, _RET_IP_);
-
-	ASSERT(ext_diff > 0);
-	nextents = xfs_iext_count(ifp);
-	new_size = (nextents - ext_diff) * sizeof(xfs_bmbt_rec_t);
-
-	if (new_size == 0) {
-		xfs_iext_destroy(ifp);
-	} else if (ifp->if_flags & XFS_IFEXTIREC) {
-		xfs_iext_remove_indirect(ifp, idx, ext_diff);
-	} else if (ifp->if_real_bytes) {
-		xfs_iext_remove_direct(ifp, idx, ext_diff);
-	} else {
-		xfs_iext_remove_inline(ifp, idx, ext_diff);
-	}
-	ifp->if_bytes = new_size;
-}
-
-/*
- * This removes ext_diff extents from the inline buffer, beginning
- * at extent index idx.
- */
-void
-xfs_iext_remove_inline(
-	xfs_ifork_t	*ifp,		/* inode fork pointer */
-	xfs_extnum_t	idx,		/* index to begin removing exts */
-	int		ext_diff)	/* number of extents to remove */
-{
-	int		nextents;	/* number of extents in file */
-
-	ASSERT(!(ifp->if_flags & XFS_IFEXTIREC));
-	ASSERT(idx < XFS_INLINE_EXTS);
-	nextents = xfs_iext_count(ifp);
-	ASSERT(((nextents - ext_diff) > 0) &&
-		(nextents - ext_diff) < XFS_INLINE_EXTS);
-
-	if (idx + ext_diff < nextents) {
-		memmove(&ifp->if_u2.if_inline_ext[idx],
-			&ifp->if_u2.if_inline_ext[idx + ext_diff],
-			(nextents - (idx + ext_diff)) *
-			 sizeof(xfs_bmbt_rec_t));
-		memset(&ifp->if_u2.if_inline_ext[nextents - ext_diff],
-			0, ext_diff * sizeof(xfs_bmbt_rec_t));
-	} else {
-		memset(&ifp->if_u2.if_inline_ext[idx], 0,
-			ext_diff * sizeof(xfs_bmbt_rec_t));
-	}
-}
-
-/*
- * This removes ext_diff extents from a linear (direct) extent list,
- * beginning at extent index idx. If the extents are being removed
- * from the end of the list (ie. truncate) then we just need to re-
- * allocate the list to remove the extra space. Otherwise, if the
- * extents are being removed from the middle of the existing extent
- * entries, then we first need to move the extent records beginning
- * at idx + ext_diff up in the list to overwrite the records being
- * removed, then remove the extra space via kmem_realloc.
- */
-void
-xfs_iext_remove_direct(
-	xfs_ifork_t	*ifp,		/* inode fork pointer */
-	xfs_extnum_t	idx,		/* index to begin removing exts */
-	int		ext_diff)	/* number of extents to remove */
-{
-	xfs_extnum_t	nextents;	/* number of extents in file */
-	int		new_size;	/* size of extents after removal */
-
-	ASSERT(!(ifp->if_flags & XFS_IFEXTIREC));
-	new_size = ifp->if_bytes -
-		(ext_diff * sizeof(xfs_bmbt_rec_t));
-	nextents = xfs_iext_count(ifp);
-
-	if (new_size == 0) {
-		xfs_iext_destroy(ifp);
-		return;
-	}
-	/* Move extents up in the list (if needed) */
-	if (idx + ext_diff < nextents) {
-		memmove(&ifp->if_u1.if_extents[idx],
-			&ifp->if_u1.if_extents[idx + ext_diff],
-			(nextents - (idx + ext_diff)) *
-			 sizeof(xfs_bmbt_rec_t));
-	}
-	memset(&ifp->if_u1.if_extents[nextents - ext_diff],
-		0, ext_diff * sizeof(xfs_bmbt_rec_t));
-	/*
-	 * Reallocate the direct extent list. If the extents
-	 * will fit inside the inode then xfs_iext_realloc_direct
-	 * will switch from direct to inline extent allocation
-	 * mode for us.
-	 */
-	xfs_iext_realloc_direct(ifp, new_size);
-	ifp->if_bytes = new_size;
-}
-
-/*
- * This is called when incore extents are being removed from the
- * indirection array and the extents being removed span multiple extent
- * buffers. The idx parameter contains the file extent index where we
- * want to begin removing extents, and the count parameter contains
- * how many extents need to be removed.
- *
- *    |-------|   |-------|
- *    | nex1  |   |       |    nex1 - number of extents before idx
- *    |-------|   | count |
- *    |       |   |       |    count - number of extents being removed at idx
- *    | count |   |-------|
- *    |       |   | nex2  |    nex2 - number of extents after idx + count
- *    |-------|   |-------|
- */
-void
-xfs_iext_remove_indirect(
-	xfs_ifork_t	*ifp,		/* inode fork pointer */
-	xfs_extnum_t	idx,		/* index to begin removing extents */
-	int		count)		/* number of extents to remove */
-{
-	xfs_ext_irec_t	*erp;		/* indirection array pointer */
-	int		erp_idx = 0;	/* indirection array index */
-	xfs_extnum_t	ext_cnt;	/* extents left to remove */
-	xfs_extnum_t	ext_diff;	/* extents to remove in current list */
-	xfs_extnum_t	nex1;		/* number of extents before idx */
-	xfs_extnum_t	nex2;		/* extents after idx + count */
-	int		page_idx = idx;	/* index in target extent list */
-
-	ASSERT(ifp->if_flags & XFS_IFEXTIREC);
-	erp = xfs_iext_idx_to_irec(ifp,  &page_idx, &erp_idx, 0);
-	ASSERT(erp != NULL);
-	nex1 = page_idx;
-	ext_cnt = count;
-	while (ext_cnt) {
-		nex2 = MAX((erp->er_extcount - (nex1 + ext_cnt)), 0);
-		ext_diff = MIN(ext_cnt, (erp->er_extcount - nex1));
-		/*
-		 * Check for deletion of entire list;
-		 * xfs_iext_irec_remove() updates extent offsets.
-		 */
-		if (ext_diff == erp->er_extcount) {
-			xfs_iext_irec_remove(ifp, erp_idx);
-			ext_cnt -= ext_diff;
-			nex1 = 0;
-			if (ext_cnt) {
-				ASSERT(erp_idx < ifp->if_real_bytes /
-					XFS_IEXT_BUFSZ);
-				erp = &ifp->if_u1.if_ext_irec[erp_idx];
-				nex1 = 0;
-				continue;
-			} else {
-				break;
-			}
-		}
-		/* Move extents up (if needed) */
-		if (nex2) {
-			memmove(&erp->er_extbuf[nex1],
-				&erp->er_extbuf[nex1 + ext_diff],
-				nex2 * sizeof(xfs_bmbt_rec_t));
-		}
-		/* Zero out rest of page */
-		memset(&erp->er_extbuf[nex1 + nex2], 0, (XFS_IEXT_BUFSZ -
-			((nex1 + nex2) * sizeof(xfs_bmbt_rec_t))));
-		/* Update remaining counters */
-		erp->er_extcount -= ext_diff;
-		xfs_iext_irec_update_extoffs(ifp, erp_idx + 1, -ext_diff);
-		ext_cnt -= ext_diff;
-		nex1 = 0;
-		erp_idx++;
-		erp++;
-	}
-	ifp->if_bytes -= count * sizeof(xfs_bmbt_rec_t);
-	xfs_iext_irec_compact(ifp);
-}
-
-/*
- * Create, destroy, or resize a linear (direct) block of extents.
- */
-void
-xfs_iext_realloc_direct(
-	xfs_ifork_t	*ifp,		/* inode fork pointer */
-	int		new_size)	/* new size of extents after adding */
-{
-	int		rnew_size;	/* real new size of extents */
-
-	rnew_size = new_size;
-
-	ASSERT(!(ifp->if_flags & XFS_IFEXTIREC) ||
-		((new_size >= 0) && (new_size <= XFS_IEXT_BUFSZ) &&
-		 (new_size != ifp->if_real_bytes)));
-
-	/* Free extent records */
-	if (new_size == 0) {
-		xfs_iext_destroy(ifp);
-	}
-	/* Resize direct extent list and zero any new bytes */
-	else if (ifp->if_real_bytes) {
-		/* Check if extents will fit inside the inode */
-		if (new_size <= XFS_INLINE_EXTS * sizeof(xfs_bmbt_rec_t)) {
-			xfs_iext_direct_to_inline(ifp, new_size /
-				(uint)sizeof(xfs_bmbt_rec_t));
-			ifp->if_bytes = new_size;
-			return;
-		}
-		if (!is_power_of_2(new_size)){
-			rnew_size = roundup_pow_of_two(new_size);
-		}
-		if (rnew_size != ifp->if_real_bytes) {
-			ifp->if_u1.if_extents =
-				kmem_realloc(ifp->if_u1.if_extents,
-						rnew_size, KM_NOFS);
-		}
-		if (rnew_size > ifp->if_real_bytes) {
-			memset(&ifp->if_u1.if_extents[ifp->if_bytes /
-				(uint)sizeof(xfs_bmbt_rec_t)], 0,
-				rnew_size - ifp->if_real_bytes);
-		}
-	}
-	/* Switch from the inline extent buffer to a direct extent list */
-	else {
-		if (!is_power_of_2(new_size)) {
-			rnew_size = roundup_pow_of_two(new_size);
-		}
-		xfs_iext_inline_to_direct(ifp, rnew_size);
-	}
-	ifp->if_real_bytes = rnew_size;
-	ifp->if_bytes = new_size;
-}
-
-/*
- * Switch from linear (direct) extent records to inline buffer.
- */
-void
-xfs_iext_direct_to_inline(
-	xfs_ifork_t	*ifp,		/* inode fork pointer */
-	xfs_extnum_t	nextents)	/* number of extents in file */
-{
-	ASSERT(ifp->if_flags & XFS_IFEXTENTS);
-	ASSERT(nextents <= XFS_INLINE_EXTS);
-	/*
-	 * The inline buffer was zeroed when we switched
-	 * from inline to direct extent allocation mode,
-	 * so we don't need to clear it here.
-	 */
-	memcpy(ifp->if_u2.if_inline_ext, ifp->if_u1.if_extents,
-		nextents * sizeof(xfs_bmbt_rec_t));
-	kmem_free(ifp->if_u1.if_extents);
-	ifp->if_u1.if_extents = ifp->if_u2.if_inline_ext;
-	ifp->if_real_bytes = 0;
-}
-
-/*
- * Switch from inline buffer to linear (direct) extent records.
- * new_size should already be rounded up to the next power of 2
- * by the caller (when appropriate), so use new_size as it is.
- * However, since new_size may be rounded up, we can't update
- * if_bytes here. It is the caller's responsibility to update
- * if_bytes upon return.
- */
-void
-xfs_iext_inline_to_direct(
-	xfs_ifork_t	*ifp,		/* inode fork pointer */
-	int		new_size)	/* number of extents in file */
-{
-	ifp->if_u1.if_extents = kmem_alloc(new_size, KM_NOFS);
-	memset(ifp->if_u1.if_extents, 0, new_size);
-	if (ifp->if_bytes) {
-		memcpy(ifp->if_u1.if_extents, ifp->if_u2.if_inline_ext,
-			ifp->if_bytes);
-		memset(ifp->if_u2.if_inline_ext, 0, XFS_INLINE_EXTS *
-			sizeof(xfs_bmbt_rec_t));
-	}
-	ifp->if_real_bytes = new_size;
-}
-
-/*
- * Resize an extent indirection array to new_size bytes.
- */
-STATIC void
-xfs_iext_realloc_indirect(
-	xfs_ifork_t	*ifp,		/* inode fork pointer */
-	int		new_size)	/* new indirection array size */
-{
-	ASSERT(ifp->if_flags & XFS_IFEXTIREC);
-	ASSERT(ifp->if_real_bytes);
-	ASSERT((new_size >= 0) &&
-	       (new_size != ((ifp->if_real_bytes / XFS_IEXT_BUFSZ) *
-			     sizeof(xfs_ext_irec_t))));
-	if (new_size == 0) {
-		xfs_iext_destroy(ifp);
-	} else {
-		ifp->if_u1.if_ext_irec =
-			kmem_realloc(ifp->if_u1.if_ext_irec, new_size, KM_NOFS);
-	}
-}
-
-/*
- * Switch from indirection array to linear (direct) extent allocations.
- */
-STATIC void
-xfs_iext_indirect_to_direct(
-	 xfs_ifork_t	*ifp)		/* inode fork pointer */
-{
-	xfs_bmbt_rec_host_t *ep;	/* extent record pointer */
-	xfs_extnum_t	nextents;	/* number of extents in file */
-	int		size;		/* size of file extents */
-
-	ASSERT(ifp->if_flags & XFS_IFEXTIREC);
-	nextents = xfs_iext_count(ifp);
-	ASSERT(nextents <= XFS_LINEAR_EXTS);
-	size = nextents * sizeof(xfs_bmbt_rec_t);
-
-	xfs_iext_irec_compact_pages(ifp);
-	ASSERT(ifp->if_real_bytes == XFS_IEXT_BUFSZ);
-
-	ep = ifp->if_u1.if_ext_irec->er_extbuf;
-	kmem_free(ifp->if_u1.if_ext_irec);
-	ifp->if_flags &= ~XFS_IFEXTIREC;
-	ifp->if_u1.if_extents = ep;
-	ifp->if_bytes = size;
-	if (nextents < XFS_LINEAR_EXTS) {
-		xfs_iext_realloc_direct(ifp, size);
-	}
-}
-
-/*
- * Remove all records from the indirection array.
- */
-STATIC void
-xfs_iext_irec_remove_all(
-	struct xfs_ifork *ifp)
-{
-	int		nlists;
-	int		i;
-
-	ASSERT(ifp->if_flags & XFS_IFEXTIREC);
-	nlists = ifp->if_real_bytes / XFS_IEXT_BUFSZ;
-	for (i = 0; i < nlists; i++)
-		kmem_free(ifp->if_u1.if_ext_irec[i].er_extbuf);
-	kmem_free(ifp->if_u1.if_ext_irec);
-	ifp->if_flags &= ~XFS_IFEXTIREC;
-}
-
-/*
- * Free incore file extents.
- */
-void
-xfs_iext_destroy(
-	xfs_ifork_t	*ifp)		/* inode fork pointer */
-{
-	if (ifp->if_flags & XFS_IFEXTIREC) {
-		xfs_iext_irec_remove_all(ifp);
-	} else if (ifp->if_real_bytes) {
-		kmem_free(ifp->if_u1.if_extents);
-	} else if (ifp->if_bytes) {
-		memset(ifp->if_u2.if_inline_ext, 0, XFS_INLINE_EXTS *
-			sizeof(xfs_bmbt_rec_t));
-	}
-	ifp->if_u1.if_extents = NULL;
-	ifp->if_real_bytes = 0;
-	ifp->if_bytes = 0;
-}
-
-/*
- * Return a pointer to the extent record for file system block bno.
- */
-xfs_bmbt_rec_host_t *			/* pointer to found extent record */
-xfs_iext_bno_to_ext(
-	xfs_ifork_t	*ifp,		/* inode fork pointer */
-	xfs_fileoff_t	bno,		/* block number to search for */
-	xfs_extnum_t	*idxp)		/* index of target extent */
-{
-	xfs_bmbt_rec_host_t *base;	/* pointer to first extent */
-	xfs_filblks_t	blockcount = 0;	/* number of blocks in extent */
-	xfs_bmbt_rec_host_t *ep = NULL;	/* pointer to target extent */
-	xfs_ext_irec_t	*erp = NULL;	/* indirection array pointer */
-	int		high;		/* upper boundary in search */
-	xfs_extnum_t	idx = 0;	/* index of target extent */
-	int		low;		/* lower boundary in search */
-	xfs_extnum_t	nextents;	/* number of file extents */
-	xfs_fileoff_t	startoff = 0;	/* start offset of extent */
-
-	nextents = xfs_iext_count(ifp);
-	if (nextents == 0) {
-		*idxp = 0;
-		return NULL;
-	}
-	low = 0;
-	if (ifp->if_flags & XFS_IFEXTIREC) {
-		/* Find target extent list */
-		int	erp_idx = 0;
-		erp = xfs_iext_bno_to_irec(ifp, bno, &erp_idx);
-		base = erp->er_extbuf;
-		high = erp->er_extcount - 1;
-	} else {
-		base = ifp->if_u1.if_extents;
-		high = nextents - 1;
-	}
-	/* Binary search extent records */
-	while (low <= high) {
-		idx = (low + high) >> 1;
-		ep = base + idx;
-		startoff = xfs_bmbt_get_startoff(ep);
-		blockcount = xfs_bmbt_get_blockcount(ep);
-		if (bno < startoff) {
-			high = idx - 1;
-		} else if (bno >= startoff + blockcount) {
-			low = idx + 1;
-		} else {
-			/* Convert back to file-based extent index */
-			if (ifp->if_flags & XFS_IFEXTIREC) {
-				idx += erp->er_extoff;
-			}
-			*idxp = idx;
-			return ep;
-		}
-	}
-	/* Convert back to file-based extent index */
-	if (ifp->if_flags & XFS_IFEXTIREC) {
-		idx += erp->er_extoff;
-	}
-	if (bno >= startoff + blockcount) {
-		if (++idx == nextents) {
-			ep = NULL;
-		} else {
-			ep = xfs_iext_get_ext(ifp, idx);
-		}
-	}
-	*idxp = idx;
-	return ep;
-}
-
-/*
- * Return a pointer to the indirection array entry containing the
- * extent record for filesystem block bno. Store the index of the
- * target irec in *erp_idxp.
- */
-xfs_ext_irec_t *			/* pointer to found extent record */
-xfs_iext_bno_to_irec(
-	xfs_ifork_t	*ifp,		/* inode fork pointer */
-	xfs_fileoff_t	bno,		/* block number to search for */
-	int		*erp_idxp)	/* irec index of target ext list */
-{
-	xfs_ext_irec_t	*erp = NULL;	/* indirection array pointer */
-	xfs_ext_irec_t	*erp_next;	/* next indirection array entry */
-	int		erp_idx;	/* indirection array index */
-	int		nlists;		/* number of extent irec's (lists) */
-	int		high;		/* binary search upper limit */
-	int		low;		/* binary search lower limit */
-
-	ASSERT(ifp->if_flags & XFS_IFEXTIREC);
-	nlists = ifp->if_real_bytes / XFS_IEXT_BUFSZ;
-	erp_idx = 0;
-	low = 0;
-	high = nlists - 1;
-	while (low <= high) {
-		erp_idx = (low + high) >> 1;
-		erp = &ifp->if_u1.if_ext_irec[erp_idx];
-		erp_next = erp_idx < nlists - 1 ? erp + 1 : NULL;
-		if (bno < xfs_bmbt_get_startoff(erp->er_extbuf)) {
-			high = erp_idx - 1;
-		} else if (erp_next && bno >=
-			   xfs_bmbt_get_startoff(erp_next->er_extbuf)) {
-			low = erp_idx + 1;
-		} else {
-			break;
-		}
-	}
-	*erp_idxp = erp_idx;
-	return erp;
-}
-
-/*
- * Return a pointer to the indirection array entry containing the
- * extent record at file extent index *idxp. Store the index of the
- * target irec in *erp_idxp and store the page index of the target
- * extent record in *idxp.
- */
-xfs_ext_irec_t *
-xfs_iext_idx_to_irec(
-	xfs_ifork_t	*ifp,		/* inode fork pointer */
-	xfs_extnum_t	*idxp,		/* extent index (file -> page) */
-	int		*erp_idxp,	/* pointer to target irec */
-	int		realloc)	/* new bytes were just added */
-{
-	xfs_ext_irec_t	*prev;		/* pointer to previous irec */
-	xfs_ext_irec_t	*erp = NULL;	/* pointer to current irec */
-	int		erp_idx;	/* indirection array index */
-	int		nlists;		/* number of irec's (ex lists) */
-	int		high;		/* binary search upper limit */
-	int		low;		/* binary search lower limit */
-	xfs_extnum_t	page_idx = *idxp; /* extent index in target list */
-
-	ASSERT(ifp->if_flags & XFS_IFEXTIREC);
-	ASSERT(page_idx >= 0);
-	ASSERT(page_idx <= xfs_iext_count(ifp));
-	ASSERT(page_idx < xfs_iext_count(ifp) || realloc);
-
-	nlists = ifp->if_real_bytes / XFS_IEXT_BUFSZ;
-	erp_idx = 0;
-	low = 0;
-	high = nlists - 1;
-
-	/* Binary search extent irec's */
-	while (low <= high) {
-		erp_idx = (low + high) >> 1;
-		erp = &ifp->if_u1.if_ext_irec[erp_idx];
-		prev = erp_idx > 0 ? erp - 1 : NULL;
-		if (page_idx < erp->er_extoff || (page_idx == erp->er_extoff &&
-		     realloc && prev && prev->er_extcount < XFS_LINEAR_EXTS)) {
-			high = erp_idx - 1;
-		} else if (page_idx > erp->er_extoff + erp->er_extcount ||
-			   (page_idx == erp->er_extoff + erp->er_extcount &&
-			    !realloc)) {
-			low = erp_idx + 1;
-		} else if (page_idx == erp->er_extoff + erp->er_extcount &&
-			   erp->er_extcount == XFS_LINEAR_EXTS) {
-			ASSERT(realloc);
-			page_idx = 0;
-			erp_idx++;
-			erp = erp_idx < nlists ? erp + 1 : NULL;
-			break;
-		} else {
-			page_idx -= erp->er_extoff;
-			break;
-		}
-	}
-	*idxp = page_idx;
-	*erp_idxp = erp_idx;
-	return erp;
-}
-
-/*
- * Allocate and initialize an indirection array once the space needed
- * for incore extents increases above XFS_IEXT_BUFSZ.
- */
-void
-xfs_iext_irec_init(
-	xfs_ifork_t	*ifp)		/* inode fork pointer */
-{
-	xfs_ext_irec_t	*erp;		/* indirection array pointer */
-	xfs_extnum_t	nextents;	/* number of extents in file */
-
-	ASSERT(!(ifp->if_flags & XFS_IFEXTIREC));
-	nextents = xfs_iext_count(ifp);
-	ASSERT(nextents <= XFS_LINEAR_EXTS);
-
-	erp = kmem_alloc(sizeof(xfs_ext_irec_t), KM_NOFS);
-
-	if (nextents == 0) {
-		ifp->if_u1.if_extents = kmem_alloc(XFS_IEXT_BUFSZ, KM_NOFS);
-	} else if (!ifp->if_real_bytes) {
-		xfs_iext_inline_to_direct(ifp, XFS_IEXT_BUFSZ);
-	} else if (ifp->if_real_bytes < XFS_IEXT_BUFSZ) {
-		xfs_iext_realloc_direct(ifp, XFS_IEXT_BUFSZ);
-	}
-	erp->er_extbuf = ifp->if_u1.if_extents;
-	erp->er_extcount = nextents;
-	erp->er_extoff = 0;
-
-	ifp->if_flags |= XFS_IFEXTIREC;
-	ifp->if_real_bytes = XFS_IEXT_BUFSZ;
-	ifp->if_bytes = nextents * sizeof(xfs_bmbt_rec_t);
-	ifp->if_u1.if_ext_irec = erp;
-
-	return;
-}
-
-/*
- * Allocate and initialize a new entry in the indirection array.
- */
-xfs_ext_irec_t *
-xfs_iext_irec_new(
-	xfs_ifork_t	*ifp,		/* inode fork pointer */
-	int		erp_idx)	/* index for new irec */
-{
-	xfs_ext_irec_t	*erp;		/* indirection array pointer */
-	int		i;		/* loop counter */
-	int		nlists;		/* number of irec's (ex lists) */
-
-	ASSERT(ifp->if_flags & XFS_IFEXTIREC);
-	nlists = ifp->if_real_bytes / XFS_IEXT_BUFSZ;
-
-	/* Resize indirection array */
-	xfs_iext_realloc_indirect(ifp, ++nlists *
-				  sizeof(xfs_ext_irec_t));
-	/*
-	 * Move records down in the array so the
-	 * new page can use erp_idx.
-	 */
-	erp = ifp->if_u1.if_ext_irec;
-	for (i = nlists - 1; i > erp_idx; i--) {
-		memmove(&erp[i], &erp[i-1], sizeof(xfs_ext_irec_t));
-	}
-	ASSERT(i == erp_idx);
-
-	/* Initialize new extent record */
-	erp = ifp->if_u1.if_ext_irec;
-	erp[erp_idx].er_extbuf = kmem_alloc(XFS_IEXT_BUFSZ, KM_NOFS);
-	ifp->if_real_bytes = nlists * XFS_IEXT_BUFSZ;
-	memset(erp[erp_idx].er_extbuf, 0, XFS_IEXT_BUFSZ);
-	erp[erp_idx].er_extcount = 0;
-	erp[erp_idx].er_extoff = erp_idx > 0 ?
-		erp[erp_idx-1].er_extoff + erp[erp_idx-1].er_extcount : 0;
-	return (&erp[erp_idx]);
-}
-
-/*
- * Remove a record from the indirection array.
- */
-void
-xfs_iext_irec_remove(
-	xfs_ifork_t	*ifp,		/* inode fork pointer */
-	int		erp_idx)	/* irec index to remove */
-{
-	xfs_ext_irec_t	*erp;		/* indirection array pointer */
-	int		i;		/* loop counter */
-	int		nlists;		/* number of irec's (ex lists) */
-
-	ASSERT(ifp->if_flags & XFS_IFEXTIREC);
-	nlists = ifp->if_real_bytes / XFS_IEXT_BUFSZ;
-	erp = &ifp->if_u1.if_ext_irec[erp_idx];
-	if (erp->er_extbuf) {
-		xfs_iext_irec_update_extoffs(ifp, erp_idx + 1,
-			-erp->er_extcount);
-		kmem_free(erp->er_extbuf);
-	}
-	/* Compact extent records */
-	erp = ifp->if_u1.if_ext_irec;
-	for (i = erp_idx; i < nlists - 1; i++) {
-		memmove(&erp[i], &erp[i+1], sizeof(xfs_ext_irec_t));
-	}
-	/*
-	 * Manually free the last extent record from the indirection
-	 * array.  A call to xfs_iext_realloc_indirect() with a size
-	 * of zero would result in a call to xfs_iext_destroy() which
-	 * would in turn call this function again, creating a nasty
-	 * infinite loop.
-	 */
-	if (--nlists) {
-		xfs_iext_realloc_indirect(ifp,
-			nlists * sizeof(xfs_ext_irec_t));
-	} else {
-		kmem_free(ifp->if_u1.if_ext_irec);
-	}
-	ifp->if_real_bytes = nlists * XFS_IEXT_BUFSZ;
-}
-
-/*
- * This is called to clean up large amounts of unused memory allocated
- * by the indirection array.  Before compacting anything though, verify
- * that the indirection array is still needed and switch back to the
- * linear extent list (or even the inline buffer) if possible.  The
- * compaction policy is as follows:
- *
- *    Full Compaction: Extents fit into a single page (or inline buffer)
- * Partial Compaction: Extents occupy less than 50% of allocated space
- *      No Compaction: Extents occupy at least 50% of allocated space
- */
-void
-xfs_iext_irec_compact(
-	xfs_ifork_t	*ifp)		/* inode fork pointer */
-{
-	xfs_extnum_t	nextents;	/* number of extents in file */
-	int		nlists;		/* number of irec's (ex lists) */
-
-	ASSERT(ifp->if_flags & XFS_IFEXTIREC);
-	nlists = ifp->if_real_bytes / XFS_IEXT_BUFSZ;
-	nextents = xfs_iext_count(ifp);
-
-	if (nextents == 0) {
-		xfs_iext_destroy(ifp);
-	} else if (nextents <= XFS_INLINE_EXTS) {
-		xfs_iext_indirect_to_direct(ifp);
-		xfs_iext_direct_to_inline(ifp, nextents);
-	} else if (nextents <= XFS_LINEAR_EXTS) {
-		xfs_iext_indirect_to_direct(ifp);
-	} else if (nextents < (nlists * XFS_LINEAR_EXTS) >> 1) {
-		xfs_iext_irec_compact_pages(ifp);
-	}
-}
-
-/*
- * Combine extents from neighboring extent pages.
- */
-void
-xfs_iext_irec_compact_pages(
-	xfs_ifork_t	*ifp)		/* inode fork pointer */
-{
-	xfs_ext_irec_t	*erp, *erp_next;/* pointers to irec entries */
-	int		erp_idx = 0;	/* indirection array index */
-	int		nlists;		/* number of irec's (ex lists) */
-
-	ASSERT(ifp->if_flags & XFS_IFEXTIREC);
-	nlists = ifp->if_real_bytes / XFS_IEXT_BUFSZ;
-	while (erp_idx < nlists - 1) {
-		erp = &ifp->if_u1.if_ext_irec[erp_idx];
-		erp_next = erp + 1;
-		if (erp_next->er_extcount <=
-		    (XFS_LINEAR_EXTS - erp->er_extcount)) {
-			memcpy(&erp->er_extbuf[erp->er_extcount],
-				erp_next->er_extbuf, erp_next->er_extcount *
-				sizeof(xfs_bmbt_rec_t));
-			erp->er_extcount += erp_next->er_extcount;
-			/*
-			 * Free page before removing extent record
-			 * so er_extoffs don't get modified in
-			 * xfs_iext_irec_remove.
-			 */
-			kmem_free(erp_next->er_extbuf);
-			erp_next->er_extbuf = NULL;
-			xfs_iext_irec_remove(ifp, erp_idx + 1);
-			nlists = ifp->if_real_bytes / XFS_IEXT_BUFSZ;
-		} else {
-			erp_idx++;
-		}
-	}
-}
-
-/*
- * This is called to update the er_extoff field in the indirection
- * array when extents have been added or removed from one of the
- * extent lists. erp_idx contains the irec index to begin updating
- * at and ext_diff contains the number of extents that were added
- * or removed.
- */
-void
-xfs_iext_irec_update_extoffs(
-	xfs_ifork_t	*ifp,		/* inode fork pointer */
-	int		erp_idx,	/* irec index to update */
-	int		ext_diff)	/* number of new extents */
-{
-	int		i;		/* loop counter */
-	int		nlists;		/* number of irec's (ex lists */
-
-	ASSERT(ifp->if_flags & XFS_IFEXTIREC);
-	nlists = ifp->if_real_bytes / XFS_IEXT_BUFSZ;
-	for (i = erp_idx; i < nlists; i++) {
-		ifp->if_u1.if_ext_irec[i].er_extoff += ext_diff;
-	}
-}
-
-/*
-=======
->>>>>>> 9abd04af
  * Initialize an inode's copy-on-write fork.
  */
 void
@@ -1838,65 +830,4 @@
 	ip->i_cowfp->if_flags = XFS_IFEXTENTS;
 	ip->i_cformat = XFS_DINODE_FMT_EXTENTS;
 	ip->i_cnextents = 0;
-<<<<<<< HEAD
-}
-
-/*
- * Lookup the extent covering bno.
- *
- * If there is an extent covering bno return the extent index, and store the
- * expanded extent structure in *gotp, and the extent index in *idx.
- * If there is no extent covering bno, but there is an extent after it (e.g.
- * it lies in a hole) return that extent in *gotp and its index in *idx
- * instead.
- * If bno is beyond the last extent return false, and return the index after
- * the last valid index in *idxp.
- */
-bool
-xfs_iext_lookup_extent(
-	struct xfs_inode	*ip,
-	struct xfs_ifork	*ifp,
-	xfs_fileoff_t		bno,
-	xfs_extnum_t		*idxp,
-	struct xfs_bmbt_irec	*gotp)
-{
-	struct xfs_bmbt_rec_host *ep;
-
-	XFS_STATS_INC(ip->i_mount, xs_look_exlist);
-
-	ep = xfs_iext_bno_to_ext(ifp, bno, idxp);
-	if (!ep)
-		return false;
-	xfs_bmbt_get_all(ep, gotp);
-	return true;
-}
-
-/*
- * Return true if there is an extent at index idx, and return the expanded
- * extent structure at idx in that case.  Else return false.
- */
-bool
-xfs_iext_get_extent(
-	struct xfs_ifork	*ifp,
-	xfs_extnum_t		idx,
-	struct xfs_bmbt_irec	*gotp)
-{
-	if (idx < 0 || idx >= xfs_iext_count(ifp))
-		return false;
-	xfs_bmbt_get_all(xfs_iext_get_ext(ifp, idx), gotp);
-	return true;
-}
-
-void
-xfs_iext_update_extent(
-	struct xfs_ifork	*ifp,
-	xfs_extnum_t		idx,
-	struct xfs_bmbt_irec	*gotp)
-{
-	ASSERT(idx >= 0);
-	ASSERT(idx < xfs_iext_count(ifp));
-
-	xfs_bmbt_set_all(xfs_iext_get_ext(ifp, idx), gotp);
-=======
->>>>>>> 9abd04af
 }