--- conflicted
+++ resolved
@@ -973,15 +973,9 @@
 void fuse_send_init(struct fuse_conn *fc)
 {
 	struct fuse_init_args *ia;
-<<<<<<< HEAD
 
 	ia = kzalloc(sizeof(*ia), GFP_KERNEL | __GFP_NOFAIL);
 
-=======
-
-	ia = kzalloc(sizeof(*ia), GFP_KERNEL | __GFP_NOFAIL);
-
->>>>>>> 1cb0d2ae
 	ia->in.major = FUSE_KERNEL_VERSION;
 	ia->in.minor = FUSE_KERNEL_MINOR_VERSION;
 	ia->in.max_readahead = fc->sb->s_bdi->ra_pages * PAGE_SIZE;
@@ -1092,19 +1086,11 @@
 	spin_unlock(&fc->lock);
 }
 EXPORT_SYMBOL_GPL(fuse_dev_install);
-<<<<<<< HEAD
 
 struct fuse_dev *fuse_dev_alloc_install(struct fuse_conn *fc)
 {
 	struct fuse_dev *fud;
 
-=======
-
-struct fuse_dev *fuse_dev_alloc_install(struct fuse_conn *fc)
-{
-	struct fuse_dev *fud;
-
->>>>>>> 1cb0d2ae
 	fud = fuse_dev_alloc();
 	if (!fud)
 		return NULL;
@@ -1197,10 +1183,7 @@
 	fc->destroy = ctx->destroy;
 	fc->no_control = ctx->no_control;
 	fc->no_force_umount = ctx->no_force_umount;
-<<<<<<< HEAD
-=======
 	fc->no_mount_options = ctx->no_mount_options;
->>>>>>> 1cb0d2ae
 
 	err = -ENOMEM;
 	root = fuse_get_root_inode(sb, ctx->rootmode);
