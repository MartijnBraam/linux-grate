# SPDX-License-Identifier: GPL-2.0
VERSION = 5
PATCHLEVEL = 2
SUBLEVEL = 0
<<<<<<< HEAD
EXTRAVERSION = -rc2
NAME = Golden Lions
=======
EXTRAVERSION =
NAME = Bobtail Squid
>>>>>>> 4ff96fb5

# *DOCUMENTATION*
# To see a list of typical targets execute "make help"
# More info can be located in ./README
# Comments in this file are targeted only to the developer, do not
# expect to learn how to build the kernel reading this file.

# That's our default target when none is given on the command line
PHONY := _all
_all:

# We are using a recursive build, so we need to do a little thinking
# to get the ordering right.
#
# Most importantly: sub-Makefiles should only ever modify files in
# their own directory. If in some directory we have a dependency on
# a file in another dir (which doesn't happen often, but it's often
# unavoidable when linking the built-in.a targets which finally
# turn into vmlinux), we will call a sub make in that other dir, and
# after that we are sure that everything which is in that other dir
# is now up to date.
#
# The only cases where we need to modify files which have global
# effects are thus separated out and done before the recursive
# descending is started. They are now explicitly listed as the
# prepare rule.

ifneq ($(sub_make_done),1)

# Do not use make's built-in rules and variables
# (this increases performance and avoids hard-to-debug behaviour)
MAKEFLAGS += -rR

# Avoid funny character set dependencies
unexport LC_ALL
LC_COLLATE=C
LC_NUMERIC=C
export LC_COLLATE LC_NUMERIC

# Avoid interference with shell env settings
unexport GREP_OPTIONS

# Beautify output
# ---------------------------------------------------------------------------
#
# Normally, we echo the whole command before executing it. By making
# that echo $($(quiet)$(cmd)), we now have the possibility to set
# $(quiet) to choose other forms of output instead, e.g.
#
#         quiet_cmd_cc_o_c = Compiling $(RELDIR)/$@
#         cmd_cc_o_c       = $(CC) $(c_flags) -c -o $@ $<
#
# If $(quiet) is empty, the whole command will be printed.
# If it is set to "quiet_", only the short version will be printed.
# If it is set to "silent_", nothing will be printed at all, since
# the variable $(silent_cmd_cc_o_c) doesn't exist.
#
# A simple variant is to prefix commands with $(Q) - that's useful
# for commands that shall be hidden in non-verbose mode.
#
#	$(Q)ln $@ :<
#
# If KBUILD_VERBOSE equals 0 then the above command will be hidden.
# If KBUILD_VERBOSE equals 1 then the above command is displayed.
#
# To put more focus on warnings, be less verbose as default
# Use 'make V=1' to see the full commands

ifeq ("$(origin V)", "command line")
  KBUILD_VERBOSE = $(V)
endif
ifndef KBUILD_VERBOSE
  KBUILD_VERBOSE = 0
endif

ifeq ($(KBUILD_VERBOSE),1)
  quiet =
  Q =
else
  quiet=quiet_
  Q = @
endif

# If the user is running make -s (silent mode), suppress echoing of
# commands

ifneq ($(findstring s,$(filter-out --%,$(MAKEFLAGS))),)
  quiet=silent_
endif

export quiet Q KBUILD_VERBOSE

# Kbuild will save output files in the current working directory.
# This does not need to match to the root of the kernel source tree.
#
# For example, you can do this:
#
#  cd /dir/to/store/output/files; make -f /dir/to/kernel/source/Makefile
#
# If you want to save output files in a different location, there are
# two syntaxes to specify it.
#
# 1) O=
# Use "make O=dir/to/store/output/files/"
#
# 2) Set KBUILD_OUTPUT
# Set the environment variable KBUILD_OUTPUT to point to the output directory.
# export KBUILD_OUTPUT=dir/to/store/output/files/; make
#
# The O= assignment takes precedence over the KBUILD_OUTPUT environment
# variable.

# Do we want to change the working directory?
ifeq ("$(origin O)", "command line")
  KBUILD_OUTPUT := $(O)
endif

ifneq ($(KBUILD_OUTPUT),)
# Make's built-in functions such as $(abspath ...), $(realpath ...) cannot
# expand a shell special character '~'. We use a somewhat tedious way here.
abs_objtree := $(shell mkdir -p $(KBUILD_OUTPUT) && cd $(KBUILD_OUTPUT) && pwd)
$(if $(abs_objtree),, \
     $(error failed to create output directory "$(KBUILD_OUTPUT)"))

# $(realpath ...) resolves symlinks
abs_objtree := $(realpath $(abs_objtree))
else
abs_objtree := $(CURDIR)
endif # ifneq ($(KBUILD_OUTPUT),)

ifeq ($(abs_objtree),$(CURDIR))
# Suppress "Entering directory ..." unless we are changing the work directory.
MAKEFLAGS += --no-print-directory
else
need-sub-make := 1
endif

abs_srctree := $(realpath $(dir $(lastword $(MAKEFILE_LIST))))

ifneq ($(words $(subst :, ,$(abs_srctree))), 1)
$(error source directory cannot contain spaces or colons)
endif

ifneq ($(abs_srctree),$(abs_objtree))
# Look for make include files relative to root of kernel src
#
# This does not become effective immediately because MAKEFLAGS is re-parsed
# once after the Makefile is read. We need to invoke sub-make.
MAKEFLAGS += --include-dir=$(abs_srctree)
need-sub-make := 1
endif

ifneq ($(filter 3.%,$(MAKE_VERSION)),)
# 'MAKEFLAGS += -rR' does not immediately become effective for GNU Make 3.x
# We need to invoke sub-make to avoid implicit rules in the top Makefile.
need-sub-make := 1
# Cancel implicit rules for this Makefile.
$(lastword $(MAKEFILE_LIST)): ;
endif

export abs_srctree abs_objtree
export sub_make_done := 1

ifeq ($(need-sub-make),1)

PHONY += $(MAKECMDGOALS) sub-make

$(filter-out _all sub-make $(lastword $(MAKEFILE_LIST)), $(MAKECMDGOALS)) _all: sub-make
	@:

# Invoke a second make in the output directory, passing relevant variables
sub-make:
	$(Q)$(MAKE) -C $(abs_objtree) -f $(abs_srctree)/Makefile $(MAKECMDGOALS)

endif # need-sub-make
endif # sub_make_done

# We process the rest of the Makefile if this is the final invocation of make
ifeq ($(need-sub-make),)

# Do not print "Entering directory ...",
# but we want to display it when entering to the output directory
# so that IDEs/editors are able to understand relative filenames.
MAKEFLAGS += --no-print-directory

# Call a source code checker (by default, "sparse") as part of the
# C compilation.
#
# Use 'make C=1' to enable checking of only re-compiled files.
# Use 'make C=2' to enable checking of *all* source files, regardless
# of whether they are re-compiled or not.
#
# See the file "Documentation/dev-tools/sparse.rst" for more details,
# including where to get the "sparse" utility.

ifeq ("$(origin C)", "command line")
  KBUILD_CHECKSRC = $(C)
endif
ifndef KBUILD_CHECKSRC
  KBUILD_CHECKSRC = 0
endif

# Use make M=dir to specify directory of external module to build
# Old syntax make ... SUBDIRS=$PWD is still supported
# Setting the environment variable KBUILD_EXTMOD take precedence
ifdef SUBDIRS
  $(warning ================= WARNING ================)
  $(warning 'SUBDIRS' will be removed after Linux 5.3)
  $(warning Please use 'M=' or 'KBUILD_EXTMOD' instead)
  $(warning ==========================================)
  KBUILD_EXTMOD ?= $(SUBDIRS)
endif

ifeq ("$(origin M)", "command line")
  KBUILD_EXTMOD := $(M)
endif

ifeq ($(abs_srctree),$(abs_objtree))
        # building in the source tree
        srctree := .
else
        ifeq ($(abs_srctree)/,$(dir $(abs_objtree)))
                # building in a subdirectory of the source tree
                srctree := ..
        else
                srctree := $(abs_srctree)
        endif

	# TODO:
	# KBUILD_SRC is only used to distinguish in-tree/out-of-tree build.
	# Replace it with $(srctree) or something.
	KBUILD_SRC := $(abs_srctree)
endif

export KBUILD_CHECKSRC KBUILD_EXTMOD KBUILD_SRC

objtree		:= .
src		:= $(srctree)
obj		:= $(objtree)

VPATH		:= $(srctree)

export srctree objtree VPATH

# To make sure we do not include .config for any of the *config targets
# catch them early, and hand them over to scripts/kconfig/Makefile
# It is allowed to specify more targets when calling make, including
# mixing *config targets and build targets.
# For example 'make oldconfig all'.
# Detect when mixed targets is specified, and make a second invocation
# of make so .config is not included in this case either (for *config).

version_h := include/generated/uapi/linux/version.h
old_version_h := include/linux/version.h

clean-targets := %clean mrproper cleandocs
no-dot-config-targets := $(clean-targets) \
			 cscope gtags TAGS tags help% %docs check% coccicheck \
			 $(version_h) headers_% archheaders archscripts \
			 %asm-generic kernelversion %src-pkg
no-sync-config-targets := $(no-dot-config-targets) install %install \
			   kernelrelease

config-targets  := 0
mixed-targets   := 0
dot-config      := 1
may-sync-config := 1

ifneq ($(filter $(no-dot-config-targets), $(MAKECMDGOALS)),)
	ifeq ($(filter-out $(no-dot-config-targets), $(MAKECMDGOALS)),)
		dot-config := 0
	endif
endif

ifneq ($(filter $(no-sync-config-targets), $(MAKECMDGOALS)),)
	ifeq ($(filter-out $(no-sync-config-targets), $(MAKECMDGOALS)),)
		may-sync-config := 0
	endif
endif

ifneq ($(KBUILD_EXTMOD),)
	may-sync-config := 0
endif

ifeq ($(KBUILD_EXTMOD),)
        ifneq ($(filter config %config,$(MAKECMDGOALS)),)
                config-targets := 1
                ifneq ($(words $(MAKECMDGOALS)),1)
                        mixed-targets := 1
                endif
        endif
endif

# For "make -j clean all", "make -j mrproper defconfig all", etc.
ifneq ($(filter $(clean-targets),$(MAKECMDGOALS)),)
        ifneq ($(filter-out $(clean-targets),$(MAKECMDGOALS)),)
                mixed-targets := 1
        endif
endif

# install and modules_install need also be processed one by one
ifneq ($(filter install,$(MAKECMDGOALS)),)
        ifneq ($(filter modules_install,$(MAKECMDGOALS)),)
	        mixed-targets := 1
        endif
endif

ifeq ($(mixed-targets),1)
# ===========================================================================
# We're called with mixed targets (*config and build targets).
# Handle them one by one.

PHONY += $(MAKECMDGOALS) __build_one_by_one

$(filter-out __build_one_by_one, $(MAKECMDGOALS)): __build_one_by_one
	@:

__build_one_by_one:
	$(Q)set -e; \
	for i in $(MAKECMDGOALS); do \
		$(MAKE) -f $(srctree)/Makefile $$i; \
	done

else

include scripts/Kbuild.include

# Read KERNELRELEASE from include/config/kernel.release (if it exists)
KERNELRELEASE = $(shell cat include/config/kernel.release 2> /dev/null)
KERNELVERSION = $(VERSION)$(if $(PATCHLEVEL),.$(PATCHLEVEL)$(if $(SUBLEVEL),.$(SUBLEVEL)))$(EXTRAVERSION)
export VERSION PATCHLEVEL SUBLEVEL KERNELRELEASE KERNELVERSION

include scripts/subarch.include

# Cross compiling and selecting different set of gcc/bin-utils
# ---------------------------------------------------------------------------
#
# When performing cross compilation for other architectures ARCH shall be set
# to the target architecture. (See arch/* for the possibilities).
# ARCH can be set during invocation of make:
# make ARCH=ia64
# Another way is to have ARCH set in the environment.
# The default ARCH is the host where make is executed.

# CROSS_COMPILE specify the prefix used for all executables used
# during compilation. Only gcc and related bin-utils executables
# are prefixed with $(CROSS_COMPILE).
# CROSS_COMPILE can be set on the command line
# make CROSS_COMPILE=ia64-linux-
# Alternatively CROSS_COMPILE can be set in the environment.
# Default value for CROSS_COMPILE is not to prefix executables
# Note: Some architectures assign CROSS_COMPILE in their arch/*/Makefile
ARCH		?= $(SUBARCH)

# Architecture as present in compile.h
UTS_MACHINE 	:= $(ARCH)
SRCARCH 	:= $(ARCH)

# Additional ARCH settings for x86
ifeq ($(ARCH),i386)
        SRCARCH := x86
endif
ifeq ($(ARCH),x86_64)
        SRCARCH := x86
endif

# Additional ARCH settings for sparc
ifeq ($(ARCH),sparc32)
       SRCARCH := sparc
endif
ifeq ($(ARCH),sparc64)
       SRCARCH := sparc
endif

# Additional ARCH settings for sh
ifeq ($(ARCH),sh64)
       SRCARCH := sh
endif

KCONFIG_CONFIG	?= .config
export KCONFIG_CONFIG

# SHELL used by kbuild
CONFIG_SHELL := $(shell if [ -x "$$BASH" ]; then echo $$BASH; \
	  else if [ -x /bin/bash ]; then echo /bin/bash; \
	  else echo sh; fi ; fi)

HOST_LFS_CFLAGS := $(shell getconf LFS_CFLAGS 2>/dev/null)
HOST_LFS_LDFLAGS := $(shell getconf LFS_LDFLAGS 2>/dev/null)
HOST_LFS_LIBS := $(shell getconf LFS_LIBS 2>/dev/null)

HOSTCC       = gcc
HOSTCXX      = g++
KBUILD_HOSTCFLAGS   := -Wall -Wmissing-prototypes -Wstrict-prototypes -O2 \
		-fomit-frame-pointer -std=gnu89 $(HOST_LFS_CFLAGS) \
		$(HOSTCFLAGS)
KBUILD_HOSTCXXFLAGS := -O2 $(HOST_LFS_CFLAGS) $(HOSTCXXFLAGS)
KBUILD_HOSTLDFLAGS  := $(HOST_LFS_LDFLAGS) $(HOSTLDFLAGS)
KBUILD_HOSTLDLIBS   := $(HOST_LFS_LIBS) $(HOSTLDLIBS)

# Make variables (CC, etc...)
AS		= $(CROSS_COMPILE)as
LD		= $(CROSS_COMPILE)ld
CC		= $(CROSS_COMPILE)gcc
CPP		= $(CC) -E
AR		= $(CROSS_COMPILE)ar
NM		= $(CROSS_COMPILE)nm
STRIP		= $(CROSS_COMPILE)strip
OBJCOPY		= $(CROSS_COMPILE)objcopy
OBJDUMP		= $(CROSS_COMPILE)objdump
PAHOLE		= pahole
LEX		= flex
YACC		= bison
AWK		= awk
INSTALLKERNEL  := installkernel
DEPMOD		= /sbin/depmod
PERL		= perl
PYTHON		= python
PYTHON2		= python2
PYTHON3		= python3
CHECK		= sparse

CHECKFLAGS     := -D__linux__ -Dlinux -D__STDC__ -Dunix -D__unix__ \
		  -Wbitwise -Wno-return-void -Wno-unknown-attribute $(CF)
NOSTDINC_FLAGS :=
CFLAGS_MODULE   =
AFLAGS_MODULE   =
LDFLAGS_MODULE  =
CFLAGS_KERNEL	=
AFLAGS_KERNEL	=
LDFLAGS_vmlinux =

# Use USERINCLUDE when you must reference the UAPI directories only.
USERINCLUDE    := \
		-I$(srctree)/arch/$(SRCARCH)/include/uapi \
		-I$(objtree)/arch/$(SRCARCH)/include/generated/uapi \
		-I$(srctree)/include/uapi \
		-I$(objtree)/include/generated/uapi \
                -include $(srctree)/include/linux/kconfig.h

# Use LINUXINCLUDE when you must reference the include/ directory.
# Needed to be compatible with the O= option
LINUXINCLUDE    := \
		-I$(srctree)/arch/$(SRCARCH)/include \
		-I$(objtree)/arch/$(SRCARCH)/include/generated \
		$(if $(filter .,$(srctree)),,-I$(srctree)/include) \
		-I$(objtree)/include \
		$(USERINCLUDE)

KBUILD_AFLAGS   := -D__ASSEMBLY__ -fno-PIE
KBUILD_CFLAGS   := -Wall -Wundef -Werror=strict-prototypes -Wno-trigraphs \
		   -fno-strict-aliasing -fno-common -fshort-wchar -fno-PIE \
		   -Werror=implicit-function-declaration -Werror=implicit-int \
		   -Wno-format-security \
		   -std=gnu89
KBUILD_CPPFLAGS := -D__KERNEL__
KBUILD_AFLAGS_KERNEL :=
KBUILD_CFLAGS_KERNEL :=
KBUILD_AFLAGS_MODULE  := -DMODULE
KBUILD_CFLAGS_MODULE  := -DMODULE
KBUILD_LDFLAGS_MODULE := -T $(srctree)/scripts/module-common.lds
KBUILD_LDFLAGS :=
GCC_PLUGINS_CFLAGS :=

export ARCH SRCARCH CONFIG_SHELL HOSTCC KBUILD_HOSTCFLAGS CROSS_COMPILE AS LD CC
export CPP AR NM STRIP OBJCOPY OBJDUMP PAHOLE KBUILD_HOSTLDFLAGS KBUILD_HOSTLDLIBS
export MAKE LEX YACC AWK INSTALLKERNEL PERL PYTHON PYTHON2 PYTHON3 UTS_MACHINE
export HOSTCXX KBUILD_HOSTCXXFLAGS LDFLAGS_MODULE CHECK CHECKFLAGS

export KBUILD_CPPFLAGS NOSTDINC_FLAGS LINUXINCLUDE OBJCOPYFLAGS KBUILD_LDFLAGS
export KBUILD_CFLAGS CFLAGS_KERNEL CFLAGS_MODULE
export CFLAGS_KASAN CFLAGS_KASAN_NOSANITIZE CFLAGS_UBSAN
export KBUILD_AFLAGS AFLAGS_KERNEL AFLAGS_MODULE
export KBUILD_AFLAGS_MODULE KBUILD_CFLAGS_MODULE KBUILD_LDFLAGS_MODULE
export KBUILD_AFLAGS_KERNEL KBUILD_CFLAGS_KERNEL
export KBUILD_ARFLAGS

# When compiling out-of-tree modules, put MODVERDIR in the module
# tree rather than in the kernel tree. The kernel tree might
# even be read-only.
export MODVERDIR := $(if $(KBUILD_EXTMOD),$(firstword $(KBUILD_EXTMOD))/).tmp_versions

# Files to ignore in find ... statements

export RCS_FIND_IGNORE := \( -name SCCS -o -name BitKeeper -o -name .svn -o    \
			  -name CVS -o -name .pc -o -name .hg -o -name .git \) \
			  -prune -o
export RCS_TAR_IGNORE := --exclude SCCS --exclude BitKeeper --exclude .svn \
			 --exclude CVS --exclude .pc --exclude .hg --exclude .git

# ===========================================================================
# Rules shared between *config targets and build targets

# Basic helpers built in scripts/basic/
PHONY += scripts_basic
scripts_basic:
	$(Q)$(MAKE) $(build)=scripts/basic
	$(Q)rm -f .tmp_quiet_recordmcount

PHONY += outputmakefile
# outputmakefile generates a Makefile in the output directory, if using a
# separate output directory. This allows convenient use of make in the
# output directory.
# At the same time when output Makefile generated, generate .gitignore to
# ignore whole output directory
outputmakefile:
ifneq ($(srctree),.)
	$(Q)ln -fsn $(srctree) source
	$(Q)$(CONFIG_SHELL) $(srctree)/scripts/mkmakefile $(srctree)
	$(Q)test -e .gitignore || \
	{ echo "# this is build directory, ignore it"; echo "*"; } > .gitignore
endif

ifneq ($(shell $(CC) --version 2>&1 | head -n 1 | grep clang),)
ifneq ($(CROSS_COMPILE),)
CLANG_FLAGS	:= --target=$(notdir $(CROSS_COMPILE:%-=%))
GCC_TOOLCHAIN_DIR := $(dir $(shell which $(CROSS_COMPILE)elfedit))
CLANG_FLAGS	+= --prefix=$(GCC_TOOLCHAIN_DIR)
GCC_TOOLCHAIN	:= $(realpath $(GCC_TOOLCHAIN_DIR)/..)
endif
ifneq ($(GCC_TOOLCHAIN),)
CLANG_FLAGS	+= --gcc-toolchain=$(GCC_TOOLCHAIN)
endif
CLANG_FLAGS	+= -no-integrated-as
KBUILD_CFLAGS	+= $(CLANG_FLAGS)
KBUILD_AFLAGS	+= $(CLANG_FLAGS)
export CLANG_FLAGS
endif

# The expansion should be delayed until arch/$(SRCARCH)/Makefile is included.
# Some architectures define CROSS_COMPILE in arch/$(SRCARCH)/Makefile.
# CC_VERSION_TEXT is referenced from Kconfig (so it needs export),
# and from include/config/auto.conf.cmd to detect the compiler upgrade.
CC_VERSION_TEXT = $(shell $(CC) --version 2>/dev/null | head -n 1)

ifeq ($(config-targets),1)
# ===========================================================================
# *config targets only - make sure prerequisites are updated, and descend
# in scripts/kconfig to make the *config target

# Read arch specific Makefile to set KBUILD_DEFCONFIG as needed.
# KBUILD_DEFCONFIG may point out an alternative default configuration
# used for 'make defconfig'
include arch/$(SRCARCH)/Makefile
export KBUILD_DEFCONFIG KBUILD_KCONFIG CC_VERSION_TEXT

config: scripts_basic outputmakefile FORCE
	$(Q)$(MAKE) $(build)=scripts/kconfig $@

%config: scripts_basic outputmakefile FORCE
	$(Q)$(MAKE) $(build)=scripts/kconfig $@

else
# ===========================================================================
# Build targets only - this includes vmlinux, arch specific targets, clean
# targets and others. In general all targets except *config targets.

# If building an external module we do not care about the all: rule
# but instead _all depend on modules
PHONY += all
ifeq ($(KBUILD_EXTMOD),)
_all: all
else
_all: modules
endif

# Decide whether to build built-in, modular, or both.
# Normally, just do built-in.

KBUILD_MODULES :=
KBUILD_BUILTIN := 1

# If we have only "make modules", don't compile built-in objects.
# When we're building modules with modversions, we need to consider
# the built-in objects during the descend as well, in order to
# make sure the checksums are up to date before we record them.

ifeq ($(MAKECMDGOALS),modules)
  KBUILD_BUILTIN := $(if $(CONFIG_MODVERSIONS),1)
endif

# If we have "make <whatever> modules", compile modules
# in addition to whatever we do anyway.
# Just "make" or "make all" shall build modules as well

ifneq ($(filter all _all modules,$(MAKECMDGOALS)),)
  KBUILD_MODULES := 1
endif

ifeq ($(MAKECMDGOALS),)
  KBUILD_MODULES := 1
endif

export KBUILD_MODULES KBUILD_BUILTIN

ifeq ($(dot-config),1)
include include/config/auto.conf
endif

ifeq ($(KBUILD_EXTMOD),)
# Objects we will link into vmlinux / subdirs we need to visit
init-y		:= init/
drivers-y	:= drivers/ sound/
drivers-$(CONFIG_SAMPLES) += samples/
net-y		:= net/
libs-y		:= lib/
core-y		:= usr/
virt-y		:= virt/
endif # KBUILD_EXTMOD

# The all: target is the default when no target is given on the
# command line.
# This allow a user to issue only 'make' to build a kernel including modules
# Defaults to vmlinux, but the arch makefile usually adds further targets
all: vmlinux

CFLAGS_GCOV	:= -fprofile-arcs -ftest-coverage \
	$(call cc-option,-fno-tree-loop-im) \
	$(call cc-disable-warning,maybe-uninitialized,)
export CFLAGS_GCOV

# The arch Makefiles can override CC_FLAGS_FTRACE. We may also append it later.
ifdef CONFIG_FUNCTION_TRACER
  CC_FLAGS_FTRACE := -pg
endif

RETPOLINE_CFLAGS_GCC := -mindirect-branch=thunk-extern -mindirect-branch-register
RETPOLINE_VDSO_CFLAGS_GCC := -mindirect-branch=thunk-inline -mindirect-branch-register
RETPOLINE_CFLAGS_CLANG := -mretpoline-external-thunk
RETPOLINE_VDSO_CFLAGS_CLANG := -mretpoline
RETPOLINE_CFLAGS := $(call cc-option,$(RETPOLINE_CFLAGS_GCC),$(call cc-option,$(RETPOLINE_CFLAGS_CLANG)))
RETPOLINE_VDSO_CFLAGS := $(call cc-option,$(RETPOLINE_VDSO_CFLAGS_GCC),$(call cc-option,$(RETPOLINE_VDSO_CFLAGS_CLANG)))
export RETPOLINE_CFLAGS
export RETPOLINE_VDSO_CFLAGS

# The arch Makefile can set ARCH_{CPP,A,C}FLAGS to override the default
# values of the respective KBUILD_* variables
ARCH_CPPFLAGS :=
ARCH_AFLAGS :=
ARCH_CFLAGS :=
include arch/$(SRCARCH)/Makefile

ifeq ($(dot-config),1)
ifeq ($(may-sync-config),1)
# Read in dependencies to all Kconfig* files, make sure to run syncconfig if
# changes are detected. This should be included after arch/$(SRCARCH)/Makefile
# because some architectures define CROSS_COMPILE there.
include include/config/auto.conf.cmd

$(KCONFIG_CONFIG):
	@echo >&2 '***'
	@echo >&2 '*** Configuration file "$@" not found!'
	@echo >&2 '***'
	@echo >&2 '*** Please run some configurator (e.g. "make oldconfig" or'
	@echo >&2 '*** "make menuconfig" or "make xconfig").'
	@echo >&2 '***'
	@/bin/false

# The actual configuration files used during the build are stored in
# include/generated/ and include/config/. Update them if .config is newer than
# include/config/auto.conf (which mirrors .config).
#
# This exploits the 'multi-target pattern rule' trick.
# The syncconfig should be executed only once to make all the targets.
%/auto.conf %/auto.conf.cmd %/tristate.conf: $(KCONFIG_CONFIG)
	$(Q)$(MAKE) -f $(srctree)/Makefile syncconfig
else
# External modules and some install targets need include/generated/autoconf.h
# and include/config/auto.conf but do not care if they are up-to-date.
# Use auto.conf to trigger the test
PHONY += include/config/auto.conf

include/config/auto.conf:
	$(Q)test -e include/generated/autoconf.h -a -e $@ || (		\
	echo >&2;							\
	echo >&2 "  ERROR: Kernel configuration is invalid.";		\
	echo >&2 "         include/generated/autoconf.h or $@ are missing.";\
	echo >&2 "         Run 'make oldconfig && make prepare' on kernel src to fix it.";	\
	echo >&2 ;							\
	/bin/false)

endif # may-sync-config
endif # $(dot-config)

KBUILD_CFLAGS	+= $(call cc-option,-fno-delete-null-pointer-checks,)
KBUILD_CFLAGS	+= $(call cc-disable-warning,frame-address,)
KBUILD_CFLAGS	+= $(call cc-disable-warning, format-truncation)
KBUILD_CFLAGS	+= $(call cc-disable-warning, format-overflow)
KBUILD_CFLAGS	+= $(call cc-disable-warning, address-of-packed-member)

ifdef CONFIG_CC_OPTIMIZE_FOR_SIZE
KBUILD_CFLAGS	+= -Os
else
KBUILD_CFLAGS   += -O2
endif

ifdef CONFIG_CC_DISABLE_WARN_MAYBE_UNINITIALIZED
KBUILD_CFLAGS   += -Wno-maybe-uninitialized
endif

# Tell gcc to never replace conditional load with a non-conditional one
KBUILD_CFLAGS	+= $(call cc-option,--param=allow-store-data-races=0)

include scripts/Makefile.kcov
include scripts/Makefile.gcc-plugins

ifdef CONFIG_READABLE_ASM
# Disable optimizations that make assembler listings hard to read.
# reorder blocks reorders the control in the function
# ipa clone creates specialized cloned functions
# partial inlining inlines only parts of functions
KBUILD_CFLAGS += $(call cc-option,-fno-reorder-blocks,) \
                 $(call cc-option,-fno-ipa-cp-clone,) \
                 $(call cc-option,-fno-partial-inlining)
endif

ifneq ($(CONFIG_FRAME_WARN),0)
KBUILD_CFLAGS += $(call cc-option,-Wframe-larger-than=${CONFIG_FRAME_WARN})
endif

stackp-flags-$(CONFIG_CC_HAS_STACKPROTECTOR_NONE) := -fno-stack-protector
stackp-flags-$(CONFIG_STACKPROTECTOR)             := -fstack-protector
stackp-flags-$(CONFIG_STACKPROTECTOR_STRONG)      := -fstack-protector-strong

KBUILD_CFLAGS += $(stackp-flags-y)

ifdef CONFIG_CC_IS_CLANG
KBUILD_CPPFLAGS += -Qunused-arguments
KBUILD_CFLAGS += -Wno-format-invalid-specifier
KBUILD_CFLAGS += -Wno-gnu
# Quiet clang warning: comparison of unsigned expression < 0 is always false
KBUILD_CFLAGS += -Wno-tautological-compare
# CLANG uses a _MergedGlobals as optimization, but this breaks modpost, as the
# source of a reference will be _MergedGlobals and not on of the whitelisted names.
# See modpost pattern 2
KBUILD_CFLAGS += -mno-global-merge
else

# These warnings generated too much noise in a regular build.
# Use make W=1 to enable them (see scripts/Makefile.extrawarn)
KBUILD_CFLAGS += -Wno-unused-but-set-variable
endif

KBUILD_CFLAGS += $(call cc-disable-warning, unused-const-variable)
ifdef CONFIG_FRAME_POINTER
KBUILD_CFLAGS	+= -fno-omit-frame-pointer -fno-optimize-sibling-calls
else
# Some targets (ARM with Thumb2, for example), can't be built with frame
# pointers.  For those, we don't have FUNCTION_TRACER automatically
# select FRAME_POINTER.  However, FUNCTION_TRACER adds -pg, and this is
# incompatible with -fomit-frame-pointer with current GCC, so we don't use
# -fomit-frame-pointer with FUNCTION_TRACER.
ifndef CONFIG_FUNCTION_TRACER
KBUILD_CFLAGS	+= -fomit-frame-pointer
endif
endif

# Initialize all stack variables with a pattern, if desired.
ifdef CONFIG_INIT_STACK_ALL
KBUILD_CFLAGS	+= -ftrivial-auto-var-init=pattern
endif

DEBUG_CFLAGS	:= $(call cc-option, -fno-var-tracking-assignments)

ifdef CONFIG_DEBUG_INFO
ifdef CONFIG_DEBUG_INFO_SPLIT
DEBUG_CFLAGS	+= -gsplit-dwarf
else
DEBUG_CFLAGS	+= -g
endif
KBUILD_AFLAGS	+= -Wa,-gdwarf-2
endif
ifdef CONFIG_DEBUG_INFO_DWARF4
DEBUG_CFLAGS	+= -gdwarf-4
endif

ifdef CONFIG_DEBUG_INFO_REDUCED
DEBUG_CFLAGS	+= $(call cc-option, -femit-struct-debug-baseonly) \
		   $(call cc-option,-fno-var-tracking)
endif

KBUILD_CFLAGS += $(DEBUG_CFLAGS)
export DEBUG_CFLAGS

ifdef CONFIG_FUNCTION_TRACER
ifdef CONFIG_FTRACE_MCOUNT_RECORD
  # gcc 5 supports generating the mcount tables directly
  ifeq ($(call cc-option-yn,-mrecord-mcount),y)
    CC_FLAGS_FTRACE	+= -mrecord-mcount
    export CC_USING_RECORD_MCOUNT := 1
  endif
  ifdef CONFIG_HAVE_NOP_MCOUNT
    ifeq ($(call cc-option-yn, -mnop-mcount),y)
      CC_FLAGS_FTRACE	+= -mnop-mcount
      CC_FLAGS_USING	+= -DCC_USING_NOP_MCOUNT
    endif
  endif
endif
ifdef CONFIG_HAVE_FENTRY
  ifeq ($(call cc-option-yn, -mfentry),y)
    CC_FLAGS_FTRACE	+= -mfentry
    CC_FLAGS_USING	+= -DCC_USING_FENTRY
  endif
endif
export CC_FLAGS_FTRACE
KBUILD_CFLAGS	+= $(CC_FLAGS_FTRACE) $(CC_FLAGS_USING)
KBUILD_AFLAGS	+= $(CC_FLAGS_USING)
ifdef CONFIG_DYNAMIC_FTRACE
	ifdef CONFIG_HAVE_C_RECORDMCOUNT
		BUILD_C_RECORDMCOUNT := y
		export BUILD_C_RECORDMCOUNT
	endif
endif
endif

# We trigger additional mismatches with less inlining
ifdef CONFIG_DEBUG_SECTION_MISMATCH
KBUILD_CFLAGS += $(call cc-option, -fno-inline-functions-called-once)
endif

ifdef CONFIG_LD_DEAD_CODE_DATA_ELIMINATION
KBUILD_CFLAGS_KERNEL += -ffunction-sections -fdata-sections
LDFLAGS_vmlinux += --gc-sections
endif

ifdef CONFIG_LIVEPATCH
KBUILD_CFLAGS += $(call cc-option, -flive-patching=inline-clone)
endif

# arch Makefile may override CC so keep this after arch Makefile is included
NOSTDINC_FLAGS += -nostdinc -isystem $(shell $(CC) -print-file-name=include)

# warn about C99 declaration after statement
KBUILD_CFLAGS += -Wdeclaration-after-statement

# Variable Length Arrays (VLAs) should not be used anywhere in the kernel
KBUILD_CFLAGS += -Wvla

# disable pointer signed / unsigned warnings in gcc 4.0
KBUILD_CFLAGS += -Wno-pointer-sign

# disable stringop warnings in gcc 8+
KBUILD_CFLAGS += $(call cc-disable-warning, stringop-truncation)

# disable invalid "can't wrap" optimizations for signed / pointers
KBUILD_CFLAGS	+= $(call cc-option,-fno-strict-overflow)

# clang sets -fmerge-all-constants by default as optimization, but this
# is non-conforming behavior for C and in fact breaks the kernel, so we
# need to disable it here generally.
KBUILD_CFLAGS	+= $(call cc-option,-fno-merge-all-constants)

# for gcc -fno-merge-all-constants disables everything, but it is fine
# to have actual conforming behavior enabled.
KBUILD_CFLAGS	+= $(call cc-option,-fmerge-constants)

# Make sure -fstack-check isn't enabled (like gentoo apparently did)
KBUILD_CFLAGS  += $(call cc-option,-fno-stack-check,)

# conserve stack if available
KBUILD_CFLAGS   += $(call cc-option,-fconserve-stack)

# Prohibit date/time macros, which would make the build non-deterministic
KBUILD_CFLAGS   += $(call cc-option,-Werror=date-time)

# enforce correct pointer usage
KBUILD_CFLAGS   += $(call cc-option,-Werror=incompatible-pointer-types)

# Require designated initializers for all marked structures
KBUILD_CFLAGS   += $(call cc-option,-Werror=designated-init)

# change __FILE__ to the relative path from the srctree
KBUILD_CFLAGS	+= $(call cc-option,-fmacro-prefix-map=$(srctree)/=)

# use the deterministic mode of AR if available
KBUILD_ARFLAGS := $(call ar-option,D)

include scripts/Makefile.kasan
include scripts/Makefile.extrawarn
include scripts/Makefile.ubsan

# Add any arch overrides and user supplied CPPFLAGS, AFLAGS and CFLAGS as the
# last assignments
KBUILD_CPPFLAGS += $(ARCH_CPPFLAGS) $(KCPPFLAGS)
KBUILD_AFLAGS   += $(ARCH_AFLAGS)   $(KAFLAGS)
KBUILD_CFLAGS   += $(ARCH_CFLAGS)   $(KCFLAGS)

# Use --build-id when available.
LDFLAGS_BUILD_ID := $(call ld-option, --build-id)
KBUILD_LDFLAGS_MODULE += $(LDFLAGS_BUILD_ID)
LDFLAGS_vmlinux += $(LDFLAGS_BUILD_ID)

ifeq ($(CONFIG_STRIP_ASM_SYMS),y)
LDFLAGS_vmlinux	+= $(call ld-option, -X,)
endif

# insure the checker run with the right endianness
CHECKFLAGS += $(if $(CONFIG_CPU_BIG_ENDIAN),-mbig-endian,-mlittle-endian)

# the checker needs the correct machine size
CHECKFLAGS += $(if $(CONFIG_64BIT),-m64,-m32)

# Default kernel image to build when no specific target is given.
# KBUILD_IMAGE may be overruled on the command line or
# set in the environment
# Also any assignments in arch/$(ARCH)/Makefile take precedence over
# this default value
export KBUILD_IMAGE ?= vmlinux

#
# INSTALL_PATH specifies where to place the updated kernel and system map
# images. Default is /boot, but you can set it to other values
export	INSTALL_PATH ?= /boot

#
# INSTALL_DTBS_PATH specifies a prefix for relocations required by build roots.
# Like INSTALL_MOD_PATH, it isn't defined in the Makefile, but can be passed as
# an argument if needed. Otherwise it defaults to the kernel install path
#
export INSTALL_DTBS_PATH ?= $(INSTALL_PATH)/dtbs/$(KERNELRELEASE)

#
# INSTALL_MOD_PATH specifies a prefix to MODLIB for module directory
# relocations required by build roots.  This is not defined in the
# makefile but the argument can be passed to make if needed.
#

MODLIB	= $(INSTALL_MOD_PATH)/lib/modules/$(KERNELRELEASE)
export MODLIB

#
# INSTALL_MOD_STRIP, if defined, will cause modules to be
# stripped after they are installed.  If INSTALL_MOD_STRIP is '1', then
# the default option --strip-debug will be used.  Otherwise,
# INSTALL_MOD_STRIP value will be used as the options to the strip command.

ifdef INSTALL_MOD_STRIP
ifeq ($(INSTALL_MOD_STRIP),1)
mod_strip_cmd = $(STRIP) --strip-debug
else
mod_strip_cmd = $(STRIP) $(INSTALL_MOD_STRIP)
endif # INSTALL_MOD_STRIP=1
else
mod_strip_cmd = true
endif # INSTALL_MOD_STRIP
export mod_strip_cmd

# CONFIG_MODULE_COMPRESS, if defined, will cause module to be compressed
# after they are installed in agreement with CONFIG_MODULE_COMPRESS_GZIP
# or CONFIG_MODULE_COMPRESS_XZ.

mod_compress_cmd = true
ifdef CONFIG_MODULE_COMPRESS
  ifdef CONFIG_MODULE_COMPRESS_GZIP
    mod_compress_cmd = gzip -n -f
  endif # CONFIG_MODULE_COMPRESS_GZIP
  ifdef CONFIG_MODULE_COMPRESS_XZ
    mod_compress_cmd = xz -f
  endif # CONFIG_MODULE_COMPRESS_XZ
endif # CONFIG_MODULE_COMPRESS
export mod_compress_cmd

ifdef CONFIG_MODULE_SIG_ALL
$(eval $(call config_filename,MODULE_SIG_KEY))

mod_sign_cmd = scripts/sign-file $(CONFIG_MODULE_SIG_HASH) $(MODULE_SIG_KEY_SRCPREFIX)$(CONFIG_MODULE_SIG_KEY) certs/signing_key.x509
else
mod_sign_cmd = true
endif
export mod_sign_cmd

HOST_LIBELF_LIBS = $(shell pkg-config libelf --libs 2>/dev/null || echo -lelf)

ifdef CONFIG_STACK_VALIDATION
  has_libelf := $(call try-run,\
		echo "int main() {}" | $(HOSTCC) -xc -o /dev/null $(HOST_LIBELF_LIBS) -,1,0)
  ifeq ($(has_libelf),1)
    objtool_target := tools/objtool FORCE
  else
    SKIP_STACK_VALIDATION := 1
    export SKIP_STACK_VALIDATION
  endif
endif

PHONY += prepare0

ifeq ($(KBUILD_EXTMOD),)
core-y		+= kernel/ certs/ mm/ fs/ ipc/ security/ crypto/ block/

vmlinux-dirs	:= $(patsubst %/,%,$(filter %/, $(init-y) $(init-m) \
		     $(core-y) $(core-m) $(drivers-y) $(drivers-m) \
		     $(net-y) $(net-m) $(libs-y) $(libs-m) $(virt-y)))

vmlinux-alldirs	:= $(sort $(vmlinux-dirs) Documentation \
		     $(patsubst %/,%,$(filter %/, $(init-) $(core-) \
			$(drivers-) $(net-) $(libs-) $(virt-))))

init-y		:= $(patsubst %/, %/built-in.a, $(init-y))
core-y		:= $(patsubst %/, %/built-in.a, $(core-y))
drivers-y	:= $(patsubst %/, %/built-in.a, $(drivers-y))
net-y		:= $(patsubst %/, %/built-in.a, $(net-y))
libs-y1		:= $(patsubst %/, %/lib.a, $(libs-y))
libs-y2		:= $(patsubst %/, %/built-in.a, $(filter-out %.a, $(libs-y)))
virt-y		:= $(patsubst %/, %/built-in.a, $(virt-y))

# Externally visible symbols (used by link-vmlinux.sh)
export KBUILD_VMLINUX_OBJS := $(head-y) $(init-y) $(core-y) $(libs-y2) \
			      $(drivers-y) $(net-y) $(virt-y)
export KBUILD_VMLINUX_LIBS := $(libs-y1)
export KBUILD_LDS          := arch/$(SRCARCH)/kernel/vmlinux.lds
export LDFLAGS_vmlinux
# used by scripts/package/Makefile
export KBUILD_ALLDIRS := $(sort $(filter-out arch/%,$(vmlinux-alldirs)) LICENSES arch include scripts tools)

vmlinux-deps := $(KBUILD_LDS) $(KBUILD_VMLINUX_OBJS) $(KBUILD_VMLINUX_LIBS)

# Recurse until adjust_autoksyms.sh is satisfied
PHONY += autoksyms_recursive
autoksyms_recursive: $(vmlinux-deps)
ifdef CONFIG_TRIM_UNUSED_KSYMS
	$(Q)$(CONFIG_SHELL) $(srctree)/scripts/adjust_autoksyms.sh \
	  "$(MAKE) -f $(srctree)/Makefile vmlinux"
endif

# For the kernel to actually contain only the needed exported symbols,
# we have to build modules as well to determine what those symbols are.
# (this can be evaluated only once include/config/auto.conf has been included)
ifdef CONFIG_TRIM_UNUSED_KSYMS
  KBUILD_MODULES := 1
endif

autoksyms_h := $(if $(CONFIG_TRIM_UNUSED_KSYMS), include/generated/autoksyms.h)

$(autoksyms_h):
	$(Q)mkdir -p $(dir $@)
	$(Q)touch $@

ARCH_POSTLINK := $(wildcard $(srctree)/arch/$(SRCARCH)/Makefile.postlink)

# Final link of vmlinux with optional arch pass after final link
cmd_link-vmlinux =                                                 \
	$(CONFIG_SHELL) $< $(LD) $(KBUILD_LDFLAGS) $(LDFLAGS_vmlinux) ;    \
	$(if $(ARCH_POSTLINK), $(MAKE) -f $(ARCH_POSTLINK) $@, true)

vmlinux: scripts/link-vmlinux.sh autoksyms_recursive $(vmlinux-deps) FORCE
	+$(call if_changed,link-vmlinux)

targets := vmlinux

# Some samples need headers_install.
samples: headers_install

# The actual objects are generated when descending,
# make sure no implicit rule kicks in
$(sort $(vmlinux-deps)): $(vmlinux-dirs) ;

# Handle descending into subdirectories listed in $(vmlinux-dirs)
# Preset locale variables to speed up the build process. Limit locale
# tweaks to this spot to avoid wrong language settings when running
# make menuconfig etc.
# Error messages still appears in the original language

PHONY += $(vmlinux-dirs)
$(vmlinux-dirs): prepare
	$(Q)$(MAKE) $(build)=$@ need-builtin=1

filechk_kernel.release = \
	echo "$(KERNELVERSION)$$($(CONFIG_SHELL) $(srctree)/scripts/setlocalversion $(srctree))"

# Store (new) KERNELRELEASE string in include/config/kernel.release
include/config/kernel.release: FORCE
	$(call filechk,kernel.release)

# Additional helpers built in scripts/
# Carefully list dependencies so we do not try to build scripts twice
# in parallel
PHONY += scripts
scripts: scripts_basic scripts_dtc
	$(Q)$(MAKE) $(build)=$(@)

# Things we need to do before we recursively start building the kernel
# or the modules are listed in "prepare".
# A multi level approach is used. prepareN is processed before prepareN-1.
# archprepare is used in arch Makefiles and when processed asm symlink,
# version.h and scripts_basic is processed / created.

PHONY += prepare archprepare prepare1 prepare3

# prepare3 is used to check if we are building in a separate output directory,
# and if so do:
# 1) Check that make has not been executed in the kernel src $(srctree)
prepare3: include/config/kernel.release
ifneq ($(srctree),.)
	@$(kecho) '  Using $(srctree) as source for kernel'
	$(Q)if [ -f $(srctree)/.config -o \
		 -d $(srctree)/include/config -o \
		 -d $(srctree)/arch/$(SRCARCH)/include/generated ]; then \
		echo >&2 "  $(srctree) is not clean, please run 'make mrproper'"; \
		echo >&2 "  in the '$(srctree)' directory.";\
		/bin/false; \
	fi;
endif

prepare1: prepare3 outputmakefile asm-generic $(version_h) $(autoksyms_h) \
						include/generated/utsrelease.h
	$(cmd_crmodverdir)

archprepare: archheaders archscripts prepare1 scripts

prepare0: archprepare
	$(Q)$(MAKE) $(build)=scripts/mod
	$(Q)$(MAKE) $(build)=.

# All the preparing..
prepare: prepare0 prepare-objtool

# Support for using generic headers in asm-generic
asm-generic := -f $(srctree)/scripts/Makefile.asm-generic obj

PHONY += asm-generic uapi-asm-generic
asm-generic: uapi-asm-generic
	$(Q)$(MAKE) $(asm-generic)=arch/$(SRCARCH)/include/generated/asm \
	generic=include/asm-generic
uapi-asm-generic:
	$(Q)$(MAKE) $(asm-generic)=arch/$(SRCARCH)/include/generated/uapi/asm \
	generic=include/uapi/asm-generic

PHONY += prepare-objtool
prepare-objtool: $(objtool_target)
ifeq ($(SKIP_STACK_VALIDATION),1)
ifdef CONFIG_UNWINDER_ORC
	@echo "error: Cannot generate ORC metadata for CONFIG_UNWINDER_ORC=y, please install libelf-dev, libelf-devel or elfutils-libelf-devel" >&2
	@false
else
	@echo "warning: Cannot use CONFIG_STACK_VALIDATION=y, please install libelf-dev, libelf-devel or elfutils-libelf-devel" >&2
endif
endif

# Generate some files
# ---------------------------------------------------------------------------

# KERNELRELEASE can change from a few different places, meaning version.h
# needs to be updated, so this check is forced on all builds

uts_len := 64
define filechk_utsrelease.h
	if [ `echo -n "$(KERNELRELEASE)" | wc -c ` -gt $(uts_len) ]; then \
	  echo '"$(KERNELRELEASE)" exceeds $(uts_len) characters' >&2;    \
	  exit 1;                                                         \
	fi;                                                               \
	echo \#define UTS_RELEASE \"$(KERNELRELEASE)\"
endef

define filechk_version.h
	echo \#define LINUX_VERSION_CODE $(shell                         \
	expr $(VERSION) \* 65536 + 0$(PATCHLEVEL) \* 256 + 0$(SUBLEVEL)); \
	echo '#define KERNEL_VERSION(a,b,c) (((a) << 16) + ((b) << 8) + (c))'
endef

$(version_h): FORCE
	$(call filechk,version.h)
	$(Q)rm -f $(old_version_h)

include/generated/utsrelease.h: include/config/kernel.release FORCE
	$(call filechk,utsrelease.h)

PHONY += headerdep
headerdep:
	$(Q)find $(srctree)/include/ -name '*.h' | xargs --max-args 1 \
	$(srctree)/scripts/headerdep.pl -I$(srctree)/include

# ---------------------------------------------------------------------------
# Kernel headers

#Default location for installed headers
export INSTALL_HDR_PATH = $(objtree)/usr

# If we do an all arch process set dst to include/arch-$(SRCARCH)
hdr-dst = $(if $(KBUILD_HEADERS), dst=include/arch-$(SRCARCH), dst=include)

PHONY += archheaders archscripts

PHONY += __headers
__headers: $(version_h) scripts_basic uapi-asm-generic archheaders archscripts
	$(Q)$(MAKE) $(build)=scripts build_unifdef

PHONY += headers_install_all
headers_install_all:
	$(Q)$(CONFIG_SHELL) $(srctree)/scripts/headers.sh install

PHONY += headers_install
headers_install: __headers
	$(if $(wildcard $(srctree)/arch/$(SRCARCH)/include/uapi/asm/Kbuild),, \
	  $(error Headers not exportable for the $(SRCARCH) architecture))
	$(Q)$(MAKE) $(hdr-inst)=include/uapi dst=include
	$(Q)$(MAKE) $(hdr-inst)=arch/$(SRCARCH)/include/uapi $(hdr-dst)

PHONY += headers_check_all
headers_check_all: headers_install_all
	$(Q)$(CONFIG_SHELL) $(srctree)/scripts/headers.sh check

PHONY += headers_check
headers_check: headers_install
	$(Q)$(MAKE) $(hdr-inst)=include/uapi dst=include HDRCHECK=1
	$(Q)$(MAKE) $(hdr-inst)=arch/$(SRCARCH)/include/uapi $(hdr-dst) HDRCHECK=1

ifdef CONFIG_HEADERS_CHECK
all: headers_check
endif

# ---------------------------------------------------------------------------
# Kernel selftest

PHONY += kselftest
kselftest:
	$(Q)$(MAKE) -C $(srctree)/tools/testing/selftests run_tests

PHONY += kselftest-clean
kselftest-clean:
	$(Q)$(MAKE) -C $(srctree)/tools/testing/selftests clean

PHONY += kselftest-merge
kselftest-merge:
	$(if $(wildcard $(objtree)/.config),, $(error No .config exists, config your kernel first!))
	$(Q)find $(srctree)/tools/testing/selftests -name config | \
		xargs $(srctree)/scripts/kconfig/merge_config.sh -m $(objtree)/.config
	+$(Q)$(MAKE) -f $(srctree)/Makefile olddefconfig

# ---------------------------------------------------------------------------
# Devicetree files

ifneq ($(wildcard $(srctree)/arch/$(SRCARCH)/boot/dts/),)
dtstree := arch/$(SRCARCH)/boot/dts
endif

ifneq ($(dtstree),)

%.dtb: prepare3 scripts_dtc
	$(Q)$(MAKE) $(build)=$(dtstree) $(dtstree)/$@

PHONY += dtbs dtbs_install dt_binding_check
dtbs dtbs_check: prepare3 scripts_dtc
	$(Q)$(MAKE) $(build)=$(dtstree)

dtbs_check: export CHECK_DTBS=1
dtbs_check: dt_binding_check

dtbs_install:
	$(Q)$(MAKE) $(dtbinst)=$(dtstree)

ifdef CONFIG_OF_EARLY_FLATTREE
all: dtbs
endif

endif

PHONY += scripts_dtc
scripts_dtc: scripts_basic
	$(Q)$(MAKE) $(build)=scripts/dtc

dt_binding_check: scripts_dtc
	$(Q)$(MAKE) $(build)=Documentation/devicetree/bindings

# ---------------------------------------------------------------------------
# Modules

ifdef CONFIG_MODULES

# By default, build modules as well

all: modules

# Build modules
#
# A module can be listed more than once in obj-m resulting in
# duplicate lines in modules.order files.  Those are removed
# using awk while concatenating to the final file.

PHONY += modules
modules: $(vmlinux-dirs) $(if $(KBUILD_BUILTIN),vmlinux) modules.builtin
	$(Q)$(AWK) '!x[$$0]++' $(vmlinux-dirs:%=$(objtree)/%/modules.order) > $(objtree)/modules.order
	@$(kecho) '  Building modules, stage 2.';
	$(Q)$(MAKE) -f $(srctree)/scripts/Makefile.modpost
	$(Q)$(CONFIG_SHELL) $(srctree)/scripts/modules-check.sh

modules.builtin: $(vmlinux-dirs:%=%/modules.builtin)
	$(Q)$(AWK) '!x[$$0]++' $^ > $(objtree)/modules.builtin

%/modules.builtin: include/config/auto.conf include/config/tristate.conf
	$(Q)$(MAKE) $(modbuiltin)=$*


# Target to prepare building external modules
PHONY += modules_prepare
modules_prepare: prepare

# Target to install modules
PHONY += modules_install
modules_install: _modinst_ _modinst_post

PHONY += _modinst_
_modinst_:
	@rm -rf $(MODLIB)/kernel
	@rm -f $(MODLIB)/source
	@mkdir -p $(MODLIB)/kernel
	@ln -s $(abspath $(srctree)) $(MODLIB)/source
	@if [ ! $(objtree) -ef  $(MODLIB)/build ]; then \
		rm -f $(MODLIB)/build ; \
		ln -s $(CURDIR) $(MODLIB)/build ; \
	fi
	@cp -f $(objtree)/modules.order $(MODLIB)/
	@cp -f $(objtree)/modules.builtin $(MODLIB)/
	@cp -f $(objtree)/modules.builtin.modinfo $(MODLIB)/
	$(Q)$(MAKE) -f $(srctree)/scripts/Makefile.modinst

# This depmod is only for convenience to give the initial
# boot a modules.dep even before / is mounted read-write.  However the
# boot script depmod is the master version.
PHONY += _modinst_post
_modinst_post: _modinst_
	$(call cmd,depmod)

ifeq ($(CONFIG_MODULE_SIG), y)
PHONY += modules_sign
modules_sign:
	$(Q)$(MAKE) -f $(srctree)/scripts/Makefile.modsign
endif

else # CONFIG_MODULES

# Modules not configured
# ---------------------------------------------------------------------------

PHONY += modules modules_install
modules modules_install:
	@echo >&2
	@echo >&2 "The present kernel configuration has modules disabled."
	@echo >&2 "Type 'make config' and enable loadable module support."
	@echo >&2 "Then build a kernel with module support enabled."
	@echo >&2
	@exit 1

endif # CONFIG_MODULES

###
# Cleaning is done on three levels.
# make clean     Delete most generated files
#                Leave enough to build external modules
# make mrproper  Delete the current configuration, and all generated files
# make distclean Remove editor backup files, patch leftover files and the like

# Directories & files removed with 'make clean'
CLEAN_DIRS  += $(MODVERDIR) include/ksym
CLEAN_FILES += modules.builtin.modinfo

# Directories & files removed with 'make mrproper'
MRPROPER_DIRS  += include/config usr/include include/generated          \
		  arch/$(SRCARCH)/include/generated .tmp_objdiff
MRPROPER_FILES += .config .config.old .version \
		  Module.symvers tags TAGS cscope* GPATH GTAGS GRTAGS GSYMS \
		  signing_key.pem signing_key.priv signing_key.x509	\
		  x509.genkey extra_certificates signing_key.x509.keyid	\
		  signing_key.x509.signer vmlinux-gdb.py

# clean - Delete most, but leave enough to build external modules
#
clean: rm-dirs  := $(CLEAN_DIRS)
clean: rm-files := $(CLEAN_FILES)
clean-dirs      := $(addprefix _clean_, . $(vmlinux-alldirs))

PHONY += $(clean-dirs) clean archclean vmlinuxclean
$(clean-dirs):
	$(Q)$(MAKE) $(clean)=$(patsubst _clean_%,%,$@)

vmlinuxclean:
	$(Q)$(CONFIG_SHELL) $(srctree)/scripts/link-vmlinux.sh clean
	$(Q)$(if $(ARCH_POSTLINK), $(MAKE) -f $(ARCH_POSTLINK) clean)

clean: archclean vmlinuxclean

# mrproper - Delete all generated files, including .config
#
mrproper: rm-dirs  := $(wildcard $(MRPROPER_DIRS))
mrproper: rm-files := $(wildcard $(MRPROPER_FILES))
mrproper-dirs      := $(addprefix _mrproper_,scripts)

PHONY += $(mrproper-dirs) mrproper
$(mrproper-dirs):
	$(Q)$(MAKE) $(clean)=$(patsubst _mrproper_%,%,$@)

mrproper: clean $(mrproper-dirs)
	$(call cmd,rmdirs)
	$(call cmd,rmfiles)

# distclean
#
PHONY += distclean

distclean: mrproper
	@find $(srctree) $(RCS_FIND_IGNORE) \
		\( -name '*.orig' -o -name '*.rej' -o -name '*~' \
		-o -name '*.bak' -o -name '#*#' -o -name '*%' \
		-o -name 'core' \) \
		-type f -print | xargs rm -f


# Packaging of the kernel to various formats
# ---------------------------------------------------------------------------
package-dir	:= scripts/package

%src-pkg: FORCE
	$(Q)$(MAKE) $(build)=$(package-dir) $@
%pkg: include/config/kernel.release FORCE
	$(Q)$(MAKE) $(build)=$(package-dir) $@


# Brief documentation of the typical targets used
# ---------------------------------------------------------------------------

boards := $(wildcard $(srctree)/arch/$(SRCARCH)/configs/*_defconfig)
boards := $(sort $(notdir $(boards)))
board-dirs := $(dir $(wildcard $(srctree)/arch/$(SRCARCH)/configs/*/*_defconfig))
board-dirs := $(sort $(notdir $(board-dirs:/=)))

PHONY += help
help:
	@echo  'Cleaning targets:'
	@echo  '  clean		  - Remove most generated files but keep the config and'
	@echo  '                    enough build support to build external modules'
	@echo  '  mrproper	  - Remove all generated files + config + various backup files'
	@echo  '  distclean	  - mrproper + remove editor backup and patch files'
	@echo  ''
	@echo  'Configuration targets:'
	@$(MAKE) -f $(srctree)/scripts/kconfig/Makefile help
	@echo  ''
	@echo  'Other generic targets:'
	@echo  '  all		  - Build all targets marked with [*]'
	@echo  '* vmlinux	  - Build the bare kernel'
	@echo  '* modules	  - Build all modules'
	@echo  '  modules_install - Install all modules to INSTALL_MOD_PATH (default: /)'
	@echo  '  dir/            - Build all files in dir and below'
	@echo  '  dir/file.[ois]  - Build specified target only'
	@echo  '  dir/file.ll     - Build the LLVM assembly file'
	@echo  '                    (requires compiler support for LLVM assembly generation)'
	@echo  '  dir/file.lst    - Build specified mixed source/assembly target only'
	@echo  '                    (requires a recent binutils and recent build (System.map))'
	@echo  '  dir/file.ko     - Build module including final link'
	@echo  '  modules_prepare - Set up for building external modules'
	@echo  '  tags/TAGS	  - Generate tags file for editors'
	@echo  '  cscope	  - Generate cscope index'
	@echo  '  gtags           - Generate GNU GLOBAL index'
	@echo  '  kernelrelease	  - Output the release version string (use with make -s)'
	@echo  '  kernelversion	  - Output the version stored in Makefile (use with make -s)'
	@echo  '  image_name	  - Output the image name (use with make -s)'
	@echo  '  headers_install - Install sanitised kernel headers to INSTALL_HDR_PATH'; \
	 echo  '                    (default: $(INSTALL_HDR_PATH))'; \
	 echo  ''
	@echo  'Static analysers:'
	@echo  '  checkstack      - Generate a list of stack hogs'
	@echo  '  namespacecheck  - Name space analysis on compiled kernel'
	@echo  '  versioncheck    - Sanity check on version.h usage'
	@echo  '  includecheck    - Check for duplicate included header files'
	@echo  '  export_report   - List the usages of all exported symbols'
	@echo  '  headers_check   - Sanity check on exported headers'
	@echo  '  headerdep       - Detect inclusion cycles in headers'
	@echo  '  coccicheck      - Check with Coccinelle'
	@echo  ''
	@echo  'Kernel selftest:'
	@echo  '  kselftest       - Build and run kernel selftest (run as root)'
	@echo  '                    Build, install, and boot kernel before'
	@echo  '                    running kselftest on it'
	@echo  '  kselftest-clean - Remove all generated kselftest files'
	@echo  '  kselftest-merge - Merge all the config dependencies of kselftest to existing'
	@echo  '                    .config.'
	@echo  ''
	@$(if $(dtstree), \
		echo 'Devicetree:'; \
		echo '* dtbs            - Build device tree blobs for enabled boards'; \
		echo '  dtbs_install    - Install dtbs to $(INSTALL_DTBS_PATH)'; \
		echo '')

	@echo 'Userspace tools targets:'
	@echo '  use "make tools/help"'
	@echo '  or  "cd tools; make help"'
	@echo  ''
	@echo  'Kernel packaging:'
	@$(MAKE) $(build)=$(package-dir) help
	@echo  ''
	@echo  'Documentation targets:'
	@$(MAKE) -f $(srctree)/Documentation/Makefile dochelp
	@echo  ''
	@echo  'Architecture specific targets ($(SRCARCH)):'
	@$(if $(archhelp),$(archhelp),\
		echo '  No architecture specific help defined for $(SRCARCH)')
	@echo  ''
	@$(if $(boards), \
		$(foreach b, $(boards), \
		printf "  %-24s - Build for %s\\n" $(b) $(subst _defconfig,,$(b));) \
		echo '')
	@$(if $(board-dirs), \
		$(foreach b, $(board-dirs), \
		printf "  %-16s - Show %s-specific targets\\n" help-$(b) $(b);) \
		printf "  %-16s - Show all of the above\\n" help-boards; \
		echo '')

	@echo  '  make V=0|1 [targets] 0 => quiet build (default), 1 => verbose build'
	@echo  '  make V=2   [targets] 2 => give reason for rebuild of target'
	@echo  '  make O=dir [targets] Locate all output files in "dir", including .config'
	@echo  '  make C=1   [targets] Check re-compiled c source with $$CHECK (sparse by default)'
	@echo  '  make C=2   [targets] Force check of all c source with $$CHECK'
	@echo  '  make RECORDMCOUNT_WARN=1 [targets] Warn about ignored mcount sections'
	@echo  '  make W=n   [targets] Enable extra gcc checks, n=1,2,3 where'
	@echo  '		1: warnings which may be relevant and do not occur too often'
	@echo  '		2: warnings which occur quite often but may still be relevant'
	@echo  '		3: more obscure warnings, can most likely be ignored'
	@echo  '		Multiple levels can be combined with W=12 or W=123'
	@echo  ''
	@echo  'Execute "make" or "make all" to build all targets marked with [*] '
	@echo  'For further info see the ./README file'


help-board-dirs := $(addprefix help-,$(board-dirs))

help-boards: $(help-board-dirs)

boards-per-dir = $(sort $(notdir $(wildcard $(srctree)/arch/$(SRCARCH)/configs/$*/*_defconfig)))

$(help-board-dirs): help-%:
	@echo  'Architecture specific targets ($(SRCARCH) $*):'
	@$(if $(boards-per-dir), \
		$(foreach b, $(boards-per-dir), \
		printf "  %-24s - Build for %s\\n" $*/$(b) $(subst _defconfig,,$(b));) \
		echo '')


# Documentation targets
# ---------------------------------------------------------------------------
DOC_TARGETS := xmldocs latexdocs pdfdocs htmldocs epubdocs cleandocs \
	       linkcheckdocs dochelp refcheckdocs
PHONY += $(DOC_TARGETS)
$(DOC_TARGETS): scripts_basic FORCE
	$(Q)$(MAKE) $(build)=Documentation $@

# Misc
# ---------------------------------------------------------------------------

PHONY += scripts_gdb
scripts_gdb: prepare
	$(Q)$(MAKE) $(build)=scripts/gdb
	$(Q)ln -fsn $(abspath $(srctree)/scripts/gdb/vmlinux-gdb.py)

ifdef CONFIG_GDB_SCRIPTS
all: scripts_gdb
endif

else # KBUILD_EXTMOD

###
# External module support.
# When building external modules the kernel used as basis is considered
# read-only, and no consistency checks are made and the make
# system is not used on the basis kernel. If updates are required
# in the basis kernel ordinary make commands (without M=...) must
# be used.
#
# The following are the only valid targets when building external
# modules.
# make M=dir clean     Delete all automatically generated files
# make M=dir modules   Make all modules in specified dir
# make M=dir	       Same as 'make M=dir modules'
# make M=dir modules_install
#                      Install the modules built in the module directory
#                      Assumes install directory is already created

# We are always building modules
KBUILD_MODULES := 1

PHONY += $(objtree)/Module.symvers
$(objtree)/Module.symvers:
	@test -e $(objtree)/Module.symvers || ( \
	echo; \
	echo "  WARNING: Symbol version dump $(objtree)/Module.symvers"; \
	echo "           is missing; modules will have no dependencies and modversions."; \
	echo )

module-dirs := $(addprefix _module_,$(KBUILD_EXTMOD))
PHONY += $(module-dirs) modules
$(module-dirs): prepare $(objtree)/Module.symvers
	$(Q)$(MAKE) $(build)=$(patsubst _module_%,%,$@)

modules: $(module-dirs)
	@$(kecho) '  Building modules, stage 2.';
	$(Q)$(MAKE) -f $(srctree)/scripts/Makefile.modpost

PHONY += modules_install
modules_install: _emodinst_ _emodinst_post

install-dir := $(if $(INSTALL_MOD_DIR),$(INSTALL_MOD_DIR),extra)
PHONY += _emodinst_
_emodinst_:
	$(Q)mkdir -p $(MODLIB)/$(install-dir)
	$(Q)$(MAKE) -f $(srctree)/scripts/Makefile.modinst

PHONY += _emodinst_post
_emodinst_post: _emodinst_
	$(call cmd,depmod)

clean-dirs := $(addprefix _clean_,$(KBUILD_EXTMOD))

PHONY += $(clean-dirs) clean
$(clean-dirs):
	$(Q)$(MAKE) $(clean)=$(patsubst _clean_%,%,$@)

clean:	rm-dirs := $(MODVERDIR)
clean: rm-files := $(KBUILD_EXTMOD)/Module.symvers

PHONY += help
help:
	@echo  '  Building external modules.'
	@echo  '  Syntax: make -C path/to/kernel/src M=$$PWD target'
	@echo  ''
	@echo  '  modules         - default target, build the module(s)'
	@echo  '  modules_install - install the module'
	@echo  '  clean           - remove generated files in module directory only'
	@echo  ''

PHONY += prepare
prepare:
	$(cmd_crmodverdir)
endif # KBUILD_EXTMOD

clean: $(clean-dirs)
	$(call cmd,rmdirs)
	$(call cmd,rmfiles)
	@find $(if $(KBUILD_EXTMOD), $(KBUILD_EXTMOD), .) $(RCS_FIND_IGNORE) \
		\( -name '*.[aios]' -o -name '*.ko' -o -name '.*.cmd' \
		-o -name '*.ko.*' \
		-o -name '*.dtb' -o -name '*.dtb.S' -o -name '*.dt.yaml' \
		-o -name '*.dwo' -o -name '*.lst' \
		-o -name '*.su'  \
		-o -name '.*.d' -o -name '.*.tmp' -o -name '*.mod.c' \
		-o -name '*.lex.c' -o -name '*.tab.[ch]' \
		-o -name '*.asn1.[ch]' \
		-o -name '*.symtypes' -o -name 'modules.order' \
		-o -name modules.builtin -o -name '.tmp_*.o.*' \
		-o -name '*.c.[012]*.*' \
		-o -name '*.ll' \
		-o -name '*.gcno' \) -type f -print | xargs rm -f

# Generate tags for editors
# ---------------------------------------------------------------------------
quiet_cmd_tags = GEN     $@
      cmd_tags = $(CONFIG_SHELL) $(srctree)/scripts/tags.sh $@

tags TAGS cscope gtags: FORCE
	$(call cmd,tags)

# Scripts to check various things for consistency
# ---------------------------------------------------------------------------

PHONY += includecheck versioncheck coccicheck namespacecheck export_report

includecheck:
	find $(srctree)/* $(RCS_FIND_IGNORE) \
		-name '*.[hcS]' -type f -print | sort \
		| xargs $(PERL) -w $(srctree)/scripts/checkincludes.pl

versioncheck:
	find $(srctree)/* $(RCS_FIND_IGNORE) \
		-name '*.[hcS]' -type f -print | sort \
		| xargs $(PERL) -w $(srctree)/scripts/checkversion.pl

coccicheck:
	$(Q)$(CONFIG_SHELL) $(srctree)/scripts/$@

namespacecheck:
	$(PERL) $(srctree)/scripts/namespace.pl

export_report:
	$(PERL) $(srctree)/scripts/export_report.pl

PHONY += checkstack kernelrelease kernelversion image_name

# UML needs a little special treatment here.  It wants to use the host
# toolchain, so needs $(SUBARCH) passed to checkstack.pl.  Everyone
# else wants $(ARCH), including people doing cross-builds, which means
# that $(SUBARCH) doesn't work here.
ifeq ($(ARCH), um)
CHECKSTACK_ARCH := $(SUBARCH)
else
CHECKSTACK_ARCH := $(ARCH)
endif
checkstack:
	$(OBJDUMP) -d vmlinux $$(find . -name '*.ko') | \
	$(PERL) $(src)/scripts/checkstack.pl $(CHECKSTACK_ARCH)

kernelrelease:
	@echo "$(KERNELVERSION)$$($(CONFIG_SHELL) $(srctree)/scripts/setlocalversion $(srctree))"

kernelversion:
	@echo $(KERNELVERSION)

image_name:
	@echo $(KBUILD_IMAGE)

# Clear a bunch of variables before executing the submake

ifeq ($(quiet),silent_)
tools_silent=s
endif

tools/: FORCE
	$(Q)mkdir -p $(objtree)/tools
	$(Q)$(MAKE) LDFLAGS= MAKEFLAGS="$(tools_silent) $(filter --j% -j,$(MAKEFLAGS))" O=$(abspath $(objtree)) subdir=tools -C $(src)/tools/

tools/%: FORCE
	$(Q)mkdir -p $(objtree)/tools
	$(Q)$(MAKE) LDFLAGS= MAKEFLAGS="$(tools_silent) $(filter --j% -j,$(MAKEFLAGS))" O=$(abspath $(objtree)) subdir=tools -C $(src)/tools/ $*

# Single targets
# ---------------------------------------------------------------------------
# Single targets are compatible with:
# - build with mixed source and output
# - build with separate output dir 'make O=...'
# - external modules
#
#  target-dir => where to store outputfile
#  build-dir  => directory in kernel source tree to use

build-target = $(if $(KBUILD_EXTMOD), $(KBUILD_EXTMOD)/)$@
build-dir = $(patsubst %/,%,$(dir $(build-target)))

%.i: prepare FORCE
	$(Q)$(MAKE) $(build)=$(build-dir) $(build-target)
%.ll: prepare FORCE
	$(Q)$(MAKE) $(build)=$(build-dir) $(build-target)
%.lst: prepare FORCE
	$(Q)$(MAKE) $(build)=$(build-dir) $(build-target)
%.o: prepare FORCE
	$(Q)$(MAKE) $(build)=$(build-dir) $(build-target)
%.s: prepare FORCE
	$(Q)$(MAKE) $(build)=$(build-dir) $(build-target)
%.symtypes: prepare FORCE
	$(Q)$(MAKE) $(build)=$(build-dir) $(build-target)
%.ko: %.o
	$(Q)$(MAKE) -f $(srctree)/scripts/Makefile.modpost

# Modules
PHONY += /
/: ./

# Make sure the latest headers are built for Documentation
Documentation/ samples/: headers_install
%/: prepare FORCE
	$(Q)$(MAKE) KBUILD_MODULES=1 $(build)=$(build-dir)

# FIXME Should go into a make.lib or something
# ===========================================================================

quiet_cmd_rmdirs = $(if $(wildcard $(rm-dirs)),CLEAN   $(wildcard $(rm-dirs)))
      cmd_rmdirs = rm -rf $(rm-dirs)

quiet_cmd_rmfiles = $(if $(wildcard $(rm-files)),CLEAN   $(wildcard $(rm-files)))
      cmd_rmfiles = rm -f $(rm-files)

# Run depmod only if we have System.map and depmod is executable
quiet_cmd_depmod = DEPMOD  $(KERNELRELEASE)
      cmd_depmod = $(CONFIG_SHELL) $(srctree)/scripts/depmod.sh $(DEPMOD) \
                   $(KERNELRELEASE)

# Create temporary dir for module support files
# clean it up only when building all modules
cmd_crmodverdir = $(Q)mkdir -p $(MODVERDIR) \
                  $(if $(KBUILD_MODULES),; rm -f $(MODVERDIR)/*)

# read saved command lines for existing targets
existing-targets := $(wildcard $(sort $(targets)))

-include $(foreach f,$(existing-targets),$(dir $(f)).$(notdir $(f)).cmd)

endif   # ifeq ($(config-targets),1)
endif   # ifeq ($(mixed-targets),1)
endif   # need-sub-make

PHONY += FORCE
FORCE:

# Declare the contents of the PHONY variable as phony.  We keep that
# information in a variable so we can use it in if_changed and friends.
.PHONY: $(PHONY)<|MERGE_RESOLUTION|>--- conflicted
+++ resolved
@@ -2,13 +2,8 @@
 VERSION = 5
 PATCHLEVEL = 2
 SUBLEVEL = 0
-<<<<<<< HEAD
-EXTRAVERSION = -rc2
-NAME = Golden Lions
-=======
 EXTRAVERSION =
 NAME = Bobtail Squid
->>>>>>> 4ff96fb5
 
 # *DOCUMENTATION*
 # To see a list of typical targets execute "make help"
