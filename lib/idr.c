--- conflicted
+++ resolved
@@ -317,12 +317,9 @@
  * ida_destroy() can be used to dispose of an IDA without needing to
  * free the individual IDs in it.  You can use ida_is_empty() to find
  * out whether the IDA has any IDs currently allocated.
-<<<<<<< HEAD
-=======
  *
  * The IDA handles its own locking.  It is safe to call any of the IDA
  * functions without synchronisation in your code.
->>>>>>> 0fd79184
  *
  * IDs are currently limited to the range [0-INT_MAX].  If this is an awkward
  * limitation, it should be quite straightforward to raise the maximum.
@@ -363,11 +360,6 @@
  * bitmap, which is excessive.
  */
 
-<<<<<<< HEAD
-#define IDA_MAX (0x80000000U / IDA_BITMAP_BITS - 1)
-
-static int ida_get_new_above(struct ida *ida, int start)
-=======
 /**
  * ida_alloc_range() - Allocate an unused ID.
  * @ida: IDA handle.
@@ -384,7 +376,6 @@
  */
 int ida_alloc_range(struct ida *ida, unsigned int min, unsigned int max,
 			gfp_t gfp)
->>>>>>> 0fd79184
 {
 	XA_STATE(xas, &ida->xa, min / IDA_BITMAP_BITS);
 	unsigned bit = min % IDA_BITMAP_BITS;
@@ -419,28 +410,6 @@
 				goto out;
 			}
 		}
-<<<<<<< HEAD
-		if (iter.index > index) {
-			bit = 0;
-			ebit = RADIX_TREE_EXCEPTIONAL_SHIFT;
-		}
-		new = iter.index * IDA_BITMAP_BITS;
-		bitmap = rcu_dereference_raw(*slot);
-		if (radix_tree_exception(bitmap)) {
-			unsigned long tmp = (unsigned long)bitmap;
-			ebit = find_next_zero_bit(&tmp, BITS_PER_LONG, ebit);
-			if (ebit < BITS_PER_LONG) {
-				tmp |= 1UL << ebit;
-				rcu_assign_pointer(*slot, (void *)tmp);
-				return new + ebit -
-					RADIX_TREE_EXCEPTIONAL_SHIFT;
-			}
-			bitmap = this_cpu_xchg(ida_bitmap, NULL);
-			if (!bitmap)
-				return -EAGAIN;
-			bitmap->bitmap[0] = tmp >> RADIX_TREE_EXCEPTIONAL_SHIFT;
-			rcu_assign_pointer(*slot, bitmap);
-=======
 		bitmap = alloc;
 		if (!bitmap)
 			bitmap = kzalloc(sizeof(*bitmap), GFP_NOWAIT);
@@ -451,7 +420,6 @@
 		if (xas_error(&xas)) {
 			bitmap->bitmap[0] = 0;
 			goto out;
->>>>>>> 0fd79184
 		}
 	}
 
@@ -469,31 +437,13 @@
 		if (bit < BITS_PER_XA_VALUE) {
 			bitmap = xa_mk_value(1UL << bit);
 		} else {
-<<<<<<< HEAD
-			new += bit;
-			if (new < 0)
-				return -ENOSPC;
-			if (ebit < BITS_PER_LONG) {
-				bitmap = (void *)((1UL << ebit) |
-						RADIX_TREE_EXCEPTIONAL_ENTRY);
-				radix_tree_iter_replace(root, &iter, slot,
-						bitmap);
-				return new;
-			}
-			bitmap = this_cpu_xchg(ida_bitmap, NULL);
-=======
 			bitmap = alloc;
 			if (!bitmap)
 				bitmap = kzalloc(sizeof(*bitmap), GFP_NOWAIT);
->>>>>>> 0fd79184
 			if (!bitmap)
 				goto alloc;
 			__set_bit(bit, bitmap->bitmap);
 		}
-<<<<<<< HEAD
-
-		return new;
-=======
 		xas_store(&xas, bitmap);
 	}
 out:
@@ -502,7 +452,6 @@
 		xas.xa_index = min / IDA_BITMAP_BITS;
 		bit = min % IDA_BITMAP_BITS;
 		goto retry;
->>>>>>> 0fd79184
 	}
 	if (bitmap != alloc)
 		kfree(alloc);
@@ -521,10 +470,6 @@
 	xas_unlock_irqrestore(&xas, flags);
 	return -ENOSPC;
 }
-<<<<<<< HEAD
-
-static void ida_remove(struct ida *ida, int id)
-=======
 EXPORT_SYMBOL(ida_alloc_range);
 
 /**
@@ -535,7 +480,6 @@
  * Context: Any context.
  */
 void ida_free(struct ida *ida, unsigned int id)
->>>>>>> 0fd79184
 {
 	XA_STATE(xas, &ida->xa, id / IDA_BITMAP_BITS);
 	unsigned bit = id % IDA_BITMAP_BITS;
@@ -571,15 +515,10 @@
 	xas_unlock_irqrestore(&xas, flags);
 	return;
  err:
-<<<<<<< HEAD
-	WARN(1, "ida_free called for id=%d which is not allocated.\n", id);
-}
-=======
 	xas_unlock_irqrestore(&xas, flags);
 	WARN(1, "ida_free called for id=%d which is not allocated.\n", id);
 }
 EXPORT_SYMBOL(ida_free);
->>>>>>> 0fd79184
 
 /**
  * ida_destroy() - Free all IDs.
@@ -594,16 +533,6 @@
  */
 void ida_destroy(struct ida *ida)
 {
-<<<<<<< HEAD
-	unsigned long flags;
-	struct radix_tree_iter iter;
-	void __rcu **slot;
-
-	xa_lock_irqsave(&ida->ida_rt, flags);
-	radix_tree_for_each_slot(slot, &ida->ida_rt, &iter, 0) {
-		struct ida_bitmap *bitmap = rcu_dereference_raw(*slot);
-		if (!radix_tree_exception(bitmap))
-=======
 	XA_STATE(xas, &ida->xa, 0);
 	struct ida_bitmap *bitmap;
 	unsigned long flags;
@@ -611,69 +540,9 @@
 	xas_lock_irqsave(&xas, flags);
 	xas_for_each(&xas, bitmap, ULONG_MAX) {
 		if (!xa_is_value(bitmap))
->>>>>>> 0fd79184
 			kfree(bitmap);
 		xas_store(&xas, NULL);
 	}
-<<<<<<< HEAD
-	xa_unlock_irqrestore(&ida->ida_rt, flags);
-}
-EXPORT_SYMBOL(ida_destroy);
-
-/**
- * ida_alloc_range() - Allocate an unused ID.
- * @ida: IDA handle.
- * @min: Lowest ID to allocate.
- * @max: Highest ID to allocate.
- * @gfp: Memory allocation flags.
- *
- * Allocate an ID between @min and @max, inclusive.  The allocated ID will
- * not exceed %INT_MAX, even if @max is larger.
- *
- * Context: Any context.
- * Return: The allocated ID, or %-ENOMEM if memory could not be allocated,
- * or %-ENOSPC if there are no free IDs.
- */
-int ida_alloc_range(struct ida *ida, unsigned int min, unsigned int max,
-			gfp_t gfp)
-{
-	int id = 0;
-	unsigned long flags;
-
-	if ((int)min < 0)
-		return -ENOSPC;
-
-	if ((int)max < 0)
-		max = INT_MAX;
-
-again:
-	xa_lock_irqsave(&ida->ida_rt, flags);
-	id = ida_get_new_above(ida, min);
-	if (id > (int)max) {
-		ida_remove(ida, id);
-		id = -ENOSPC;
-	}
-	xa_unlock_irqrestore(&ida->ida_rt, flags);
-
-	if (unlikely(id == -EAGAIN)) {
-		if (!ida_pre_get(ida, gfp))
-			return -ENOMEM;
-		goto again;
-	}
-
-	return id;
-}
-EXPORT_SYMBOL(ida_alloc_range);
-
-/**
- * ida_free() - Release an allocated ID.
- * @ida: IDA handle.
- * @id: Previously allocated ID.
- *
- * Context: Any context.
- */
-void ida_free(struct ida *ida, unsigned int id)
-=======
 	xas_unlock_irqrestore(&xas, flags);
 }
 EXPORT_SYMBOL(ida_destroy);
@@ -714,15 +583,10 @@
 }
 
 static void ida_dump(struct ida *ida)
->>>>>>> 0fd79184
 {
 	struct xarray *xa = &ida->xa;
 	pr_debug("ida: %p node %p free %d\n", ida, xa->xa_head,
 				xa->xa_flags >> ROOT_TAG_SHIFT);
 	ida_dump_entry(xa->xa_head, 0);
 }
-<<<<<<< HEAD
-EXPORT_SYMBOL(ida_free);
-=======
-#endif
->>>>>>> 0fd79184
+#endif