--- conflicted
+++ resolved
@@ -27,11 +27,7 @@
 
 static int timer_expire_handler(struct trace_seq *s,
 				struct tep_record *record,
-<<<<<<< HEAD
-				struct event_format *event, void *context)
-=======
 				struct tep_event_format *event, void *context)
->>>>>>> 0fd79184
 {
 	trace_seq_printf(s, "hrtimer=");
 
@@ -51,11 +47,7 @@
 
 static int timer_start_handler(struct trace_seq *s,
 			       struct tep_record *record,
-<<<<<<< HEAD
-			       struct event_format *event, void *context)
-=======
 			       struct tep_event_format *event, void *context)
->>>>>>> 0fd79184
 {
 	trace_seq_printf(s, "hrtimer=");
 
