/*
 * Basic memory-mapped GPIO controllers.
 *
 * Copyright 2008 MontaVista Software, Inc.
 * Copyright 2008,2010 Anton Vorontsov <cbouatmailru@gmail.com>
 *
 * This program is free software; you can redistribute  it and/or modify it
 * under  the terms of  the GNU General  Public License as published by the
 * Free Software Foundation;  either version 2 of the  License, or (at your
 * option) any later version.
 */

#ifndef __BASIC_MMIO_GPIO_H
#define __BASIC_MMIO_GPIO_H

#include <linux/gpio.h>
#include <linux/types.h>
#include <linux/compiler.h>
<<<<<<< HEAD
=======
#include <linux/spinlock_types.h>
>>>>>>> 56299378

struct bgpio_pdata {
	int base;
	int ngpio;
};

struct device;

struct bgpio_chip {
	struct gpio_chip gc;

	unsigned long (*read_reg)(void __iomem *reg);
	void (*write_reg)(void __iomem *reg, unsigned long data);

	void __iomem *reg_dat;
	void __iomem *reg_set;
	void __iomem *reg_clr;
	void __iomem *reg_dir;

	/* Number of bits (GPIOs): <register width> * 8. */
	int bits;

	/*
	 * Some GPIO controllers work with the big-endian bits notation,
	 * e.g. in a 8-bits register, GPIO7 is the least significant bit.
	 */
	unsigned long (*pin2mask)(struct bgpio_chip *bgc, unsigned int pin);

	/*
	 * Used to lock bgpio_chip->data. Also, this is needed to keep
	 * shadowed and real data registers writes together.
	 */
	spinlock_t lock;

	/* Shadowed data register to clear/set bits safely. */
	unsigned long data;

	/* Shadowed direction registers to clear/set direction safely. */
	unsigned long dir;
};

static inline struct bgpio_chip *to_bgpio_chip(struct gpio_chip *gc)
{
	return container_of(gc, struct bgpio_chip, gc);
}

int __devexit bgpio_remove(struct bgpio_chip *bgc);
int __devinit bgpio_init(struct bgpio_chip *bgc,
			 struct device *dev,
			 unsigned long sz,
			 void __iomem *dat,
			 void __iomem *set,
			 void __iomem *clr,
			 void __iomem *dirout,
			 void __iomem *dirin,
			 bool big_endian);

#endif /* __BASIC_MMIO_GPIO_H */<|MERGE_RESOLUTION|>--- conflicted
+++ resolved
@@ -16,10 +16,7 @@
 #include <linux/gpio.h>
 #include <linux/types.h>
 #include <linux/compiler.h>
-<<<<<<< HEAD
-=======
 #include <linux/spinlock_types.h>
->>>>>>> 56299378
 
 struct bgpio_pdata {
 	int base;
