/* SPDX-License-Identifier: GPL-2.0 */
/*
 * Copyright (C) 2002 Roman Zippel <zippel@linux-m68k.org>
 */

#include <QCheckBox>
#include <QDialog>
#include <QHeaderView>
#include <QLineEdit>
#include <QMainWindow>
#include <QPushButton>
#include <QSettings>
#include <QSplitter>
#include <QTextBrowser>
#include <QTreeWidget>

#include "expr.h"

class ConfigView;
class ConfigList;
class ConfigItem;
class ConfigLineEdit;
class ConfigMainWindow;

class ConfigSettings : public QSettings {
public:
	ConfigSettings();
	QList<int> readSizes(const QString& key, bool *ok);
	bool writeSizes(const QString& key, const QList<int>& value);
};

enum colIdx {
	promptColIdx, nameColIdx, noColIdx, modColIdx, yesColIdx, dataColIdx, colNr
};
enum listMode {
	singleMode, menuMode, symbolMode, fullMode, listMode
};
enum optionMode {
	normalOpt = 0, allOpt, promptOpt
};

class ConfigList : public QTreeWidget {
	Q_OBJECT
	typedef class QTreeWidget Parent;
public:
	ConfigList(ConfigView* p, const char *name = 0);
	void reinit(void);
	ConfigItem* findConfigItem(struct menu *);
	ConfigView* parent(void) const
	{
		return (ConfigView*)Parent::parent();
	}
	void setSelected(QTreeWidgetItem *item, bool enable) {
		for (int i = 0; i < selectedItems().size(); i++)
			selectedItems().at(i)->setSelected(false);

		item->setSelected(enable);
	}

protected:
	void keyPressEvent(QKeyEvent *e);
	void mousePressEvent(QMouseEvent *e);
	void mouseReleaseEvent(QMouseEvent *e);
	void mouseMoveEvent(QMouseEvent *e);
	void mouseDoubleClickEvent(QMouseEvent *e);
	void focusInEvent(QFocusEvent *e);
	void contextMenuEvent(QContextMenuEvent *e);

public slots:
	void setRootMenu(struct menu *menu);

	void updateList();
	void setValue(ConfigItem* item, tristate val);
	void changeValue(ConfigItem* item);
	void updateSelection(void);
	void saveSettings(void);
	void setOptionMode(QAction *action);

signals:
	void menuChanged(struct menu *menu);
	void menuSelected(struct menu *menu);
	void itemSelected(struct menu *menu);
	void parentSelected(void);
	void gotFocus(struct menu *);

public:
	void updateListAll(void)
	{
		updateAll = true;
		updateList();
		updateAll = false;
	}
<<<<<<< HEAD
	ConfigList* listView()
	{
		return this;
	}
	void addColumn(colIdx idx)
	{
		showColumn(idx);
	}
	void removeColumn(colIdx idx)
	{
		hideColumn(idx);
	}
=======
>>>>>>> b77407c3
	void setAllOpen(bool open);
	void setParentMenu(void);

	bool menuSkip(struct menu *);

	void updateMenuList(ConfigItem *parent, struct menu*);
	void updateMenuList(struct menu *menu);

	bool updateAll;

	bool showName, showRange, showData;
	enum listMode mode;
	enum optionMode optMode;
	struct menu *rootEntry;
	QPalette disabledColorGroup;
	QPalette inactivedColorGroup;
	QMenu* headerPopup;

	static QAction *showNormalAction, *showAllAction, *showPromptAction;
};

class ConfigItem : public QTreeWidgetItem {
	typedef class QTreeWidgetItem Parent;
public:
	ConfigItem(ConfigList *parent, ConfigItem *after, struct menu *m, bool v)
	: Parent(parent, after), nextItem(0), menu(m), visible(v), goParent(false)
	{
		init();
	}
	ConfigItem(ConfigItem *parent, ConfigItem *after, struct menu *m, bool v)
	: Parent(parent, after), nextItem(0), menu(m), visible(v), goParent(false)
	{
		init();
	}
	ConfigItem(ConfigList *parent, ConfigItem *after, bool v)
	: Parent(parent, after), nextItem(0), menu(0), visible(v), goParent(true)
	{
		init();
	}
	~ConfigItem(void);
	void init(void);
	void okRename(int col);
	void updateMenu(void);
	void testUpdateMenu(bool v);
	ConfigList* listView() const
	{
		return (ConfigList*)Parent::treeWidget();
	}
	ConfigItem* firstChild() const
	{
		return (ConfigItem *)Parent::child(0);
	}
	ConfigItem* nextSibling()
	{
		ConfigItem *ret = NULL;
		ConfigItem *_parent = (ConfigItem *)parent();

		if(_parent) {
			ret = (ConfigItem *)_parent->child(_parent->indexOfChild(this)+1);
		} else {
			QTreeWidget *_treeWidget = treeWidget();
			ret = (ConfigItem *)_treeWidget->topLevelItem(_treeWidget->indexOfTopLevelItem(this)+1);
		}

		return ret;
	}
	// TODO: Implement paintCell

	ConfigItem* nextItem;
	struct menu *menu;
	bool visible;
	bool goParent;

	static QIcon symbolYesIcon, symbolModIcon, symbolNoIcon;
	static QIcon choiceYesIcon, choiceNoIcon;
	static QIcon menuIcon, menubackIcon;
};

class ConfigLineEdit : public QLineEdit {
	Q_OBJECT
	typedef class QLineEdit Parent;
public:
	ConfigLineEdit(ConfigView* parent);
	ConfigView* parent(void) const
	{
		return (ConfigView*)Parent::parent();
	}
	void show(ConfigItem *i);
	void keyPressEvent(QKeyEvent *e);

public:
	ConfigItem *item;
};

class ConfigView : public QWidget {
	Q_OBJECT
	typedef class QWidget Parent;
public:
	ConfigView(QWidget* parent, const char *name = 0);
	~ConfigView(void);
	static void updateList();
	static void updateListAll(void);

	bool showName(void) const { return list->showName; }
	bool showRange(void) const { return list->showRange; }
	bool showData(void) const { return list->showData; }
public slots:
	void setShowName(bool);
	void setShowRange(bool);
	void setShowData(bool);
signals:
	void showNameChanged(bool);
	void showRangeChanged(bool);
	void showDataChanged(bool);
public:
	ConfigList* list;
	ConfigLineEdit* lineEdit;

	static ConfigView* viewList;
	ConfigView* nextView;
};

class ConfigInfoView : public QTextBrowser {
	Q_OBJECT
	typedef class QTextBrowser Parent;
public:
	ConfigInfoView(QWidget* parent, const char *name = 0);
	bool showDebug(void) const { return _showDebug; }

public slots:
	void setInfo(struct menu *menu);
	void saveSettings(void);
	void setShowDebug(bool);
	void clicked (const QUrl &url);

signals:
	void showDebugChanged(bool);
	void menuSelected(struct menu *);

protected:
	void symbolInfo(void);
	void menuInfo(void);
	QString debug_info(struct symbol *sym);
	static QString print_filter(const QString &str);
	static void expr_print_help(void *data, struct symbol *sym, const char *str);
	QMenu *createStandardContextMenu(const QPoint & pos);
	void contextMenuEvent(QContextMenuEvent *e);

	struct symbol *sym;
	struct menu *_menu;
	bool _showDebug;
};

class ConfigSearchWindow : public QDialog {
	Q_OBJECT
	typedef class QDialog Parent;
public:
	ConfigSearchWindow(ConfigMainWindow *parent);

public slots:
	void saveSettings(void);
	void search(void);

protected:
	QLineEdit* editField;
	QPushButton* searchButton;
	QSplitter* split;
	ConfigView* list;
	ConfigInfoView* info;

	struct symbol **result;
};

class ConfigMainWindow : public QMainWindow {
	Q_OBJECT

	char *configname;
	static QAction *saveAction;
	static void conf_changed(void);
public:
	ConfigMainWindow(void);
public slots:
	void changeMenu(struct menu *);
	void changeItens(struct menu *);
	void setMenuLink(struct menu *);
	void listFocusChanged(void);
	void goBack(void);
	void loadConfig(void);
	bool saveConfig(void);
	void saveConfigAs(void);
	void searchConfig(void);
	void showSingleView(void);
	void showSplitView(void);
	void showFullView(void);
	void showIntro(void);
	void showAbout(void);
	void saveSettings(void);

protected:
	void closeEvent(QCloseEvent *e);

	ConfigSearchWindow *searchWindow;
	ConfigView *menuView;
	ConfigList *menuList;
	ConfigView *configView;
	ConfigList *configList;
	ConfigInfoView *helpText;
	QAction *backAction;
	QAction *singleViewAction;
	QAction *splitViewAction;
	QAction *fullViewAction;
	QSplitter *split1;
	QSplitter *split2;
};<|MERGE_RESOLUTION|>--- conflicted
+++ resolved
@@ -90,21 +90,6 @@
 		updateList();
 		updateAll = false;
 	}
-<<<<<<< HEAD
-	ConfigList* listView()
-	{
-		return this;
-	}
-	void addColumn(colIdx idx)
-	{
-		showColumn(idx);
-	}
-	void removeColumn(colIdx idx)
-	{
-		hideColumn(idx);
-	}
-=======
->>>>>>> b77407c3
 	void setAllOpen(bool open);
 	void setParentMenu(void);
 
