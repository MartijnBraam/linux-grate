<<<<<<< HEAD
generated-y += syscall_table.h
=======
# SPDX-License-Identifier: GPL-2.0
>>>>>>> 85714e5d
generic-y += compat.h
generic-y += current.h
generic-y += delay.h
generic-y += div64.h
generic-y += dma-mapping.h
generic-y += emergency-restart.h
generic-y += exec.h
generic-y += irq_regs.h
generic-y += irq_work.h
generic-y += local.h
generic-y += local64.h
generic-y += mcs_spinlock.h
generic-y += mm-arch-hooks.h
generic-y += parport.h
generic-y += percpu.h
generic-y += preempt.h
generic-y += rwsem.h
generic-y += serial.h
generic-y += sizes.h
generic-y += trace_clock.h
generic-y += xor.h<|MERGE_RESOLUTION|>--- conflicted
+++ resolved
@@ -1,8 +1,5 @@
-<<<<<<< HEAD
+# SPDX-License-Identifier: GPL-2.0
 generated-y += syscall_table.h
-=======
-# SPDX-License-Identifier: GPL-2.0
->>>>>>> 85714e5d
 generic-y += compat.h
 generic-y += current.h
 generic-y += delay.h
