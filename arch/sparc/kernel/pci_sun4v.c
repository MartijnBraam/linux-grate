--- conflicted
+++ resolved
@@ -97,11 +97,7 @@
 		prot &= (HV_PCI_MAP_ATTR_READ | HV_PCI_MAP_ATTR_WRITE);
 
 	while (npages != 0) {
-<<<<<<< HEAD
-		if (mask <= DMA_BIT_MASK(32) || !pbm->iommu->atu) {
-=======
 		if (!iommu_use_atu(pbm->iommu, mask)) {
->>>>>>> 69dbdfff
 			num = pci_sun4v_iommu_map(devhandle,
 						  HV_PCI_TSBID(0, entry),
 						  npages,
@@ -214,11 +210,7 @@
 
 	iommu = dev->archdata.iommu;
 	mask = dev->coherent_dma_mask;
-<<<<<<< HEAD
-	if (mask <= DMA_BIT_MASK(32) || !atu)
-=======
 	if (!iommu_use_atu(iommu, mask))
->>>>>>> 69dbdfff
 		tbl = &iommu->tbl;
 	else
 		tbl = &iommu->atu->tbl;
