--- conflicted
+++ resolved
@@ -152,11 +152,7 @@
 
 static void pmc_uckr_mode(struct clk *clk, int is_on)
 {
-<<<<<<< HEAD
-	unsigned int uckr = at91_sys_read(AT91_CKGR_UCKR);
-=======
 	unsigned int uckr = at91_pmc_read(AT91_CKGR_UCKR);
->>>>>>> cdc3df6f
 
 	if (is_on) {
 		is_on = AT91_PMC_LOCKU;
@@ -364,17 +360,10 @@
 		if (actual && actual <= rate) {
 			u32	pckr;
 
-<<<<<<< HEAD
-			pckr = at91_sys_read(AT91_PMC_PCKR(clk->id));
-			pckr &= css_mask;	/* keep clock selection */
-			pckr |= prescale << prescale_offset;
-			at91_sys_write(AT91_PMC_PCKR(clk->id), pckr);
-=======
 			pckr = at91_pmc_read(AT91_PMC_PCKR(clk->id));
 			pckr &= css_mask;	/* keep clock selection */
 			pckr |= prescale << prescale_offset;
 			at91_pmc_write(AT91_PMC_PCKR(clk->id), pckr);
->>>>>>> cdc3df6f
 			clk->rate_hz = actual;
 			break;
 		}
@@ -421,23 +410,13 @@
 	struct clk	*parent;
 	u32		pckr;
 	unsigned int	css_mask;
-<<<<<<< HEAD
 
 	if (cpu_has_alt_prescaler())
 		css_mask = AT91_PMC_ALT_PCKR_CSS;
 	else
 		css_mask = AT91_PMC_CSS;
 
-	pckr = at91_sys_read(AT91_PMC_PCKR(clk->id));
-=======
-
-	if (cpu_has_alt_prescaler())
-		css_mask = AT91_PMC_ALT_PCKR_CSS;
-	else
-		css_mask = AT91_PMC_CSS;
-
 	pckr = at91_pmc_read(AT91_PMC_PCKR(clk->id));
->>>>>>> cdc3df6f
 	parent = at91_css_to_clk(pckr & css_mask);
 	clk->parent = parent;
 	clk->rate_hz = parent->rate_hz / pmc_prescaler_divider(pckr);
@@ -732,11 +711,7 @@
 		pr_info("Clocks: PLLA overclocked, %ld MHz\n", plla.rate_hz / 1000000);
 
 	if (cpu_has_plladiv2()) {
-<<<<<<< HEAD
-		mckr = at91_sys_read(AT91_PMC_MCKR);
-=======
 		mckr = at91_pmc_read(AT91_PMC_MCKR);
->>>>>>> cdc3df6f
 		plla.rate_hz /= (1 << ((mckr & AT91_PMC_PLLADIV2) >> 12));	/* plla divisor by 2 */
 	}
 
