/*
 * Copyright (C) 2013 Texas Instruments Incorporated - http://www.ti.com/
 *
 * This program is free software; you can redistribute it and/or modify
 * it under the terms of the GNU General Public License version 2 as
 * published by the Free Software Foundation.
 * Based on "omap4.dtsi"
 */

#include <dt-bindings/interrupt-controller/arm-gic.h>
#include <dt-bindings/pinctrl/dra.h>
#include <dt-bindings/clock/dra7.h>

#define MAX_SOURCES 400

/ {
	#address-cells = <2>;
	#size-cells = <2>;

	compatible = "ti,dra7xx";
	interrupt-parent = <&crossbar_mpu>;
	chosen { };

	aliases {
		i2c0 = &i2c1;
		i2c1 = &i2c2;
		i2c2 = &i2c3;
		i2c3 = &i2c4;
		i2c4 = &i2c5;
		serial0 = &uart1;
		serial1 = &uart2;
		serial2 = &uart3;
		serial3 = &uart4;
		serial4 = &uart5;
		serial5 = &uart6;
		serial6 = &uart7;
		serial7 = &uart8;
		serial8 = &uart9;
		serial9 = &uart10;
		ethernet0 = &cpsw_emac0;
		ethernet1 = &cpsw_emac1;
		d_can0 = &dcan1;
		d_can1 = &dcan2;
		spi0 = &qspi;
	};

	timer {
		compatible = "arm,armv7-timer";
		interrupts = <GIC_PPI 13 (GIC_CPU_MASK_SIMPLE(2) | IRQ_TYPE_LEVEL_LOW)>,
			     <GIC_PPI 14 (GIC_CPU_MASK_SIMPLE(2) | IRQ_TYPE_LEVEL_LOW)>,
			     <GIC_PPI 11 (GIC_CPU_MASK_SIMPLE(2) | IRQ_TYPE_LEVEL_LOW)>,
			     <GIC_PPI 10 (GIC_CPU_MASK_SIMPLE(2) | IRQ_TYPE_LEVEL_LOW)>;
		interrupt-parent = <&gic>;
	};

	gic: interrupt-controller@48211000 {
		compatible = "arm,cortex-a15-gic";
		interrupt-controller;
		#interrupt-cells = <3>;
		reg = <0x0 0x48211000 0x0 0x1000>,
		      <0x0 0x48212000 0x0 0x2000>,
		      <0x0 0x48214000 0x0 0x2000>,
		      <0x0 0x48216000 0x0 0x2000>;
		interrupts = <GIC_PPI 9 (GIC_CPU_MASK_SIMPLE(2) | IRQ_TYPE_LEVEL_HIGH)>;
		interrupt-parent = <&gic>;
	};

	wakeupgen: interrupt-controller@48281000 {
		compatible = "ti,omap5-wugen-mpu", "ti,omap4-wugen-mpu";
		interrupt-controller;
		#interrupt-cells = <3>;
		reg = <0x0 0x48281000 0x0 0x1000>;
		interrupt-parent = <&gic>;
	};

	cpus {
		#address-cells = <1>;
		#size-cells = <0>;

		cpu0: cpu@0 {
			device_type = "cpu";
			compatible = "arm,cortex-a15";
			reg = <0>;

			operating-points-v2 = <&cpu0_opp_table>;

			clocks = <&dpll_mpu_ck>;
			clock-names = "cpu";

			clock-latency = <300000>; /* From omap-cpufreq driver */

			/* cooling options */
			cooling-min-level = <0>;
			cooling-max-level = <2>;
			#cooling-cells = <2>; /* min followed by max */

			vbb-supply = <&abb_mpu>;
		};
	};

	cpu0_opp_table: opp-table {
		compatible = "operating-points-v2-ti-cpu";
		syscon = <&scm_wkup>;

		opp_nom-1000000000 {
			opp-hz = /bits/ 64 <1000000000>;
			opp-microvolt = <1060000 850000 1150000>,
					<1060000 850000 1150000>;
			opp-supported-hw = <0xFF 0x01>;
			opp-suspend;
		};

		opp_od-1176000000 {
			opp-hz = /bits/ 64 <1176000000>;
			opp-microvolt = <1160000 885000 1160000>,
					<1160000 885000 1160000>;

			opp-supported-hw = <0xFF 0x02>;
		};

		opp_high@1500000000 {
			opp-hz = /bits/ 64 <1500000000>;
			opp-microvolt = <1210000 950000 1250000>,
					<1210000 950000 1250000>;
			opp-supported-hw = <0xFF 0x04>;
		};
	};

	/*
	 * The soc node represents the soc top level view. It is used for IPs
	 * that are not memory mapped in the MPU view or for the MPU itself.
	 */
	soc {
		compatible = "ti,omap-infra";
		mpu {
			compatible = "ti,omap5-mpu";
			ti,hwmods = "mpu";
		};
	};

	/*
	 * XXX: Use a flat representation of the SOC interconnect.
	 * The real OMAP interconnect network is quite complex.
	 * Since it will not bring real advantage to represent that in DT for
	 * the moment, just use a fake OCP bus entry to represent the whole bus
	 * hierarchy.
	 */
	ocp {
		compatible = "ti,dra7-l3-noc", "simple-bus";
		#address-cells = <1>;
		#size-cells = <1>;
		ranges = <0x0 0x0 0x0 0xc0000000>;
		ti,hwmods = "l3_main_1", "l3_main_2";
		reg = <0x0 0x44000000 0x0 0x1000000>,
		      <0x0 0x45000000 0x0 0x1000>;
		interrupts-extended = <&crossbar_mpu GIC_SPI 4 IRQ_TYPE_LEVEL_HIGH>,
				      <&wakeupgen GIC_SPI 10 IRQ_TYPE_LEVEL_HIGH>;

		l4_cfg: l4@4a000000 {
			compatible = "ti,dra7-l4-cfg", "simple-bus";
			#address-cells = <1>;
			#size-cells = <1>;
			ranges = <0 0x4a000000 0x22c000>;

			scm: scm@2000 {
				compatible = "ti,dra7-scm-core", "simple-bus";
				reg = <0x2000 0x2000>;
				#address-cells = <1>;
				#size-cells = <1>;
				ranges = <0 0x2000 0x2000>;

				scm_conf: scm_conf@0 {
					compatible = "syscon", "simple-bus";
					reg = <0x0 0x1400>;
					#address-cells = <1>;
					#size-cells = <1>;
					ranges = <0 0x0 0x1400>;

					pbias_regulator: pbias_regulator@e00 {
						compatible = "ti,pbias-dra7", "ti,pbias-omap";
						reg = <0xe00 0x4>;
						syscon = <&scm_conf>;
						pbias_mmc_reg: pbias_mmc_omap5 {
							regulator-name = "pbias_mmc_omap5";
							regulator-min-microvolt = <1800000>;
							regulator-max-microvolt = <3300000>;
						};
					};

					scm_conf_clocks: clocks {
						#address-cells = <1>;
						#size-cells = <0>;
					};
				};

				dra7_pmx_core: pinmux@1400 {
					compatible = "ti,dra7-padconf",
						     "pinctrl-single";
					reg = <0x1400 0x0468>;
					#address-cells = <1>;
					#size-cells = <0>;
					#pinctrl-cells = <1>;
					#interrupt-cells = <1>;
					interrupt-controller;
					pinctrl-single,register-width = <32>;
					pinctrl-single,function-mask = <0x3fffffff>;
				};

				scm_conf1: scm_conf@1c04 {
					compatible = "syscon";
					reg = <0x1c04 0x0020>;
					#syscon-cells = <2>;
				};

				scm_conf_pcie: scm_conf@1c24 {
					compatible = "syscon";
					reg = <0x1c24 0x0024>;
				};

				sdma_xbar: dma-router@b78 {
					compatible = "ti,dra7-dma-crossbar";
					reg = <0xb78 0xfc>;
					#dma-cells = <1>;
					dma-requests = <205>;
					ti,dma-safe-map = <0>;
					dma-masters = <&sdma>;
				};

				edma_xbar: dma-router@c78 {
					compatible = "ti,dra7-dma-crossbar";
					reg = <0xc78 0x7c>;
					#dma-cells = <2>;
					dma-requests = <204>;
					ti,dma-safe-map = <0>;
					dma-masters = <&edma>;
				};
			};

			cm_core_aon: cm_core_aon@5000 {
				compatible = "ti,dra7-cm-core-aon",
					      "simple-bus";
				#address-cells = <1>;
				#size-cells = <1>;
				reg = <0x5000 0x2000>;
				ranges = <0 0x5000 0x2000>;

				cm_core_aon_clocks: clocks {
					#address-cells = <1>;
					#size-cells = <0>;
				};

				cm_core_aon_clockdomains: clockdomains {
				};
			};

			cm_core: cm_core@8000 {
				compatible = "ti,dra7-cm-core", "simple-bus";
				#address-cells = <1>;
				#size-cells = <1>;
				reg = <0x8000 0x3000>;
				ranges = <0 0x8000 0x3000>;

				cm_core_clocks: clocks {
					#address-cells = <1>;
					#size-cells = <0>;
				};

				cm_core_clockdomains: clockdomains {
				};
			};
		};

		l4_wkup: l4@4ae00000 {
			compatible = "ti,dra7-l4-wkup", "simple-bus";
			#address-cells = <1>;
			#size-cells = <1>;
			ranges = <0 0x4ae00000 0x3f000>;

			counter32k: counter@4000 {
				compatible = "ti,omap-counter32k";
				reg = <0x4000 0x40>;
				ti,hwmods = "counter_32k";
			};

			prm: prm@6000 {
				compatible = "ti,dra7-prm", "simple-bus";
				reg = <0x6000 0x3000>;
				interrupts = <GIC_SPI 6 IRQ_TYPE_LEVEL_HIGH>;
				#address-cells = <1>;
				#size-cells = <1>;
				ranges = <0 0x6000 0x3000>;

				prm_clocks: clocks {
					#address-cells = <1>;
					#size-cells = <0>;
				};

				prm_clockdomains: clockdomains {
				};
			};

			scm_wkup: scm_conf@c000 {
				compatible = "syscon";
				reg = <0xc000 0x1000>;
			};
		};

		axi@0 {
			compatible = "simple-bus";
			#size-cells = <1>;
			#address-cells = <1>;
			ranges = <0x51000000 0x51000000 0x3000
				  0x0	     0x20000000 0x10000000>;
			/**
			 * To enable PCI endpoint mode, disable the pcie1_rc
			 * node and enable pcie1_ep mode.
			 */
			pcie1_rc: pcie@51000000 {
				reg = <0x51000000 0x2000>, <0x51002000 0x14c>, <0x1000 0x2000>;
				reg-names = "rc_dbics", "ti_conf", "config";
				interrupts = <0 232 0x4>, <0 233 0x4>;
				#address-cells = <3>;
				#size-cells = <2>;
				device_type = "pci";
				ranges = <0x81000000 0 0          0x03000 0 0x00010000
					  0x82000000 0 0x20013000 0x13000 0 0xffed000>;
				bus-range = <0x00 0xff>;
				#interrupt-cells = <1>;
				num-lanes = <1>;
				linux,pci-domain = <0>;
				ti,hwmods = "pcie1";
				phys = <&pcie1_phy>;
				phy-names = "pcie-phy0";
				interrupt-map-mask = <0 0 0 7>;
				interrupt-map = <0 0 0 1 &pcie1_intc 1>,
						<0 0 0 2 &pcie1_intc 2>,
						<0 0 0 3 &pcie1_intc 3>,
						<0 0 0 4 &pcie1_intc 4>;
				status = "disabled";
				pcie1_intc: interrupt-controller {
					interrupt-controller;
					#address-cells = <0>;
					#interrupt-cells = <1>;
				};
			};

			pcie1_ep: pcie_ep@51000000 {
				reg = <0x51000000 0x28>, <0x51002000 0x14c>, <0x51001000 0x28>, <0x1000 0x10000000>;
				reg-names = "ep_dbics", "ti_conf", "ep_dbics2", "addr_space";
				interrupts = <0 232 0x4>;
				num-lanes = <1>;
				num-ib-windows = <4>;
				num-ob-windows = <16>;
				ti,hwmods = "pcie1";
				phys = <&pcie1_phy>;
				phy-names = "pcie-phy0";
				ti,syscon-unaligned-access = <&scm_conf1 0x14 2>;
				status = "disabled";
			};
		};

		axi@1 {
			compatible = "simple-bus";
			#size-cells = <1>;
			#address-cells = <1>;
			ranges = <0x51800000 0x51800000 0x3000
				  0x0	     0x30000000 0x10000000>;
			status = "disabled";
			pcie2_rc: pcie@51800000 {
				reg = <0x51800000 0x2000>, <0x51802000 0x14c>, <0x1000 0x2000>;
				reg-names = "rc_dbics", "ti_conf", "config";
				interrupts = <0 355 0x4>, <0 356 0x4>;
				#address-cells = <3>;
				#size-cells = <2>;
				device_type = "pci";
				ranges = <0x81000000 0 0          0x03000 0 0x00010000
					  0x82000000 0 0x30013000 0x13000 0 0xffed000>;
				bus-range = <0x00 0xff>;
				#interrupt-cells = <1>;
				num-lanes = <1>;
				linux,pci-domain = <1>;
				ti,hwmods = "pcie2";
				phys = <&pcie2_phy>;
				phy-names = "pcie-phy0";
				interrupt-map-mask = <0 0 0 7>;
				interrupt-map = <0 0 0 1 &pcie2_intc 1>,
						<0 0 0 2 &pcie2_intc 2>,
						<0 0 0 3 &pcie2_intc 3>,
						<0 0 0 4 &pcie2_intc 4>;
				pcie2_intc: interrupt-controller {
					interrupt-controller;
					#address-cells = <0>;
					#interrupt-cells = <1>;
				};
			};
		};

		ocmcram1: ocmcram@40300000 {
			compatible = "mmio-sram";
			reg = <0x40300000 0x80000>;
			ranges = <0x0 0x40300000 0x80000>;
			#address-cells = <1>;
			#size-cells = <1>;
			/*
			 * This is a placeholder for an optional reserved
			 * region for use by secure software. The size
			 * of this region is not known until runtime so it
			 * is set as zero to either be updated to reserve
			 * space or left unchanged to leave all SRAM for use.
			 * On HS parts that that require the reserved region
			 * either the bootloader can update the size to
			 * the required amount or the node can be overridden
			 * from the board dts file for the secure platform.
			 */
			sram-hs@0 {
				compatible = "ti,secure-ram";
				reg = <0x0 0x0>;
			};
		};

		/*
		 * NOTE: ocmcram2 and ocmcram3 are not available on all
		 * DRA7xx and AM57xx variants. Confirm availability in
		 * the data manual for the exact part number in use
		 * before enabling these nodes in the board dts file.
		 */
		ocmcram2: ocmcram@40400000 {
			status = "disabled";
			compatible = "mmio-sram";
			reg = <0x40400000 0x100000>;
			ranges = <0x0 0x40400000 0x100000>;
			#address-cells = <1>;
			#size-cells = <1>;
		};

		ocmcram3: ocmcram@40500000 {
			status = "disabled";
			compatible = "mmio-sram";
			reg = <0x40500000 0x100000>;
			ranges = <0x0 0x40500000 0x100000>;
			#address-cells = <1>;
			#size-cells = <1>;
		};

		bandgap: bandgap@4a0021e0 {
			reg = <0x4a0021e0 0xc
				0x4a00232c 0xc
				0x4a002380 0x2c
				0x4a0023C0 0x3c
				0x4a002564 0x8
				0x4a002574 0x50>;
				compatible = "ti,dra752-bandgap";
				interrupts = <GIC_SPI 121 IRQ_TYPE_LEVEL_HIGH>;
				#thermal-sensor-cells = <1>;
		};

		dsp1_system: dsp_system@40d00000 {
			compatible = "syscon";
			reg = <0x40d00000 0x100>;
		};

		dra7_iodelay_core: padconf@4844a000 {
			compatible = "ti,dra7-iodelay";
			reg = <0x4844a000 0x0d1c>;
			#address-cells = <1>;
			#size-cells = <0>;
			#pinctrl-cells = <2>;
		};

		sdma: dma-controller@4a056000 {
			compatible = "ti,omap4430-sdma";
			reg = <0x4a056000 0x1000>;
			interrupts = <GIC_SPI 7 IRQ_TYPE_LEVEL_HIGH>,
				     <GIC_SPI 8 IRQ_TYPE_LEVEL_HIGH>,
				     <GIC_SPI 9 IRQ_TYPE_LEVEL_HIGH>,
				     <GIC_SPI 10 IRQ_TYPE_LEVEL_HIGH>;
			#dma-cells = <1>;
			dma-channels = <32>;
			dma-requests = <127>;
			ti,hwmods = "dma_system";
		};

		edma: edma@43300000 {
			compatible = "ti,edma3-tpcc";
			ti,hwmods = "tpcc";
			reg = <0x43300000 0x100000>;
			reg-names = "edma3_cc";
			interrupts = <GIC_SPI 361 IRQ_TYPE_LEVEL_HIGH>,
				     <GIC_SPI 360 IRQ_TYPE_LEVEL_HIGH>,
				     <GIC_SPI 359 IRQ_TYPE_LEVEL_HIGH>;
			interrupt-names = "edma3_ccint", "edma3_mperr",
					  "edma3_ccerrint";
			dma-requests = <64>;
			#dma-cells = <2>;

			ti,tptcs = <&edma_tptc0 7>, <&edma_tptc1 0>;

			/*
			 * memcpy is disabled, can be enabled with:
			 * ti,edma-memcpy-channels = <20 21>;
			 * for example. Note that these channels need to be
			 * masked in the xbar as well.
			 */
		};

		edma_tptc0: tptc@43400000 {
			compatible = "ti,edma3-tptc";
			ti,hwmods = "tptc0";
			reg =	<0x43400000 0x100000>;
			interrupts = <GIC_SPI 370 IRQ_TYPE_LEVEL_HIGH>;
			interrupt-names = "edma3_tcerrint";
		};

		edma_tptc1: tptc@43500000 {
			compatible = "ti,edma3-tptc";
			ti,hwmods = "tptc1";
			reg =	<0x43500000 0x100000>;
			interrupts = <GIC_SPI 371 IRQ_TYPE_LEVEL_HIGH>;
			interrupt-names = "edma3_tcerrint";
		};

		gpio1: gpio@4ae10000 {
			compatible = "ti,omap4-gpio";
			reg = <0x4ae10000 0x200>;
			interrupts = <GIC_SPI 24 IRQ_TYPE_LEVEL_HIGH>;
			ti,hwmods = "gpio1";
			gpio-controller;
			#gpio-cells = <2>;
			interrupt-controller;
			#interrupt-cells = <2>;
		};

		gpio2: gpio@48055000 {
			compatible = "ti,omap4-gpio";
			reg = <0x48055000 0x200>;
			interrupts = <GIC_SPI 25 IRQ_TYPE_LEVEL_HIGH>;
			ti,hwmods = "gpio2";
			gpio-controller;
			#gpio-cells = <2>;
			interrupt-controller;
			#interrupt-cells = <2>;
		};

		gpio3: gpio@48057000 {
			compatible = "ti,omap4-gpio";
			reg = <0x48057000 0x200>;
			interrupts = <GIC_SPI 26 IRQ_TYPE_LEVEL_HIGH>;
			ti,hwmods = "gpio3";
			gpio-controller;
			#gpio-cells = <2>;
			interrupt-controller;
			#interrupt-cells = <2>;
		};

		gpio4: gpio@48059000 {
			compatible = "ti,omap4-gpio";
			reg = <0x48059000 0x200>;
			interrupts = <GIC_SPI 27 IRQ_TYPE_LEVEL_HIGH>;
			ti,hwmods = "gpio4";
			gpio-controller;
			#gpio-cells = <2>;
			interrupt-controller;
			#interrupt-cells = <2>;
		};

		gpio5: gpio@4805b000 {
			compatible = "ti,omap4-gpio";
			reg = <0x4805b000 0x200>;
			interrupts = <GIC_SPI 28 IRQ_TYPE_LEVEL_HIGH>;
			ti,hwmods = "gpio5";
			gpio-controller;
			#gpio-cells = <2>;
			interrupt-controller;
			#interrupt-cells = <2>;
		};

		gpio6: gpio@4805d000 {
			compatible = "ti,omap4-gpio";
			reg = <0x4805d000 0x200>;
			interrupts = <GIC_SPI 29 IRQ_TYPE_LEVEL_HIGH>;
			ti,hwmods = "gpio6";
			gpio-controller;
			#gpio-cells = <2>;
			interrupt-controller;
			#interrupt-cells = <2>;
		};

		gpio7: gpio@48051000 {
			compatible = "ti,omap4-gpio";
			reg = <0x48051000 0x200>;
			interrupts = <GIC_SPI 30 IRQ_TYPE_LEVEL_HIGH>;
			ti,hwmods = "gpio7";
			gpio-controller;
			#gpio-cells = <2>;
			interrupt-controller;
			#interrupt-cells = <2>;
		};

		gpio8: gpio@48053000 {
			compatible = "ti,omap4-gpio";
			reg = <0x48053000 0x200>;
			interrupts = <GIC_SPI 116 IRQ_TYPE_LEVEL_HIGH>;
			ti,hwmods = "gpio8";
			gpio-controller;
			#gpio-cells = <2>;
			interrupt-controller;
			#interrupt-cells = <2>;
		};

		uart1: serial@4806a000 {
			compatible = "ti,dra742-uart", "ti,omap4-uart";
			reg = <0x4806a000 0x100>;
			interrupts-extended = <&crossbar_mpu GIC_SPI 67 IRQ_TYPE_LEVEL_HIGH>;
			ti,hwmods = "uart1";
			clock-frequency = <48000000>;
			status = "disabled";
			dmas = <&sdma_xbar 49>, <&sdma_xbar 50>;
			dma-names = "tx", "rx";
		};

		uart2: serial@4806c000 {
			compatible = "ti,dra742-uart", "ti,omap4-uart";
			reg = <0x4806c000 0x100>;
			interrupts = <GIC_SPI 68 IRQ_TYPE_LEVEL_HIGH>;
			ti,hwmods = "uart2";
			clock-frequency = <48000000>;
			status = "disabled";
			dmas = <&sdma_xbar 51>, <&sdma_xbar 52>;
			dma-names = "tx", "rx";
		};

		uart3: serial@48020000 {
			compatible = "ti,dra742-uart", "ti,omap4-uart";
			reg = <0x48020000 0x100>;
			interrupts = <GIC_SPI 69 IRQ_TYPE_LEVEL_HIGH>;
			ti,hwmods = "uart3";
			clock-frequency = <48000000>;
			status = "disabled";
			dmas = <&sdma_xbar 53>, <&sdma_xbar 54>;
			dma-names = "tx", "rx";
		};

		uart4: serial@4806e000 {
			compatible = "ti,dra742-uart", "ti,omap4-uart";
			reg = <0x4806e000 0x100>;
			interrupts = <GIC_SPI 65 IRQ_TYPE_LEVEL_HIGH>;
			ti,hwmods = "uart4";
			clock-frequency = <48000000>;
                        status = "disabled";
			dmas = <&sdma_xbar 55>, <&sdma_xbar 56>;
			dma-names = "tx", "rx";
		};

		uart5: serial@48066000 {
			compatible = "ti,dra742-uart", "ti,omap4-uart";
			reg = <0x48066000 0x100>;
			interrupts = <GIC_SPI 100 IRQ_TYPE_LEVEL_HIGH>;
			ti,hwmods = "uart5";
			clock-frequency = <48000000>;
			status = "disabled";
			dmas = <&sdma_xbar 63>, <&sdma_xbar 64>;
			dma-names = "tx", "rx";
		};

		uart6: serial@48068000 {
			compatible = "ti,dra742-uart", "ti,omap4-uart";
			reg = <0x48068000 0x100>;
			interrupts = <GIC_SPI 101 IRQ_TYPE_LEVEL_HIGH>;
			ti,hwmods = "uart6";
			clock-frequency = <48000000>;
			status = "disabled";
			dmas = <&sdma_xbar 79>, <&sdma_xbar 80>;
			dma-names = "tx", "rx";
		};

		uart7: serial@48420000 {
			compatible = "ti,dra742-uart", "ti,omap4-uart";
			reg = <0x48420000 0x100>;
			interrupts = <GIC_SPI 218 IRQ_TYPE_LEVEL_HIGH>;
			ti,hwmods = "uart7";
			clock-frequency = <48000000>;
			status = "disabled";
		};

		uart8: serial@48422000 {
			compatible = "ti,dra742-uart", "ti,omap4-uart";
			reg = <0x48422000 0x100>;
			interrupts = <GIC_SPI 219 IRQ_TYPE_LEVEL_HIGH>;
			ti,hwmods = "uart8";
			clock-frequency = <48000000>;
			status = "disabled";
		};

		uart9: serial@48424000 {
			compatible = "ti,dra742-uart", "ti,omap4-uart";
			reg = <0x48424000 0x100>;
			interrupts = <GIC_SPI 220 IRQ_TYPE_LEVEL_HIGH>;
			ti,hwmods = "uart9";
			clock-frequency = <48000000>;
			status = "disabled";
		};

		uart10: serial@4ae2b000 {
			compatible = "ti,dra742-uart", "ti,omap4-uart";
			reg = <0x4ae2b000 0x100>;
			interrupts = <GIC_SPI 221 IRQ_TYPE_LEVEL_HIGH>;
			ti,hwmods = "uart10";
			clock-frequency = <48000000>;
			status = "disabled";
		};

		mailbox1: mailbox@4a0f4000 {
			compatible = "ti,omap4-mailbox";
			reg = <0x4a0f4000 0x200>;
			interrupts = <GIC_SPI 21 IRQ_TYPE_LEVEL_HIGH>,
				     <GIC_SPI 135 IRQ_TYPE_LEVEL_HIGH>,
				     <GIC_SPI 134 IRQ_TYPE_LEVEL_HIGH>;
			ti,hwmods = "mailbox1";
			#mbox-cells = <1>;
			ti,mbox-num-users = <3>;
			ti,mbox-num-fifos = <8>;
			status = "disabled";
		};

		mailbox2: mailbox@4883a000 {
			compatible = "ti,omap4-mailbox";
			reg = <0x4883a000 0x200>;
			interrupts = <GIC_SPI 237 IRQ_TYPE_LEVEL_HIGH>,
				     <GIC_SPI 238 IRQ_TYPE_LEVEL_HIGH>,
				     <GIC_SPI 239 IRQ_TYPE_LEVEL_HIGH>,
				     <GIC_SPI 240 IRQ_TYPE_LEVEL_HIGH>;
			ti,hwmods = "mailbox2";
			#mbox-cells = <1>;
			ti,mbox-num-users = <4>;
			ti,mbox-num-fifos = <12>;
			status = "disabled";
		};

		mailbox3: mailbox@4883c000 {
			compatible = "ti,omap4-mailbox";
			reg = <0x4883c000 0x200>;
			interrupts = <GIC_SPI 241 IRQ_TYPE_LEVEL_HIGH>,
				     <GIC_SPI 242 IRQ_TYPE_LEVEL_HIGH>,
				     <GIC_SPI 243 IRQ_TYPE_LEVEL_HIGH>,
				     <GIC_SPI 244 IRQ_TYPE_LEVEL_HIGH>;
			ti,hwmods = "mailbox3";
			#mbox-cells = <1>;
			ti,mbox-num-users = <4>;
			ti,mbox-num-fifos = <12>;
			status = "disabled";
		};

		mailbox4: mailbox@4883e000 {
			compatible = "ti,omap4-mailbox";
			reg = <0x4883e000 0x200>;
			interrupts = <GIC_SPI 245 IRQ_TYPE_LEVEL_HIGH>,
				     <GIC_SPI 246 IRQ_TYPE_LEVEL_HIGH>,
				     <GIC_SPI 247 IRQ_TYPE_LEVEL_HIGH>,
				     <GIC_SPI 248 IRQ_TYPE_LEVEL_HIGH>;
			ti,hwmods = "mailbox4";
			#mbox-cells = <1>;
			ti,mbox-num-users = <4>;
			ti,mbox-num-fifos = <12>;
			status = "disabled";
		};

		mailbox5: mailbox@48840000 {
			compatible = "ti,omap4-mailbox";
			reg = <0x48840000 0x200>;
			interrupts = <GIC_SPI 249 IRQ_TYPE_LEVEL_HIGH>,
				     <GIC_SPI 250 IRQ_TYPE_LEVEL_HIGH>,
				     <GIC_SPI 251 IRQ_TYPE_LEVEL_HIGH>,
				     <GIC_SPI 252 IRQ_TYPE_LEVEL_HIGH>;
			ti,hwmods = "mailbox5";
			#mbox-cells = <1>;
			ti,mbox-num-users = <4>;
			ti,mbox-num-fifos = <12>;
			status = "disabled";
		};

		mailbox6: mailbox@48842000 {
			compatible = "ti,omap4-mailbox";
			reg = <0x48842000 0x200>;
			interrupts = <GIC_SPI 253 IRQ_TYPE_LEVEL_HIGH>,
				     <GIC_SPI 254 IRQ_TYPE_LEVEL_HIGH>,
				     <GIC_SPI 255 IRQ_TYPE_LEVEL_HIGH>,
				     <GIC_SPI 256 IRQ_TYPE_LEVEL_HIGH>;
			ti,hwmods = "mailbox6";
			#mbox-cells = <1>;
			ti,mbox-num-users = <4>;
			ti,mbox-num-fifos = <12>;
			status = "disabled";
		};

		mailbox7: mailbox@48844000 {
			compatible = "ti,omap4-mailbox";
			reg = <0x48844000 0x200>;
			interrupts = <GIC_SPI 257 IRQ_TYPE_LEVEL_HIGH>,
				     <GIC_SPI 258 IRQ_TYPE_LEVEL_HIGH>,
				     <GIC_SPI 259 IRQ_TYPE_LEVEL_HIGH>,
				     <GIC_SPI 260 IRQ_TYPE_LEVEL_HIGH>;
			ti,hwmods = "mailbox7";
			#mbox-cells = <1>;
			ti,mbox-num-users = <4>;
			ti,mbox-num-fifos = <12>;
			status = "disabled";
		};

		mailbox8: mailbox@48846000 {
			compatible = "ti,omap4-mailbox";
			reg = <0x48846000 0x200>;
			interrupts = <GIC_SPI 261 IRQ_TYPE_LEVEL_HIGH>,
				     <GIC_SPI 262 IRQ_TYPE_LEVEL_HIGH>,
				     <GIC_SPI 263 IRQ_TYPE_LEVEL_HIGH>,
				     <GIC_SPI 264 IRQ_TYPE_LEVEL_HIGH>;
			ti,hwmods = "mailbox8";
			#mbox-cells = <1>;
			ti,mbox-num-users = <4>;
			ti,mbox-num-fifos = <12>;
			status = "disabled";
		};

		mailbox9: mailbox@4885e000 {
			compatible = "ti,omap4-mailbox";
			reg = <0x4885e000 0x200>;
			interrupts = <GIC_SPI 265 IRQ_TYPE_LEVEL_HIGH>,
				     <GIC_SPI 266 IRQ_TYPE_LEVEL_HIGH>,
				     <GIC_SPI 267 IRQ_TYPE_LEVEL_HIGH>,
				     <GIC_SPI 268 IRQ_TYPE_LEVEL_HIGH>;
			ti,hwmods = "mailbox9";
			#mbox-cells = <1>;
			ti,mbox-num-users = <4>;
			ti,mbox-num-fifos = <12>;
			status = "disabled";
		};

		mailbox10: mailbox@48860000 {
			compatible = "ti,omap4-mailbox";
			reg = <0x48860000 0x200>;
			interrupts = <GIC_SPI 269 IRQ_TYPE_LEVEL_HIGH>,
				     <GIC_SPI 270 IRQ_TYPE_LEVEL_HIGH>,
				     <GIC_SPI 271 IRQ_TYPE_LEVEL_HIGH>,
				     <GIC_SPI 272 IRQ_TYPE_LEVEL_HIGH>;
			ti,hwmods = "mailbox10";
			#mbox-cells = <1>;
			ti,mbox-num-users = <4>;
			ti,mbox-num-fifos = <12>;
			status = "disabled";
		};

		mailbox11: mailbox@48862000 {
			compatible = "ti,omap4-mailbox";
			reg = <0x48862000 0x200>;
			interrupts = <GIC_SPI 273 IRQ_TYPE_LEVEL_HIGH>,
				     <GIC_SPI 274 IRQ_TYPE_LEVEL_HIGH>,
				     <GIC_SPI 275 IRQ_TYPE_LEVEL_HIGH>,
				     <GIC_SPI 276 IRQ_TYPE_LEVEL_HIGH>;
			ti,hwmods = "mailbox11";
			#mbox-cells = <1>;
			ti,mbox-num-users = <4>;
			ti,mbox-num-fifos = <12>;
			status = "disabled";
		};

		mailbox12: mailbox@48864000 {
			compatible = "ti,omap4-mailbox";
			reg = <0x48864000 0x200>;
			interrupts = <GIC_SPI 277 IRQ_TYPE_LEVEL_HIGH>,
				     <GIC_SPI 278 IRQ_TYPE_LEVEL_HIGH>,
				     <GIC_SPI 279 IRQ_TYPE_LEVEL_HIGH>,
				     <GIC_SPI 280 IRQ_TYPE_LEVEL_HIGH>;
			ti,hwmods = "mailbox12";
			#mbox-cells = <1>;
			ti,mbox-num-users = <4>;
			ti,mbox-num-fifos = <12>;
			status = "disabled";
		};

		mailbox13: mailbox@48802000 {
			compatible = "ti,omap4-mailbox";
			reg = <0x48802000 0x200>;
			interrupts = <GIC_SPI 379 IRQ_TYPE_LEVEL_HIGH>,
				     <GIC_SPI 380 IRQ_TYPE_LEVEL_HIGH>,
				     <GIC_SPI 381 IRQ_TYPE_LEVEL_HIGH>,
				     <GIC_SPI 382 IRQ_TYPE_LEVEL_HIGH>;
			ti,hwmods = "mailbox13";
			#mbox-cells = <1>;
			ti,mbox-num-users = <4>;
			ti,mbox-num-fifos = <12>;
			status = "disabled";
		};

		timer1: timer@4ae18000 {
			compatible = "ti,omap5430-timer";
			reg = <0x4ae18000 0x80>;
			interrupts = <GIC_SPI 32 IRQ_TYPE_LEVEL_HIGH>;
			ti,hwmods = "timer1";
			ti,timer-alwon;
			clock-names = "fck";
			clocks = <&wkupaon_clkctrl DRA7_TIMER1_CLKCTRL 24>;
		};

		timer2: timer@48032000 {
			compatible = "ti,omap5430-timer";
			reg = <0x48032000 0x80>;
			interrupts = <GIC_SPI 33 IRQ_TYPE_LEVEL_HIGH>;
			ti,hwmods = "timer2";
		};

		timer3: timer@48034000 {
			compatible = "ti,omap5430-timer";
			reg = <0x48034000 0x80>;
			interrupts = <GIC_SPI 34 IRQ_TYPE_LEVEL_HIGH>;
			ti,hwmods = "timer3";
		};

		timer4: timer@48036000 {
			compatible = "ti,omap5430-timer";
			reg = <0x48036000 0x80>;
			interrupts = <GIC_SPI 35 IRQ_TYPE_LEVEL_HIGH>;
			ti,hwmods = "timer4";
		};

		timer5: timer@48820000 {
			compatible = "ti,omap5430-timer";
			reg = <0x48820000 0x80>;
			interrupts = <GIC_SPI 36 IRQ_TYPE_LEVEL_HIGH>;
			ti,hwmods = "timer5";
		};

		timer6: timer@48822000 {
			compatible = "ti,omap5430-timer";
			reg = <0x48822000 0x80>;
			interrupts = <GIC_SPI 37 IRQ_TYPE_LEVEL_HIGH>;
			ti,hwmods = "timer6";
		};

		timer7: timer@48824000 {
			compatible = "ti,omap5430-timer";
			reg = <0x48824000 0x80>;
			interrupts = <GIC_SPI 38 IRQ_TYPE_LEVEL_HIGH>;
			ti,hwmods = "timer7";
		};

		timer8: timer@48826000 {
			compatible = "ti,omap5430-timer";
			reg = <0x48826000 0x80>;
			interrupts = <GIC_SPI 39 IRQ_TYPE_LEVEL_HIGH>;
			ti,hwmods = "timer8";
		};

		timer9: timer@4803e000 {
			compatible = "ti,omap5430-timer";
			reg = <0x4803e000 0x80>;
			interrupts = <GIC_SPI 40 IRQ_TYPE_LEVEL_HIGH>;
			ti,hwmods = "timer9";
		};

		timer10: timer@48086000 {
			compatible = "ti,omap5430-timer";
			reg = <0x48086000 0x80>;
			interrupts = <GIC_SPI 41 IRQ_TYPE_LEVEL_HIGH>;
			ti,hwmods = "timer10";
		};

		timer11: timer@48088000 {
			compatible = "ti,omap5430-timer";
			reg = <0x48088000 0x80>;
			interrupts = <GIC_SPI 42 IRQ_TYPE_LEVEL_HIGH>;
			ti,hwmods = "timer11";
		};

		timer12: timer@4ae20000 {
			compatible = "ti,omap5430-timer";
			reg = <0x4ae20000 0x80>;
			interrupts = <GIC_SPI 90 IRQ_TYPE_LEVEL_HIGH>;
			ti,hwmods = "timer12";
			ti,timer-alwon;
			ti,timer-secure;
		};

		timer13: timer@48828000 {
			compatible = "ti,omap5430-timer";
			reg = <0x48828000 0x80>;
			interrupts = <GIC_SPI 339 IRQ_TYPE_LEVEL_HIGH>;
			ti,hwmods = "timer13";
		};

		timer14: timer@4882a000 {
			compatible = "ti,omap5430-timer";
			reg = <0x4882a000 0x80>;
			interrupts = <GIC_SPI 340 IRQ_TYPE_LEVEL_HIGH>;
			ti,hwmods = "timer14";
		};

		timer15: timer@4882c000 {
			compatible = "ti,omap5430-timer";
			reg = <0x4882c000 0x80>;
			interrupts = <GIC_SPI 341 IRQ_TYPE_LEVEL_HIGH>;
			ti,hwmods = "timer15";
		};

		timer16: timer@4882e000 {
			compatible = "ti,omap5430-timer";
			reg = <0x4882e000 0x80>;
			interrupts = <GIC_SPI 342 IRQ_TYPE_LEVEL_HIGH>;
			ti,hwmods = "timer16";
		};

		wdt2: wdt@4ae14000 {
			compatible = "ti,omap3-wdt";
			reg = <0x4ae14000 0x80>;
			interrupts = <GIC_SPI 75 IRQ_TYPE_LEVEL_HIGH>;
			ti,hwmods = "wd_timer2";
		};

		hwspinlock: spinlock@4a0f6000 {
			compatible = "ti,omap4-hwspinlock";
			reg = <0x4a0f6000 0x1000>;
			ti,hwmods = "spinlock";
			#hwlock-cells = <1>;
		};

		dmm@4e000000 {
			compatible = "ti,omap5-dmm";
			reg = <0x4e000000 0x800>;
			interrupts = <GIC_SPI 108 IRQ_TYPE_LEVEL_HIGH>;
			ti,hwmods = "dmm";
		};

		i2c1: i2c@48070000 {
			compatible = "ti,omap4-i2c";
			reg = <0x48070000 0x100>;
			interrupts = <GIC_SPI 51 IRQ_TYPE_LEVEL_HIGH>;
			#address-cells = <1>;
			#size-cells = <0>;
			ti,hwmods = "i2c1";
			status = "disabled";
		};

		i2c2: i2c@48072000 {
			compatible = "ti,omap4-i2c";
			reg = <0x48072000 0x100>;
			interrupts = <GIC_SPI 52 IRQ_TYPE_LEVEL_HIGH>;
			#address-cells = <1>;
			#size-cells = <0>;
			ti,hwmods = "i2c2";
			status = "disabled";
		};

		i2c3: i2c@48060000 {
			compatible = "ti,omap4-i2c";
			reg = <0x48060000 0x100>;
			interrupts = <GIC_SPI 56 IRQ_TYPE_LEVEL_HIGH>;
			#address-cells = <1>;
			#size-cells = <0>;
			ti,hwmods = "i2c3";
			status = "disabled";
		};

		i2c4: i2c@4807a000 {
			compatible = "ti,omap4-i2c";
			reg = <0x4807a000 0x100>;
			interrupts = <GIC_SPI 57 IRQ_TYPE_LEVEL_HIGH>;
			#address-cells = <1>;
			#size-cells = <0>;
			ti,hwmods = "i2c4";
			status = "disabled";
		};

		i2c5: i2c@4807c000 {
			compatible = "ti,omap4-i2c";
			reg = <0x4807c000 0x100>;
			interrupts = <GIC_SPI 55 IRQ_TYPE_LEVEL_HIGH>;
			#address-cells = <1>;
			#size-cells = <0>;
			ti,hwmods = "i2c5";
			status = "disabled";
		};

		mmc1: mmc@4809c000 {
			compatible = "ti,omap4-hsmmc";
			reg = <0x4809c000 0x400>;
			interrupts = <GIC_SPI 78 IRQ_TYPE_LEVEL_HIGH>;
			ti,hwmods = "mmc1";
			ti,dual-volt;
			ti,needs-special-reset;
			dmas = <&sdma_xbar 61>, <&sdma_xbar 62>;
			dma-names = "tx", "rx";
			status = "disabled";
			pbias-supply = <&pbias_mmc_reg>;
			max-frequency = <192000000>;
		};

		hdqw1w: 1w@480b2000 {
			compatible = "ti,omap3-1w";
			reg = <0x480b2000 0x1000>;
			interrupts = <GIC_SPI 53 IRQ_TYPE_LEVEL_HIGH>;
			ti,hwmods = "hdq1w";
		};

		mmc2: mmc@480b4000 {
			compatible = "ti,omap4-hsmmc";
			reg = <0x480b4000 0x400>;
			interrupts = <GIC_SPI 81 IRQ_TYPE_LEVEL_HIGH>;
			ti,hwmods = "mmc2";
			ti,needs-special-reset;
			dmas = <&sdma_xbar 47>, <&sdma_xbar 48>;
			dma-names = "tx", "rx";
			status = "disabled";
			max-frequency = <192000000>;
		};

		mmc3: mmc@480ad000 {
			compatible = "ti,omap4-hsmmc";
			reg = <0x480ad000 0x400>;
			interrupts = <GIC_SPI 89 IRQ_TYPE_LEVEL_HIGH>;
			ti,hwmods = "mmc3";
			ti,needs-special-reset;
			dmas = <&sdma_xbar 77>, <&sdma_xbar 78>;
			dma-names = "tx", "rx";
			status = "disabled";
			/* Errata i887 limits max-frequency of MMC3 to 64 MHz */
			max-frequency = <64000000>;
		};

		mmc4: mmc@480d1000 {
			compatible = "ti,omap4-hsmmc";
			reg = <0x480d1000 0x400>;
			interrupts = <GIC_SPI 91 IRQ_TYPE_LEVEL_HIGH>;
			ti,hwmods = "mmc4";
			ti,needs-special-reset;
			dmas = <&sdma_xbar 57>, <&sdma_xbar 58>;
			dma-names = "tx", "rx";
			status = "disabled";
			max-frequency = <192000000>;
		};

		mmu0_dsp1: mmu@40d01000 {
			compatible = "ti,dra7-dsp-iommu";
			reg = <0x40d01000 0x100>;
			interrupts = <GIC_SPI 23 IRQ_TYPE_LEVEL_HIGH>;
			ti,hwmods = "mmu0_dsp1";
			#iommu-cells = <0>;
			ti,syscon-mmuconfig = <&dsp1_system 0x0>;
			status = "disabled";
		};

		mmu1_dsp1: mmu@40d02000 {
			compatible = "ti,dra7-dsp-iommu";
			reg = <0x40d02000 0x100>;
			interrupts = <GIC_SPI 145 IRQ_TYPE_LEVEL_HIGH>;
			ti,hwmods = "mmu1_dsp1";
			#iommu-cells = <0>;
			ti,syscon-mmuconfig = <&dsp1_system 0x1>;
			status = "disabled";
		};

		mmu_ipu1: mmu@58882000 {
			compatible = "ti,dra7-iommu";
			reg = <0x58882000 0x100>;
			interrupts = <GIC_SPI 395 IRQ_TYPE_LEVEL_HIGH>;
			ti,hwmods = "mmu_ipu1";
			#iommu-cells = <0>;
			ti,iommu-bus-err-back;
			status = "disabled";
		};

		mmu_ipu2: mmu@55082000 {
			compatible = "ti,dra7-iommu";
			reg = <0x55082000 0x100>;
			interrupts = <GIC_SPI 396 IRQ_TYPE_LEVEL_HIGH>;
			ti,hwmods = "mmu_ipu2";
			#iommu-cells = <0>;
			ti,iommu-bus-err-back;
			status = "disabled";
		};

		abb_mpu: regulator-abb-mpu {
			compatible = "ti,abb-v3";
			regulator-name = "abb_mpu";
			#address-cells = <0>;
			#size-cells = <0>;
			clocks = <&sys_clkin1>;
			ti,settling-time = <50>;
			ti,clock-cycles = <16>;

			reg = <0x4ae07ddc 0x4>, <0x4ae07de0 0x4>,
			      <0x4ae06014 0x4>, <0x4a003b20 0xc>,
			      <0x4ae0c158 0x4>;
			reg-names = "setup-address", "control-address",
				    "int-address", "efuse-address",
				    "ldo-address";
			ti,tranxdone-status-mask = <0x80>;
			/* LDOVBBMPU_FBB_MUX_CTRL */
			ti,ldovbb-override-mask = <0x400>;
			/* LDOVBBMPU_FBB_VSET_OUT */
			ti,ldovbb-vset-mask = <0x1F>;

			/*
			 * NOTE: only FBB mode used but actual vset will
			 * determine final biasing
			 */
			ti,abb_info = <
			/*uV		ABB	efuse	rbb_m fbb_m	vset_m*/
			1060000		0	0x0	0 0x02000000 0x01F00000
			1160000		0	0x4	0 0x02000000 0x01F00000
			1210000		0	0x8	0 0x02000000 0x01F00000
			>;
		};

		abb_ivahd: regulator-abb-ivahd {
			compatible = "ti,abb-v3";
			regulator-name = "abb_ivahd";
			#address-cells = <0>;
			#size-cells = <0>;
			clocks = <&sys_clkin1>;
			ti,settling-time = <50>;
			ti,clock-cycles = <16>;

			reg = <0x4ae07e34 0x4>, <0x4ae07e24 0x4>,
			      <0x4ae06010 0x4>, <0x4a0025cc 0xc>,
			      <0x4a002470 0x4>;
			reg-names = "setup-address", "control-address",
				    "int-address", "efuse-address",
				    "ldo-address";
			ti,tranxdone-status-mask = <0x40000000>;
			/* LDOVBBIVA_FBB_MUX_CTRL */
			ti,ldovbb-override-mask = <0x400>;
			/* LDOVBBIVA_FBB_VSET_OUT */
			ti,ldovbb-vset-mask = <0x1F>;

			/*
			 * NOTE: only FBB mode used but actual vset will
			 * determine final biasing
			 */
			ti,abb_info = <
			/*uV		ABB	efuse	rbb_m fbb_m	vset_m*/
			1055000		0	0x0	0 0x02000000 0x01F00000
			1150000		0	0x4	0 0x02000000 0x01F00000
			1250000		0	0x8	0 0x02000000 0x01F00000
			>;
		};

		abb_dspeve: regulator-abb-dspeve {
			compatible = "ti,abb-v3";
			regulator-name = "abb_dspeve";
			#address-cells = <0>;
			#size-cells = <0>;
			clocks = <&sys_clkin1>;
			ti,settling-time = <50>;
			ti,clock-cycles = <16>;

			reg = <0x4ae07e30 0x4>, <0x4ae07e20 0x4>,
			      <0x4ae06010 0x4>, <0x4a0025e0 0xc>,
			      <0x4a00246c 0x4>;
			reg-names = "setup-address", "control-address",
				    "int-address", "efuse-address",
				    "ldo-address";
			ti,tranxdone-status-mask = <0x20000000>;
			/* LDOVBBDSPEVE_FBB_MUX_CTRL */
			ti,ldovbb-override-mask = <0x400>;
			/* LDOVBBDSPEVE_FBB_VSET_OUT */
			ti,ldovbb-vset-mask = <0x1F>;

			/*
			 * NOTE: only FBB mode used but actual vset will
			 * determine final biasing
			 */
			ti,abb_info = <
			/*uV		ABB	efuse	rbb_m fbb_m	vset_m*/
			1055000		0	0x0	0 0x02000000 0x01F00000
			1150000		0	0x4	0 0x02000000 0x01F00000
			1250000		0	0x8	0 0x02000000 0x01F00000
			>;
		};

		abb_gpu: regulator-abb-gpu {
			compatible = "ti,abb-v3";
			regulator-name = "abb_gpu";
			#address-cells = <0>;
			#size-cells = <0>;
			clocks = <&sys_clkin1>;
			ti,settling-time = <50>;
			ti,clock-cycles = <16>;

			reg = <0x4ae07de4 0x4>, <0x4ae07de8 0x4>,
			      <0x4ae06010 0x4>, <0x4a003b08 0xc>,
			      <0x4ae0c154 0x4>;
			reg-names = "setup-address", "control-address",
				    "int-address", "efuse-address",
				    "ldo-address";
			ti,tranxdone-status-mask = <0x10000000>;
			/* LDOVBBGPU_FBB_MUX_CTRL */
			ti,ldovbb-override-mask = <0x400>;
			/* LDOVBBGPU_FBB_VSET_OUT */
			ti,ldovbb-vset-mask = <0x1F>;

			/*
			 * NOTE: only FBB mode used but actual vset will
			 * determine final biasing
			 */
			ti,abb_info = <
			/*uV		ABB	efuse	rbb_m fbb_m	vset_m*/
			1090000		0	0x0	0 0x02000000 0x01F00000
			1210000		0	0x4	0 0x02000000 0x01F00000
			1280000		0	0x8	0 0x02000000 0x01F00000
			>;
		};

		mcspi1: spi@48098000 {
			compatible = "ti,omap4-mcspi";
			reg = <0x48098000 0x200>;
			interrupts = <GIC_SPI 60 IRQ_TYPE_LEVEL_HIGH>;
			#address-cells = <1>;
			#size-cells = <0>;
			ti,hwmods = "mcspi1";
			ti,spi-num-cs = <4>;
			dmas = <&sdma_xbar 35>,
			       <&sdma_xbar 36>,
			       <&sdma_xbar 37>,
			       <&sdma_xbar 38>,
			       <&sdma_xbar 39>,
			       <&sdma_xbar 40>,
			       <&sdma_xbar 41>,
			       <&sdma_xbar 42>;
			dma-names = "tx0", "rx0", "tx1", "rx1",
				    "tx2", "rx2", "tx3", "rx3";
			status = "disabled";
		};

		mcspi2: spi@4809a000 {
			compatible = "ti,omap4-mcspi";
			reg = <0x4809a000 0x200>;
			interrupts = <GIC_SPI 61 IRQ_TYPE_LEVEL_HIGH>;
			#address-cells = <1>;
			#size-cells = <0>;
			ti,hwmods = "mcspi2";
			ti,spi-num-cs = <2>;
			dmas = <&sdma_xbar 43>,
			       <&sdma_xbar 44>,
			       <&sdma_xbar 45>,
			       <&sdma_xbar 46>;
			dma-names = "tx0", "rx0", "tx1", "rx1";
			status = "disabled";
		};

		mcspi3: spi@480b8000 {
			compatible = "ti,omap4-mcspi";
			reg = <0x480b8000 0x200>;
			interrupts = <GIC_SPI 86 IRQ_TYPE_LEVEL_HIGH>;
			#address-cells = <1>;
			#size-cells = <0>;
			ti,hwmods = "mcspi3";
			ti,spi-num-cs = <2>;
			dmas = <&sdma_xbar 15>, <&sdma_xbar 16>;
			dma-names = "tx0", "rx0";
			status = "disabled";
		};

		mcspi4: spi@480ba000 {
			compatible = "ti,omap4-mcspi";
			reg = <0x480ba000 0x200>;
			interrupts = <GIC_SPI 43 IRQ_TYPE_LEVEL_HIGH>;
			#address-cells = <1>;
			#size-cells = <0>;
			ti,hwmods = "mcspi4";
			ti,spi-num-cs = <1>;
			dmas = <&sdma_xbar 70>, <&sdma_xbar 71>;
			dma-names = "tx0", "rx0";
			status = "disabled";
		};

		qspi: qspi@4b300000 {
			compatible = "ti,dra7xxx-qspi";
			reg = <0x4b300000 0x100>,
			      <0x5c000000 0x4000000>;
			reg-names = "qspi_base", "qspi_mmap";
			syscon-chipselects = <&scm_conf 0x558>;
			#address-cells = <1>;
			#size-cells = <0>;
			ti,hwmods = "qspi";
			clocks = <&l4per_clkctrl DRA7_QSPI_CLKCTRL 25>;
			clock-names = "fck";
			num-cs = <4>;
			interrupts = <GIC_SPI 343 IRQ_TYPE_LEVEL_HIGH>;
			status = "disabled";
		};

		/* OCP2SCP3 */
		ocp2scp@4a090000 {
			compatible = "ti,omap-ocp2scp";
			#address-cells = <1>;
			#size-cells = <1>;
			ranges;
			reg = <0x4a090000 0x20>;
			ti,hwmods = "ocp2scp3";
			sata_phy: phy@4a096000 {
				compatible = "ti,phy-pipe3-sata";
				reg = <0x4A096000 0x80>, /* phy_rx */
				      <0x4A096400 0x64>, /* phy_tx */
				      <0x4A096800 0x40>; /* pll_ctrl */
				reg-names = "phy_rx", "phy_tx", "pll_ctrl";
				syscon-phy-power = <&scm_conf 0x374>;
				clocks = <&sys_clkin1>,
					 <&l3init_clkctrl DRA7_SATA_CLKCTRL 8>;
				clock-names = "sysclk", "refclk";
				syscon-pllreset = <&scm_conf 0x3fc>;
				#phy-cells = <0>;
			};

			pcie1_phy: pciephy@4a094000 {
				compatible = "ti,phy-pipe3-pcie";
				reg = <0x4a094000 0x80>, /* phy_rx */
				      <0x4a094400 0x64>; /* phy_tx */
				reg-names = "phy_rx", "phy_tx";
				syscon-phy-power = <&scm_conf_pcie 0x1c>;
				syscon-pcs = <&scm_conf_pcie 0x10>;
				clocks = <&dpll_pcie_ref_ck>,
					 <&dpll_pcie_ref_m2ldo_ck>,
					 <&l3init_clkctrl DRA7_PCIE1_CLKCTRL 8>,
					 <&l3init_clkctrl DRA7_PCIE1_CLKCTRL 9>,
					 <&l3init_clkctrl DRA7_PCIE1_CLKCTRL 10>,
					 <&optfclk_pciephy_div>,
					 <&sys_clkin1>;
				clock-names = "dpll_ref", "dpll_ref_m2",
					      "wkupclk", "refclk",
					      "div-clk", "phy-div", "sysclk";
				#phy-cells = <0>;
			};

			pcie2_phy: pciephy@4a095000 {
				compatible = "ti,phy-pipe3-pcie";
				reg = <0x4a095000 0x80>, /* phy_rx */
				      <0x4a095400 0x64>; /* phy_tx */
				reg-names = "phy_rx", "phy_tx";
				syscon-phy-power = <&scm_conf_pcie 0x20>;
				syscon-pcs = <&scm_conf_pcie 0x10>;
				clocks = <&dpll_pcie_ref_ck>,
					 <&dpll_pcie_ref_m2ldo_ck>,
					 <&l3init_clkctrl DRA7_PCIE2_CLKCTRL 8>,
					 <&l3init_clkctrl DRA7_PCIE2_CLKCTRL 9>,
					 <&l3init_clkctrl DRA7_PCIE2_CLKCTRL 10>,
					 <&optfclk_pciephy_div>,
					 <&sys_clkin1>;
				clock-names = "dpll_ref", "dpll_ref_m2",
					      "wkupclk", "refclk",
					      "div-clk", "phy-div", "sysclk";
				#phy-cells = <0>;
				status = "disabled";
			};
		};

		sata: sata@4a141100 {
			compatible = "snps,dwc-ahci";
			reg = <0x4a140000 0x1100>, <0x4a141100 0x7>;
			interrupts = <GIC_SPI 49 IRQ_TYPE_LEVEL_HIGH>;
			phys = <&sata_phy>;
			phy-names = "sata-phy";
			clocks = <&l3init_clkctrl DRA7_SATA_CLKCTRL 8>;
			ti,hwmods = "sata";
			ports-implemented = <0x1>;
		};

		rtc: rtc@48838000 {
			compatible = "ti,am3352-rtc";
			reg = <0x48838000 0x100>;
			interrupts = <GIC_SPI 217 IRQ_TYPE_LEVEL_HIGH>,
				     <GIC_SPI 217 IRQ_TYPE_LEVEL_HIGH>;
			ti,hwmods = "rtcss";
			clocks = <&sys_32k_ck>;
		};

		/* OCP2SCP1 */
		ocp2scp@4a080000 {
			compatible = "ti,omap-ocp2scp";
			#address-cells = <1>;
			#size-cells = <1>;
			ranges;
			reg = <0x4a080000 0x20>;
			ti,hwmods = "ocp2scp1";

			usb2_phy1: phy@4a084000 {
				compatible = "ti,dra7x-usb2", "ti,omap-usb2";
				reg = <0x4a084000 0x400>;
				syscon-phy-power = <&scm_conf 0x300>;
				clocks = <&usb_phy1_always_on_clk32k>,
					 <&l3init_clkctrl DRA7_USB_OTG_SS1_CLKCTRL 8>;
				clock-names =	"wkupclk",
						"refclk";
				#phy-cells = <0>;
			};

			usb2_phy2: phy@4a085000 {
				compatible = "ti,dra7x-usb2-phy2",
					     "ti,omap-usb2";
				reg = <0x4a085000 0x400>;
				syscon-phy-power = <&scm_conf 0xe74>;
				clocks = <&usb_phy2_always_on_clk32k>,
					 <&l3init_clkctrl DRA7_USB_OTG_SS2_CLKCTRL 8>;
				clock-names =	"wkupclk",
						"refclk";
				#phy-cells = <0>;
			};

			usb3_phy1: phy@4a084400 {
				compatible = "ti,omap-usb3";
				reg = <0x4a084400 0x80>,
				      <0x4a084800 0x64>,
				      <0x4a084c00 0x40>;
				reg-names = "phy_rx", "phy_tx", "pll_ctrl";
				syscon-phy-power = <&scm_conf 0x370>;
				clocks = <&usb_phy3_always_on_clk32k>,
					 <&sys_clkin1>,
					 <&l3init_clkctrl DRA7_USB_OTG_SS1_CLKCTRL 8>;
				clock-names =	"wkupclk",
						"sysclk",
						"refclk";
				#phy-cells = <0>;
			};
		};

		target-module@4a0dd000 {
			compatible = "ti,sysc-omap4-sr", "ti,sysc";
			ti,hwmods = "smartreflex_core";
			reg = <0x4a0dd000 0x4>,
			      <0x4a0dd008 0x4>;
			reg-names = "rev", "sysc";
			#address-cells = <1>;
			#size-cells = <1>;
			ranges = <0 0x4a0dd000 0x001000>;

			/* SmartReflex child device marked reserved in TRM */
		};

		target-module@4a0d9000 {
			compatible = "ti,sysc-omap4-sr", "ti,sysc";
			ti,hwmods = "smartreflex_mpu";
			reg = <0x4a0d9000 0x4>,
			      <0x4a0d9008 0x4>;
			reg-names = "rev", "sysc";
			#address-cells = <1>;
			#size-cells = <1>;
			ranges = <0 0x4a0d9000 0x001000>;

			/* SmartReflex child device marked reserved in TRM */
		};

		omap_dwc3_1: omap_dwc3_1@48880000 {
			compatible = "ti,dwc3";
			ti,hwmods = "usb_otg_ss1";
			reg = <0x48880000 0x10000>;
			interrupts = <GIC_SPI 72 IRQ_TYPE_LEVEL_HIGH>;
			#address-cells = <1>;
			#size-cells = <1>;
			utmi-mode = <2>;
			ranges;
			usb1: usb@48890000 {
				compatible = "snps,dwc3";
				reg = <0x48890000 0x17000>;
				interrupts = <GIC_SPI 71 IRQ_TYPE_LEVEL_HIGH>,
					     <GIC_SPI 71 IRQ_TYPE_LEVEL_HIGH>,
					     <GIC_SPI 72 IRQ_TYPE_LEVEL_HIGH>;
				interrupt-names = "peripheral",
						  "host",
						  "otg";
				phys = <&usb2_phy1>, <&usb3_phy1>;
				phy-names = "usb2-phy", "usb3-phy";
				maximum-speed = "super-speed";
				dr_mode = "otg";
				snps,dis_u3_susphy_quirk;
				snps,dis_u2_susphy_quirk;
				snps,dis_metastability_quirk;
			};
		};

		omap_dwc3_2: omap_dwc3_2@488c0000 {
			compatible = "ti,dwc3";
			ti,hwmods = "usb_otg_ss2";
			reg = <0x488c0000 0x10000>;
			interrupts = <GIC_SPI 87 IRQ_TYPE_LEVEL_HIGH>;
			#address-cells = <1>;
			#size-cells = <1>;
			utmi-mode = <2>;
			ranges;
			usb2: usb@488d0000 {
				compatible = "snps,dwc3";
				reg = <0x488d0000 0x17000>;
				interrupts = <GIC_SPI 73 IRQ_TYPE_LEVEL_HIGH>,
					     <GIC_SPI 73 IRQ_TYPE_LEVEL_HIGH>,
					     <GIC_SPI 87 IRQ_TYPE_LEVEL_HIGH>;
				interrupt-names = "peripheral",
						  "host",
						  "otg";
				phys = <&usb2_phy2>;
				phy-names = "usb2-phy";
				maximum-speed = "high-speed";
				dr_mode = "otg";
				snps,dis_u3_susphy_quirk;
				snps,dis_u2_susphy_quirk;
			};
		};

		/* IRQ for DWC3_3 and DWC3_4 need IRQ crossbar */
		omap_dwc3_3: omap_dwc3_3@48900000 {
			compatible = "ti,dwc3";
			ti,hwmods = "usb_otg_ss3";
			reg = <0x48900000 0x10000>;
			interrupts = <GIC_SPI 344 IRQ_TYPE_LEVEL_HIGH>;
			#address-cells = <1>;
			#size-cells = <1>;
			utmi-mode = <2>;
			ranges;
			status = "disabled";
			usb3: usb@48910000 {
				compatible = "snps,dwc3";
				reg = <0x48910000 0x17000>;
				interrupts = <GIC_SPI 88 IRQ_TYPE_LEVEL_HIGH>,
					     <GIC_SPI 88 IRQ_TYPE_LEVEL_HIGH>,
					     <GIC_SPI 344 IRQ_TYPE_LEVEL_HIGH>;
				interrupt-names = "peripheral",
						  "host",
						  "otg";
				maximum-speed = "high-speed";
				dr_mode = "otg";
				snps,dis_u3_susphy_quirk;
				snps,dis_u2_susphy_quirk;
			};
		};

		elm: elm@48078000 {
			compatible = "ti,am3352-elm";
			reg = <0x48078000 0xfc0>;      /* device IO registers */
			interrupts = <GIC_SPI 1 IRQ_TYPE_LEVEL_HIGH>;
			ti,hwmods = "elm";
			status = "disabled";
		};

		gpmc: gpmc@50000000 {
			compatible = "ti,am3352-gpmc";
			ti,hwmods = "gpmc";
			reg = <0x50000000 0x37c>;      /* device IO registers */
			interrupts = <GIC_SPI 15 IRQ_TYPE_LEVEL_HIGH>;
			dmas = <&edma_xbar 4 0>;
			dma-names = "rxtx";
			gpmc,num-cs = <8>;
			gpmc,num-waitpins = <2>;
			#address-cells = <2>;
			#size-cells = <1>;
			interrupt-controller;
			#interrupt-cells = <2>;
			gpio-controller;
			#gpio-cells = <2>;
			status = "disabled";
		};

		atl: atl@4843c000 {
			compatible = "ti,dra7-atl";
			reg = <0x4843c000 0x3ff>;
			ti,hwmods = "atl";
			ti,provided-clocks = <&atl_clkin0_ck>, <&atl_clkin1_ck>,
					     <&atl_clkin2_ck>, <&atl_clkin3_ck>;
			clocks = <&atl_clkctrl DRA7_ATL_CLKCTRL 26>;
			clock-names = "fck";
			status = "disabled";
		};

		mcasp1: mcasp@48460000 {
			compatible = "ti,dra7-mcasp-audio";
			ti,hwmods = "mcasp1";
			reg = <0x48460000 0x2000>,
			      <0x45800000 0x1000>;
			reg-names = "mpu","dat";
			interrupts = <GIC_SPI 104 IRQ_TYPE_LEVEL_HIGH>,
				     <GIC_SPI 103 IRQ_TYPE_LEVEL_HIGH>;
			interrupt-names = "tx", "rx";
			dmas = <&edma_xbar 129 1>, <&edma_xbar 128 1>;
			dma-names = "tx", "rx";
			clocks = <&ipu_clkctrl DRA7_MCASP1_CLKCTRL 22>, <&ipu_clkctrl DRA7_MCASP1_CLKCTRL 24>,
				 <&ipu_clkctrl DRA7_MCASP1_CLKCTRL 28>;
			clock-names = "fck", "ahclkx", "ahclkr";
			status = "disabled";
		};

		mcasp2: mcasp@48464000 {
			compatible = "ti,dra7-mcasp-audio";
			ti,hwmods = "mcasp2";
			reg = <0x48464000 0x2000>,
			      <0x45c00000 0x1000>;
			reg-names = "mpu","dat";
			interrupts = <GIC_SPI 149 IRQ_TYPE_LEVEL_HIGH>,
				     <GIC_SPI 148 IRQ_TYPE_LEVEL_HIGH>;
			interrupt-names = "tx", "rx";
			dmas = <&edma_xbar 131 1>, <&edma_xbar 130 1>;
			dma-names = "tx", "rx";
			clocks = <&l4per_clkctrl DRA7_MCASP2_CLKCTRL 22>,
				 <&l4per_clkctrl DRA7_MCASP2_CLKCTRL 24>,
				 <&l4per_clkctrl DRA7_MCASP2_CLKCTRL 28>;
			clock-names = "fck", "ahclkx", "ahclkr";
			status = "disabled";
		};

		mcasp3: mcasp@48468000 {
			compatible = "ti,dra7-mcasp-audio";
			ti,hwmods = "mcasp3";
			reg = <0x48468000 0x2000>,
			      <0x46000000 0x1000>;
			reg-names = "mpu","dat";
			interrupts = <GIC_SPI 151 IRQ_TYPE_LEVEL_HIGH>,
				     <GIC_SPI 150 IRQ_TYPE_LEVEL_HIGH>;
			interrupt-names = "tx", "rx";
			dmas = <&edma_xbar 133 1>, <&edma_xbar 132 1>;
			dma-names = "tx", "rx";
			clocks = <&l4per_clkctrl DRA7_MCASP3_CLKCTRL 22>,
				 <&l4per_clkctrl DRA7_MCASP3_CLKCTRL 24>;
			clock-names = "fck", "ahclkx";
			status = "disabled";
		};

		mcasp4: mcasp@4846c000 {
			compatible = "ti,dra7-mcasp-audio";
			ti,hwmods = "mcasp4";
			reg = <0x4846c000 0x2000>,
			      <0x48436000 0x1000>;
			reg-names = "mpu","dat";
			interrupts = <GIC_SPI 153 IRQ_TYPE_LEVEL_HIGH>,
				     <GIC_SPI 152 IRQ_TYPE_LEVEL_HIGH>;
			interrupt-names = "tx", "rx";
			dmas = <&edma_xbar 135 1>, <&edma_xbar 134 1>;
			dma-names = "tx", "rx";
			clocks = <&l4per_clkctrl DRA7_MCASP4_CLKCTRL 22>,
				 <&l4per_clkctrl DRA7_MCASP4_CLKCTRL 24>;
			clock-names = "fck", "ahclkx";
			status = "disabled";
		};

		mcasp5: mcasp@48470000 {
			compatible = "ti,dra7-mcasp-audio";
			ti,hwmods = "mcasp5";
			reg = <0x48470000 0x2000>,
			      <0x4843a000 0x1000>;
			reg-names = "mpu","dat";
			interrupts = <GIC_SPI 155 IRQ_TYPE_LEVEL_HIGH>,
				     <GIC_SPI 154 IRQ_TYPE_LEVEL_HIGH>;
			interrupt-names = "tx", "rx";
			dmas = <&edma_xbar 137 1>, <&edma_xbar 136 1>;
			dma-names = "tx", "rx";
			clocks = <&l4per_clkctrl DRA7_MCASP5_CLKCTRL 22>,
				 <&l4per_clkctrl DRA7_MCASP5_CLKCTRL 24>;
			clock-names = "fck", "ahclkx";
			status = "disabled";
		};

		mcasp6: mcasp@48474000 {
			compatible = "ti,dra7-mcasp-audio";
			ti,hwmods = "mcasp6";
			reg = <0x48474000 0x2000>,
			      <0x4844c000 0x1000>;
			reg-names = "mpu","dat";
			interrupts = <GIC_SPI 157 IRQ_TYPE_LEVEL_HIGH>,
				     <GIC_SPI 156 IRQ_TYPE_LEVEL_HIGH>;
			interrupt-names = "tx", "rx";
			dmas = <&edma_xbar 139 1>, <&edma_xbar 138 1>;
			dma-names = "tx", "rx";
			clocks = <&l4per_clkctrl DRA7_MCASP6_CLKCTRL 22>,
				 <&l4per_clkctrl DRA7_MCASP6_CLKCTRL 24>;
			clock-names = "fck", "ahclkx";
			status = "disabled";
		};

		mcasp7: mcasp@48478000 {
			compatible = "ti,dra7-mcasp-audio";
			ti,hwmods = "mcasp7";
			reg = <0x48478000 0x2000>,
			      <0x48450000 0x1000>;
			reg-names = "mpu","dat";
			interrupts = <GIC_SPI 159 IRQ_TYPE_LEVEL_HIGH>,
				     <GIC_SPI 158 IRQ_TYPE_LEVEL_HIGH>;
			interrupt-names = "tx", "rx";
			dmas = <&edma_xbar 141 1>, <&edma_xbar 140 1>;
			dma-names = "tx", "rx";
			clocks = <&l4per_clkctrl DRA7_MCASP7_CLKCTRL 22>,
				 <&l4per_clkctrl DRA7_MCASP7_CLKCTRL 24>;
			clock-names = "fck", "ahclkx";
			status = "disabled";
		};

		mcasp8: mcasp@4847c000 {
			compatible = "ti,dra7-mcasp-audio";
			ti,hwmods = "mcasp8";
			reg = <0x4847c000 0x2000>,
			      <0x48454000 0x1000>;
			reg-names = "mpu","dat";
			interrupts = <GIC_SPI 161 IRQ_TYPE_LEVEL_HIGH>,
				     <GIC_SPI 160 IRQ_TYPE_LEVEL_HIGH>;
			interrupt-names = "tx", "rx";
			dmas = <&edma_xbar 143 1>, <&edma_xbar 142 1>;
			dma-names = "tx", "rx";
			clocks = <&l4per_clkctrl DRA7_MCASP8_CLKCTRL 22>,
				 <&l4per_clkctrl DRA7_MCASP8_CLKCTRL 24>;
			clock-names = "fck", "ahclkx";
			status = "disabled";
		};

		crossbar_mpu: crossbar@4a002a48 {
			compatible = "ti,irq-crossbar";
			reg = <0x4a002a48 0x130>;
			interrupt-controller;
			interrupt-parent = <&wakeupgen>;
			#interrupt-cells = <3>;
			ti,max-irqs = <160>;
			ti,max-crossbar-sources = <MAX_SOURCES>;
			ti,reg-size = <2>;
			ti,irqs-reserved = <0 1 2 3 5 6 131 132>;
			ti,irqs-skip = <10 133 139 140>;
			ti,irqs-safe-map = <0>;
		};

		mac: ethernet@48484000 {
			compatible = "ti,dra7-cpsw","ti,cpsw";
			ti,hwmods = "gmac";
			clocks = <&gmac_main_clk>, <&l3init_clkctrl DRA7_GMAC_CLKCTRL 25>;
			clock-names = "fck", "cpts";
			cpdma_channels = <8>;
			ale_entries = <1024>;
			bd_ram_size = <0x2000>;
			mac_control = <0x20>;
			slaves = <2>;
			active_slave = <0>;
			cpts_clock_mult = <0x784CFE14>;
			cpts_clock_shift = <29>;
			reg = <0x48484000 0x1000
			       0x48485200 0x2E00>;
			#address-cells = <1>;
			#size-cells = <1>;

			/*
			 * Do not allow gating of cpsw clock as workaround
			 * for errata i877. Keeping internal clock disabled
			 * causes the device switching characteristics
			 * to degrade over time and eventually fail to meet
			 * the data manual delay time/skew specs.
			 */
			ti,no-idle;

			/*
			 * rx_thresh_pend
			 * rx_pend
			 * tx_pend
			 * misc_pend
			 */
			interrupts = <GIC_SPI 334 IRQ_TYPE_LEVEL_HIGH>,
				     <GIC_SPI 335 IRQ_TYPE_LEVEL_HIGH>,
				     <GIC_SPI 336 IRQ_TYPE_LEVEL_HIGH>,
				     <GIC_SPI 337 IRQ_TYPE_LEVEL_HIGH>;
			ranges;
			syscon = <&scm_conf>;
			status = "disabled";

			davinci_mdio: mdio@48485000 {
				compatible = "ti,cpsw-mdio","ti,davinci_mdio";
				#address-cells = <1>;
				#size-cells = <0>;
				ti,hwmods = "davinci_mdio";
				bus_freq = <1000000>;
				reg = <0x48485000 0x100>;
			};

			cpsw_emac0: slave@48480200 {
				/* Filled in by U-Boot */
				mac-address = [ 00 00 00 00 00 00 ];
			};

			cpsw_emac1: slave@48480300 {
				/* Filled in by U-Boot */
				mac-address = [ 00 00 00 00 00 00 ];
			};

			phy_sel: cpsw-phy-sel@4a002554 {
				compatible = "ti,dra7xx-cpsw-phy-sel";
				reg= <0x4a002554 0x4>;
				reg-names = "gmii-sel";
			};
		};

		dcan1: can@481cc000 {
			compatible = "ti,dra7-d_can";
			ti,hwmods = "dcan1";
			reg = <0x4ae3c000 0x2000>;
			syscon-raminit = <&scm_conf 0x558 0>;
			interrupts = <GIC_SPI 222 IRQ_TYPE_LEVEL_HIGH>;
			clocks = <&wkupaon_clkctrl DRA7_DCAN1_CLKCTRL 24>;
			status = "disabled";
		};

		dcan2: can@481d0000 {
			compatible = "ti,dra7-d_can";
			ti,hwmods = "dcan2";
			reg = <0x48480000 0x2000>;
			syscon-raminit = <&scm_conf 0x558 1>;
			interrupts = <GIC_SPI 225 IRQ_TYPE_LEVEL_HIGH>;
			clocks = <&sys_clkin1>;
			status = "disabled";
		};

		dss: dss@58000000 {
			compatible = "ti,dra7-dss";
			/* 'reg' defined in dra72x.dtsi and dra74x.dtsi */
			/* 'clocks' defined in dra72x.dtsi and dra74x.dtsi */
			status = "disabled";
			ti,hwmods = "dss_core";
			/* CTRL_CORE_DSS_PLL_CONTROL */
			syscon-pll-ctrl = <&scm_conf 0x538>;
			#address-cells = <1>;
			#size-cells = <1>;
			ranges;

			dispc@58001000 {
				compatible = "ti,dra7-dispc";
				reg = <0x58001000 0x1000>;
				interrupts = <GIC_SPI 20 IRQ_TYPE_LEVEL_HIGH>;
				ti,hwmods = "dss_dispc";
				clocks = <&dss_clkctrl DRA7_DSS_CORE_CLKCTRL 8>;
				clock-names = "fck";
				/* CTRL_CORE_SMA_SW_1 */
				syscon-pol = <&scm_conf 0x534>;
			};

			hdmi: encoder@58060000 {
				compatible = "ti,dra7-hdmi";
				reg = <0x58040000 0x200>,
				      <0x58040200 0x80>,
				      <0x58040300 0x80>,
				      <0x58060000 0x19000>;
				reg-names = "wp", "pll", "phy", "core";
				interrupts = <GIC_SPI 96 IRQ_TYPE_LEVEL_HIGH>;
				status = "disabled";
				ti,hwmods = "dss_hdmi";
				clocks = <&dss_clkctrl DRA7_DSS_CORE_CLKCTRL 9>,
					 <&dss_clkctrl DRA7_DSS_CORE_CLKCTRL 10>;
				clock-names = "fck", "sys_clk";
				dmas = <&sdma_xbar 76>;
				dma-names = "audio_tx";
			};
		};

		epwmss0: epwmss@4843e000 {
			compatible = "ti,dra746-pwmss", "ti,am33xx-pwmss";
			reg = <0x4843e000 0x30>;
			ti,hwmods = "epwmss0";
			#address-cells = <1>;
			#size-cells = <1>;
			status = "disabled";
			ranges;

			ehrpwm0: pwm@4843e200 {
				compatible = "ti,dra746-ehrpwm",
					     "ti,am3352-ehrpwm";
				#pwm-cells = <3>;
				reg = <0x4843e200 0x80>;
				clocks = <&ehrpwm0_tbclk>, <&l4_root_clk_div>;
				clock-names = "tbclk", "fck";
				status = "disabled";
			};

			ecap0: ecap@4843e100 {
				compatible = "ti,dra746-ecap",
					     "ti,am3352-ecap";
				#pwm-cells = <3>;
				reg = <0x4843e100 0x80>;
				clocks = <&l4_root_clk_div>;
				clock-names = "fck";
				status = "disabled";
			};
		};

		epwmss1: epwmss@48440000 {
			compatible = "ti,dra746-pwmss", "ti,am33xx-pwmss";
			reg = <0x48440000 0x30>;
			ti,hwmods = "epwmss1";
			#address-cells = <1>;
			#size-cells = <1>;
			status = "disabled";
			ranges;

			ehrpwm1: pwm@48440200 {
				compatible = "ti,dra746-ehrpwm",
					     "ti,am3352-ehrpwm";
				#pwm-cells = <3>;
				reg = <0x48440200 0x80>;
				clocks = <&ehrpwm1_tbclk>, <&l4_root_clk_div>;
				clock-names = "tbclk", "fck";
				status = "disabled";
			};

			ecap1: ecap@48440100 {
				compatible = "ti,dra746-ecap",
					     "ti,am3352-ecap";
				#pwm-cells = <3>;
				reg = <0x48440100 0x80>;
				clocks = <&l4_root_clk_div>;
				clock-names = "fck";
				status = "disabled";
			};
		};

		epwmss2: epwmss@48442000 {
			compatible = "ti,dra746-pwmss", "ti,am33xx-pwmss";
			reg = <0x48442000 0x30>;
			ti,hwmods = "epwmss2";
			#address-cells = <1>;
			#size-cells = <1>;
			status = "disabled";
			ranges;

			ehrpwm2: pwm@48442200 {
				compatible = "ti,dra746-ehrpwm",
					     "ti,am3352-ehrpwm";
				#pwm-cells = <3>;
				reg = <0x48442200 0x80>;
				clocks = <&ehrpwm2_tbclk>, <&l4_root_clk_div>;
				clock-names = "tbclk", "fck";
				status = "disabled";
			};

			ecap2: ecap@48442100 {
				compatible = "ti,dra746-ecap",
					     "ti,am3352-ecap";
				#pwm-cells = <3>;
				reg = <0x48442100 0x80>;
				clocks = <&l4_root_clk_div>;
				clock-names = "fck";
				status = "disabled";
			};
		};

		aes1: aes@4b500000 {
			compatible = "ti,omap4-aes";
			ti,hwmods = "aes1";
			reg = <0x4b500000 0xa0>;
			interrupts = <GIC_SPI 80 IRQ_TYPE_LEVEL_HIGH>;
			dmas = <&edma_xbar 111 0>, <&edma_xbar 110 0>;
			dma-names = "tx", "rx";
			clocks = <&l3_iclk_div>;
			clock-names = "fck";
		};

		aes2: aes@4b700000 {
			compatible = "ti,omap4-aes";
			ti,hwmods = "aes2";
			reg = <0x4b700000 0xa0>;
			interrupts = <GIC_SPI 59 IRQ_TYPE_LEVEL_HIGH>;
			dmas = <&edma_xbar 114 0>, <&edma_xbar 113 0>;
			dma-names = "tx", "rx";
			clocks = <&l3_iclk_div>;
			clock-names = "fck";
		};

		des: des@480a5000 {
			compatible = "ti,omap4-des";
			ti,hwmods = "des";
			reg = <0x480a5000 0xa0>;
			interrupts = <GIC_SPI 77 IRQ_TYPE_LEVEL_HIGH>;
			dmas = <&sdma_xbar 117>, <&sdma_xbar 116>;
			dma-names = "tx", "rx";
			clocks = <&l3_iclk_div>;
			clock-names = "fck";
		};

		sham: sham@53100000 {
			compatible = "ti,omap5-sham";
			ti,hwmods = "sham";
			reg = <0x4b101000 0x300>;
			interrupts = <GIC_SPI 46 IRQ_TYPE_LEVEL_HIGH>;
			dmas = <&edma_xbar 119 0>;
			dma-names = "rx";
			clocks = <&l3_iclk_div>;
			clock-names = "fck";
		};

		rng: rng@48090000 {
			compatible = "ti,omap4-rng";
			ti,hwmods = "rng";
			reg = <0x48090000 0x2000>;
			interrupts = <GIC_SPI 47 IRQ_TYPE_LEVEL_HIGH>;
			clocks = <&l3_iclk_div>;
			clock-names = "fck";
		};

		opp_supply_mpu: opp-supply@4a003b20 {
			compatible = "ti,omap5-opp-supply";
			reg = <0x4a003b20 0xc>;
			ti,efuse-settings = <
			/* uV   offset */
			1060000 0x0
			1160000 0x4
			1210000 0x8
			>;
			ti,absolute-max-voltage-uv = <1500000>;
		};

	};

	thermal_zones: thermal-zones {
		#include "omap4-cpu-thermal.dtsi"
		#include "omap5-gpu-thermal.dtsi"
		#include "omap5-core-thermal.dtsi"
		#include "dra7-dspeve-thermal.dtsi"
		#include "dra7-iva-thermal.dtsi"
	};

};

&cpu_thermal {
	polling-delay = <500>; /* milliseconds */
	coefficients = <0 2000>;
};

&gpu_thermal {
	coefficients = <0 2000>;
};

&core_thermal {
	coefficients = <0 2000>;
};

&dspeve_thermal {
	coefficients = <0 2000>;
};

&iva_thermal {
	coefficients = <0 2000>;
};

&cpu_crit {
	temperature = <120000>; /* milli Celsius */
};

<<<<<<< HEAD
#include "dra7xx-clocks.dtsi"
=======
&core_crit {
	temperature = <120000>; /* milli Celsius */
};

&gpu_crit {
	temperature = <120000>; /* milli Celsius */
};

&dspeve_crit {
	temperature = <120000>; /* milli Celsius */
};

&iva_crit {
	temperature = <120000>; /* milli Celsius */
};

/include/ "dra7xx-clocks.dtsi"
>>>>>>> 64c358b3
<|MERGE_RESOLUTION|>--- conflicted
+++ resolved
@@ -2136,9 +2136,6 @@
 	temperature = <120000>; /* milli Celsius */
 };
 
-<<<<<<< HEAD
-#include "dra7xx-clocks.dtsi"
-=======
 &core_crit {
 	temperature = <120000>; /* milli Celsius */
 };
@@ -2155,5 +2152,4 @@
 	temperature = <120000>; /* milli Celsius */
 };
 
-/include/ "dra7xx-clocks.dtsi"
->>>>>>> 64c358b3
+#include "dra7xx-clocks.dtsi"