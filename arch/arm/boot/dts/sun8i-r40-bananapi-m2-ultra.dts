/*
 * Copyright (C) 2017 Chen-Yu Tsai <wens@csie.org>
 * Copyright (C) 2017 Icenowy Zheng <icenowy@aosc.io>
 *
 * This file is dual-licensed: you can use it either under the terms
 * of the GPL or the X11 license, at your option. Note that this dual
 * licensing only applies to this file, and not this project as a
 * whole.
 *
 *  a) This file is free software; you can redistribute it and/or
 *     modify it under the terms of the GNU General Public License as
 *     published by the Free Software Foundation; either version 2 of the
 *     License, or (at your option) any later version.
 *
 *     This file is distributed in the hope that it will be useful,
 *     but WITHOUT ANY WARRANTY; without even the implied warranty of
 *     MERCHANTABILITY or FITNESS FOR A PARTICULAR PURPOSE.  See the
 *     GNU General Public License for more details.
 *
 * Or, alternatively,
 *
 *  b) Permission is hereby granted, free of charge, to any person
 *     obtaining a copy of this software and associated documentation
 *     files (the "Software"), to deal in the Software without
 *     restriction, including without limitation the rights to use,
 *     copy, modify, merge, publish, distribute, sublicense, and/or
 *     sell copies of the Software, and to permit persons to whom the
 *     Software is furnished to do so, subject to the following
 *     conditions:
 *
 *     The above copyright notice and this permission notice shall be
 *     included in all copies or substantial portions of the Software.
 *
 *     THE SOFTWARE IS PROVIDED "AS IS", WITHOUT WARRANTY OF ANY KIND,
 *     EXPRESS OR IMPLIED, INCLUDING BUT NOT LIMITED TO THE WARRANTIES
 *     OF MERCHANTABILITY, FITNESS FOR A PARTICULAR PURPOSE AND
 *     NONINFRINGEMENT. IN NO EVENT SHALL THE AUTHORS OR COPYRIGHT
 *     HOLDERS BE LIABLE FOR ANY CLAIM, DAMAGES OR OTHER LIABILITY,
 *     WHETHER IN AN ACTION OF CONTRACT, TORT OR OTHERWISE, ARISING
 *     FROM, OUT OF OR IN CONNECTION WITH THE SOFTWARE OR THE USE OR
 *     OTHER DEALINGS IN THE SOFTWARE.
 */

/dts-v1/;
#include "sun8i-r40.dtsi"

#include <dt-bindings/gpio/gpio.h>

/ {
	model = "Banana Pi BPI-M2-Ultra";
	compatible = "sinovoip,bpi-m2-ultra", "allwinner,sun8i-r40";

	aliases {
		ethernet0 = &gmac;
		serial0 = &uart0;
	};

	chosen {
		stdout-path = "serial0:115200n8";
	};

	connector {
		compatible = "hdmi-connector";
		type = "a";

		port {
			hdmi_con_in: endpoint {
				remote-endpoint = <&hdmi_out_con>;
			};
		};
	};

	leds {
		compatible = "gpio-leds";

		pwr-led {
			label = "bananapi:red:pwr";
			gpios = <&pio 7 20 GPIO_ACTIVE_HIGH>;
			default-state = "on";
		};

		user-led-green {
			label = "bananapi:green:user";
			gpios = <&pio 7 21 GPIO_ACTIVE_HIGH>;
		};

		user-led-blue {
			label = "bananapi:blue:user";
			gpios = <&pio 7 22 GPIO_ACTIVE_HIGH>;
		};
	};

	reg_vcc5v0: vcc5v0 {
		compatible = "regulator-fixed";
		regulator-name = "vcc5v0";
		regulator-min-microvolt = <5000000>;
		regulator-max-microvolt = <5000000>;
		gpio = <&pio 7 23 GPIO_ACTIVE_HIGH>; /* PH23 */
		enable-active-high;
	};

	wifi_pwrseq: wifi_pwrseq {
		compatible = "mmc-pwrseq-simple";
		reset-gpios = <&pio 6 10 GPIO_ACTIVE_LOW>; /* PG10 WIFI_EN */
	};
};

<<<<<<< HEAD
=======
&ahci {
	ahci-supply = <&reg_dldo4>;
	phy-supply = <&reg_eldo3>;
	status = "okay";
};

>>>>>>> 0fd79184
&de {
	status = "okay";
};

&ehci1 {
	status = "okay";
};

&ehci2 {
	status = "okay";
};

&gmac {
	pinctrl-names = "default";
	pinctrl-0 = <&gmac_rgmii_pins>;
	phy-handle = <&phy1>;
	phy-mode = "rgmii";
	phy-supply = <&reg_dc1sw>;
	status = "okay";
};

&gmac_mdio {
	phy1: ethernet-phy@1 {
		compatible = "ethernet-phy-ieee802.3-c22";
		reg = <1>;
	};
};

&hdmi {
	status = "okay";
};

&hdmi_out {
	hdmi_out_con: endpoint {
		remote-endpoint = <&hdmi_con_in>;
	};
};

&i2c0 {
	status = "okay";

	axp22x: pmic@34 {
		compatible = "x-powers,axp221";
		reg = <0x34>;
		interrupt-parent = <&nmi_intc>;
		interrupts = <0 IRQ_TYPE_LEVEL_LOW>;
	};
};

#include "axp22x.dtsi"

&mmc0 {
	vmmc-supply = <&reg_dcdc1>;
	bus-width = <4>;
	cd-gpios = <&pio 7 13 GPIO_ACTIVE_LOW>; /* PH13 */
	status = "okay";
};

&mmc1 {
	pinctrl-names = "default";
	pinctrl-0 = <&mmc1_pg_pins>;
	vmmc-supply = <&reg_dldo2>;
	vqmmc-supply = <&reg_dldo1>;
	mmc-pwrseq = <&wifi_pwrseq>;
	bus-width = <4>;
	non-removable;
	status = "okay";
};

&mmc2 {
	vmmc-supply = <&reg_dcdc1>;
	vqmmc-supply = <&reg_dcdc1>;
	bus-width = <8>;
	non-removable;
	status = "okay";
};

&ohci1 {
	status = "okay";
};

&ohci2 {
	status = "okay";
};

&reg_aldo2 {
	regulator-always-on;
	regulator-min-microvolt = <2500000>;
	regulator-max-microvolt = <2500000>;
	regulator-name = "vcc-pa";
};

&reg_aldo3 {
	regulator-always-on;
	regulator-min-microvolt = <2700000>;
	regulator-max-microvolt = <3300000>;
	regulator-name = "avcc";
};

&reg_dc1sw {
	regulator-min-microvolt = <3000000>;
	regulator-max-microvolt = <3000000>;
	regulator-name = "vcc-gmac-phy";
};

&reg_dcdc1 {
	regulator-always-on;
	regulator-min-microvolt = <3000000>;
	regulator-max-microvolt = <3000000>;
	regulator-name = "vcc-3v0";
};

&reg_dcdc2 {
	regulator-always-on;
	regulator-min-microvolt = <1000000>;
	regulator-max-microvolt = <1300000>;
	regulator-name = "vdd-cpu";
};

&reg_dcdc3 {
	regulator-always-on;
	regulator-min-microvolt = <1000000>;
	regulator-max-microvolt = <1300000>;
	regulator-name = "vdd-sys";
};

&reg_dcdc5 {
	regulator-always-on;
	regulator-min-microvolt = <1500000>;
	regulator-max-microvolt = <1500000>;
	regulator-name = "vcc-dram";
};

&reg_dldo1 {
	regulator-min-microvolt = <1800000>;
	regulator-max-microvolt = <3300000>;
	regulator-name = "vcc-wifi-io";
};

&reg_dldo2 {
	regulator-min-microvolt = <3300000>;
	regulator-max-microvolt = <3300000>;
	regulator-name = "vcc-wifi";
};

<<<<<<< HEAD
=======
&reg_dldo4 {
	regulator-min-microvolt = <2500000>;
	regulator-max-microvolt = <2500000>;
	regulator-name = "vdd2v5-sata";
};

&reg_eldo3 {
	regulator-min-microvolt = <1200000>;
	regulator-max-microvolt = <1200000>;
	regulator-name = "vdd1v2-sata";
};

>>>>>>> 0fd79184
&tcon_tv0 {
	status = "okay";
};

&uart0 {
	pinctrl-names = "default";
	pinctrl-0 = <&uart0_pb_pins>;
	status = "okay";
};

&usbphy {
	usb1_vbus-supply = <&reg_vcc5v0>;
	usb2_vbus-supply = <&reg_vcc5v0>;
	status = "okay";
};<|MERGE_RESOLUTION|>--- conflicted
+++ resolved
@@ -105,15 +105,12 @@
 	};
 };
 
-<<<<<<< HEAD
-=======
 &ahci {
 	ahci-supply = <&reg_dldo4>;
 	phy-supply = <&reg_eldo3>;
 	status = "okay";
 };
 
->>>>>>> 0fd79184
 &de {
 	status = "okay";
 };
@@ -259,8 +256,6 @@
 	regulator-name = "vcc-wifi";
 };
 
-<<<<<<< HEAD
-=======
 &reg_dldo4 {
 	regulator-min-microvolt = <2500000>;
 	regulator-max-microvolt = <2500000>;
@@ -273,7 +268,6 @@
 	regulator-name = "vdd1v2-sata";
 };
 
->>>>>>> 0fd79184
 &tcon_tv0 {
 	status = "okay";
 };
