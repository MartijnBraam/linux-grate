--- conflicted
+++ resolved
@@ -63,13 +63,10 @@
 	};
 };
 
-<<<<<<< HEAD
-=======
 &irqpin0 {
 	status = "okay";
 };
 
->>>>>>> d8ec26d7
 &pfc {
 	pinctrl-0 = <&scif2_pins &scif4_pins &sdhi0_pins>;
 	pinctrl-names = "default";
