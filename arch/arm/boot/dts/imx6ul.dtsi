--- conflicted
+++ resolved
@@ -598,9 +598,6 @@
 				fsl,anatop = <&anatop>;
 			};
 
-<<<<<<< HEAD
-			snvs: snvs@20cc000 {
-=======
 			tempmon: tempmon {
 				compatible = "fsl,imx6ul-tempmon", "fsl,imx6sx-tempmon";
 				interrupts = <GIC_SPI 49 IRQ_TYPE_LEVEL_HIGH>;
@@ -611,7 +608,6 @@
 			};
 
 			snvs: snvs@020cc000 {
->>>>>>> 02bc1bd0
 				compatible = "fsl,sec-v4.0-mon", "syscon", "simple-mfd";
 				reg = <0x020cc000 0x4000>;
 
@@ -873,13 +869,9 @@
 				reg = <0x021b0000 0x4000>;
 			};
 
-<<<<<<< HEAD
 			ocotp: ocotp-ctrl@21bc000 {
-=======
-			ocotp: ocotp-ctrl@021bc000 {
 				#address-cells = <1>;
 				#size-cells = <1>;
->>>>>>> 02bc1bd0
 				compatible = "fsl,imx6ul-ocotp", "syscon";
 				reg = <0x021bc000 0x4000>;
 				clocks = <&clks IMX6UL_CLK_OCOTP>;
