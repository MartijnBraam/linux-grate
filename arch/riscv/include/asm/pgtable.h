/* SPDX-License-Identifier: GPL-2.0-only */
/*
 * Copyright (C) 2012 Regents of the University of California
 */

#ifndef _ASM_RISCV_PGTABLE_H
#define _ASM_RISCV_PGTABLE_H

#include <linux/mmzone.h>
#include <linux/sizes.h>

#include <asm/pgtable-bits.h>

#ifndef __ASSEMBLY__

/* Page Upper Directory not used in RISC-V */
#include <asm-generic/pgtable-nopud.h>
#include <asm/page.h>
#include <asm/tlbflush.h>
#include <linux/mm_types.h>

#ifdef CONFIG_MMU

#define VMALLOC_SIZE     (KERN_VIRT_SIZE >> 1)
#define VMALLOC_END      (PAGE_OFFSET - 1)
#define VMALLOC_START    (PAGE_OFFSET - VMALLOC_SIZE)

#define BPF_JIT_REGION_SIZE	(SZ_128M)
#define BPF_JIT_REGION_START	(PAGE_OFFSET - BPF_JIT_REGION_SIZE)
#define BPF_JIT_REGION_END	(VMALLOC_END)

/*
 * Roughly size the vmemmap space to be large enough to fit enough
 * struct pages to map half the virtual address space. Then
 * position vmemmap directly below the VMALLOC region.
 */
#define VMEMMAP_SHIFT \
	(CONFIG_VA_BITS - PAGE_SHIFT - 1 + STRUCT_PAGE_MAX_SHIFT)
#define VMEMMAP_SIZE	BIT(VMEMMAP_SHIFT)
#define VMEMMAP_END	(VMALLOC_START - 1)
#define VMEMMAP_START	(VMALLOC_START - VMEMMAP_SIZE)

/*
 * Define vmemmap for pfn_to_page & page_to_pfn calls. Needed if kernel
 * is configured with CONFIG_SPARSEMEM_VMEMMAP enabled.
 */
#define vmemmap		((struct page *)VMEMMAP_START)

#define PCI_IO_SIZE      SZ_16M
#define PCI_IO_END       VMEMMAP_START
#define PCI_IO_START     (PCI_IO_END - PCI_IO_SIZE)

#define FIXADDR_TOP      PCI_IO_START
#ifdef CONFIG_64BIT
#define FIXADDR_SIZE     PMD_SIZE
#else
#define FIXADDR_SIZE     PGDIR_SIZE
#endif
#define FIXADDR_START    (FIXADDR_TOP - FIXADDR_SIZE)

#endif

#ifdef CONFIG_64BIT
#include <asm/pgtable-64.h>
#else
#include <asm/pgtable-32.h>
#endif /* CONFIG_64BIT */

#ifdef CONFIG_MMU
/* Number of entries in the page global directory */
#define PTRS_PER_PGD    (PAGE_SIZE / sizeof(pgd_t))
/* Number of entries in the page table */
#define PTRS_PER_PTE    (PAGE_SIZE / sizeof(pte_t))

/* Number of PGD entries that a user-mode program can use */
#define USER_PTRS_PER_PGD   (TASK_SIZE / PGDIR_SIZE)

/* Page protection bits */
#define _PAGE_BASE	(_PAGE_PRESENT | _PAGE_ACCESSED | _PAGE_USER)

#define PAGE_NONE		__pgprot(_PAGE_PROT_NONE)
#define PAGE_READ		__pgprot(_PAGE_BASE | _PAGE_READ)
#define PAGE_WRITE		__pgprot(_PAGE_BASE | _PAGE_READ | _PAGE_WRITE)
#define PAGE_EXEC		__pgprot(_PAGE_BASE | _PAGE_EXEC)
#define PAGE_READ_EXEC		__pgprot(_PAGE_BASE | _PAGE_READ | _PAGE_EXEC)
#define PAGE_WRITE_EXEC		__pgprot(_PAGE_BASE | _PAGE_READ |	\
					 _PAGE_EXEC | _PAGE_WRITE)

#define PAGE_COPY		PAGE_READ
#define PAGE_COPY_EXEC		PAGE_EXEC
#define PAGE_COPY_READ_EXEC	PAGE_READ_EXEC
#define PAGE_SHARED		PAGE_WRITE
#define PAGE_SHARED_EXEC	PAGE_WRITE_EXEC

#define _PAGE_KERNEL		(_PAGE_READ \
				| _PAGE_WRITE \
				| _PAGE_PRESENT \
				| _PAGE_ACCESSED \
				| _PAGE_DIRTY)

#define PAGE_KERNEL		__pgprot(_PAGE_KERNEL)
#define PAGE_KERNEL_EXEC	__pgprot(_PAGE_KERNEL | _PAGE_EXEC)

#define PAGE_TABLE		__pgprot(_PAGE_TABLE)

/*
 * The RISC-V ISA doesn't yet specify how to query or modify PMAs, so we can't
 * change the properties of memory regions.
 */
#define _PAGE_IOREMAP _PAGE_KERNEL

extern pgd_t swapper_pg_dir[];

/* MAP_PRIVATE permissions: xwr (copy-on-write) */
#define __P000	PAGE_NONE
#define __P001	PAGE_READ
#define __P010	PAGE_COPY
#define __P011	PAGE_COPY
#define __P100	PAGE_EXEC
#define __P101	PAGE_READ_EXEC
#define __P110	PAGE_COPY_EXEC
#define __P111	PAGE_COPY_READ_EXEC

/* MAP_SHARED permissions: xwr */
#define __S000	PAGE_NONE
#define __S001	PAGE_READ
#define __S010	PAGE_SHARED
#define __S011	PAGE_SHARED
#define __S100	PAGE_EXEC
#define __S101	PAGE_READ_EXEC
#define __S110	PAGE_SHARED_EXEC
#define __S111	PAGE_SHARED_EXEC

<<<<<<< HEAD
#define VMALLOC_SIZE     (KERN_VIRT_SIZE >> 1)
#define VMALLOC_END      (PAGE_OFFSET - 1)
#define VMALLOC_START    (PAGE_OFFSET - VMALLOC_SIZE)

#define BPF_JIT_REGION_SIZE	(SZ_128M)
#define BPF_JIT_REGION_START	(PAGE_OFFSET - BPF_JIT_REGION_SIZE)
#define BPF_JIT_REGION_END	(VMALLOC_END)

/*
 * Roughly size the vmemmap space to be large enough to fit enough
 * struct pages to map half the virtual address space. Then
 * position vmemmap directly below the VMALLOC region.
 */
#define VMEMMAP_SHIFT \
	(CONFIG_VA_BITS - PAGE_SHIFT - 1 + STRUCT_PAGE_MAX_SHIFT)
#define VMEMMAP_SIZE	BIT(VMEMMAP_SHIFT)
#define VMEMMAP_END	(VMALLOC_START - 1)
#define VMEMMAP_START	(VMALLOC_START - VMEMMAP_SIZE)

/*
 * Define vmemmap for pfn_to_page & page_to_pfn calls. Needed if kernel
 * is configured with CONFIG_SPARSEMEM_VMEMMAP enabled.
 */
#define vmemmap		((struct page *)VMEMMAP_START)

=======
>>>>>>> 778fbf41
static inline int pmd_present(pmd_t pmd)
{
	return (pmd_val(pmd) & (_PAGE_PRESENT | _PAGE_PROT_NONE));
}

static inline int pmd_none(pmd_t pmd)
{
	return (pmd_val(pmd) == 0);
}

static inline int pmd_bad(pmd_t pmd)
{
	return !pmd_present(pmd);
}

#define pmd_leaf	pmd_leaf
static inline int pmd_leaf(pmd_t pmd)
{
	return pmd_present(pmd) &&
	       (pmd_val(pmd) & (_PAGE_READ | _PAGE_WRITE | _PAGE_EXEC));
}

static inline void set_pmd(pmd_t *pmdp, pmd_t pmd)
{
	*pmdp = pmd;
}

static inline void pmd_clear(pmd_t *pmdp)
{
	set_pmd(pmdp, __pmd(0));
}

static inline pgd_t pfn_pgd(unsigned long pfn, pgprot_t prot)
{
	return __pgd((pfn << _PAGE_PFN_SHIFT) | pgprot_val(prot));
}

static inline unsigned long _pgd_pfn(pgd_t pgd)
{
	return pgd_val(pgd) >> _PAGE_PFN_SHIFT;
}

#define pgd_index(addr) (((addr) >> PGDIR_SHIFT) & (PTRS_PER_PGD - 1))

/* Locate an entry in the page global directory */
static inline pgd_t *pgd_offset(const struct mm_struct *mm, unsigned long addr)
{
	return mm->pgd + pgd_index(addr);
}
/* Locate an entry in the kernel page global directory */
#define pgd_offset_k(addr)      pgd_offset(&init_mm, (addr))

static inline struct page *pmd_page(pmd_t pmd)
{
	return pfn_to_page(pmd_val(pmd) >> _PAGE_PFN_SHIFT);
}

static inline unsigned long pmd_page_vaddr(pmd_t pmd)
{
	return (unsigned long)pfn_to_virt(pmd_val(pmd) >> _PAGE_PFN_SHIFT);
}

/* Yields the page frame number (PFN) of a page table entry */
static inline unsigned long pte_pfn(pte_t pte)
{
	return (pte_val(pte) >> _PAGE_PFN_SHIFT);
}

#define pte_page(x)     pfn_to_page(pte_pfn(x))

/* Constructs a page table entry */
static inline pte_t pfn_pte(unsigned long pfn, pgprot_t prot)
{
	return __pte((pfn << _PAGE_PFN_SHIFT) | pgprot_val(prot));
}

#define mk_pte(page, prot)       pfn_pte(page_to_pfn(page), prot)

#define pte_index(addr) (((addr) >> PAGE_SHIFT) & (PTRS_PER_PTE - 1))

static inline pte_t *pte_offset_kernel(pmd_t *pmd, unsigned long addr)
{
	return (pte_t *)pmd_page_vaddr(*pmd) + pte_index(addr);
}

#define pte_offset_map(dir, addr)	pte_offset_kernel((dir), (addr))
#define pte_unmap(pte)			((void)(pte))

static inline int pte_present(pte_t pte)
{
	return (pte_val(pte) & (_PAGE_PRESENT | _PAGE_PROT_NONE));
}

static inline int pte_none(pte_t pte)
{
	return (pte_val(pte) == 0);
}

static inline int pte_write(pte_t pte)
{
	return pte_val(pte) & _PAGE_WRITE;
}

static inline int pte_exec(pte_t pte)
{
	return pte_val(pte) & _PAGE_EXEC;
}

static inline int pte_huge(pte_t pte)
{
	return pte_present(pte)
		&& (pte_val(pte) & (_PAGE_READ | _PAGE_WRITE | _PAGE_EXEC));
}

static inline int pte_dirty(pte_t pte)
{
	return pte_val(pte) & _PAGE_DIRTY;
}

static inline int pte_young(pte_t pte)
{
	return pte_val(pte) & _PAGE_ACCESSED;
}

static inline int pte_special(pte_t pte)
{
	return pte_val(pte) & _PAGE_SPECIAL;
}

/* static inline pte_t pte_rdprotect(pte_t pte) */

static inline pte_t pte_wrprotect(pte_t pte)
{
	return __pte(pte_val(pte) & ~(_PAGE_WRITE));
}

/* static inline pte_t pte_mkread(pte_t pte) */

static inline pte_t pte_mkwrite(pte_t pte)
{
	return __pte(pte_val(pte) | _PAGE_WRITE);
}

/* static inline pte_t pte_mkexec(pte_t pte) */

static inline pte_t pte_mkdirty(pte_t pte)
{
	return __pte(pte_val(pte) | _PAGE_DIRTY);
}

static inline pte_t pte_mkclean(pte_t pte)
{
	return __pte(pte_val(pte) & ~(_PAGE_DIRTY));
}

static inline pte_t pte_mkyoung(pte_t pte)
{
	return __pte(pte_val(pte) | _PAGE_ACCESSED);
}

static inline pte_t pte_mkold(pte_t pte)
{
	return __pte(pte_val(pte) & ~(_PAGE_ACCESSED));
}

static inline pte_t pte_mkspecial(pte_t pte)
{
	return __pte(pte_val(pte) | _PAGE_SPECIAL);
}

static inline pte_t pte_mkhuge(pte_t pte)
{
	return pte;
}

/* Modify page protection bits */
static inline pte_t pte_modify(pte_t pte, pgprot_t newprot)
{
	return __pte((pte_val(pte) & _PAGE_CHG_MASK) | pgprot_val(newprot));
}

#define pgd_ERROR(e) \
	pr_err("%s:%d: bad pgd " PTE_FMT ".\n", __FILE__, __LINE__, pgd_val(e))


/* Commit new configuration to MMU hardware */
static inline void update_mmu_cache(struct vm_area_struct *vma,
	unsigned long address, pte_t *ptep)
{
	/*
	 * The kernel assumes that TLBs don't cache invalid entries, but
	 * in RISC-V, SFENCE.VMA specifies an ordering constraint, not a
	 * cache flush; it is necessary even after writing invalid entries.
	 * Relying on flush_tlb_fix_spurious_fault would suffice, but
	 * the extra traps reduce performance.  So, eagerly SFENCE.VMA.
	 */
	local_flush_tlb_page(address);
}

#define __HAVE_ARCH_PTE_SAME
static inline int pte_same(pte_t pte_a, pte_t pte_b)
{
	return pte_val(pte_a) == pte_val(pte_b);
}

/*
 * Certain architectures need to do special things when PTEs within
 * a page table are directly modified.  Thus, the following hook is
 * made available.
 */
static inline void set_pte(pte_t *ptep, pte_t pteval)
{
	*ptep = pteval;
}

void flush_icache_pte(pte_t pte);

static inline void set_pte_at(struct mm_struct *mm,
	unsigned long addr, pte_t *ptep, pte_t pteval)
{
	if (pte_present(pteval) && pte_exec(pteval))
		flush_icache_pte(pteval);

	set_pte(ptep, pteval);
}

static inline void pte_clear(struct mm_struct *mm,
	unsigned long addr, pte_t *ptep)
{
	set_pte_at(mm, addr, ptep, __pte(0));
}

#define __HAVE_ARCH_PTEP_SET_ACCESS_FLAGS
static inline int ptep_set_access_flags(struct vm_area_struct *vma,
					unsigned long address, pte_t *ptep,
					pte_t entry, int dirty)
{
	if (!pte_same(*ptep, entry))
		set_pte_at(vma->vm_mm, address, ptep, entry);
	/*
	 * update_mmu_cache will unconditionally execute, handling both
	 * the case that the PTE changed and the spurious fault case.
	 */
	return true;
}

#define __HAVE_ARCH_PTEP_GET_AND_CLEAR
static inline pte_t ptep_get_and_clear(struct mm_struct *mm,
				       unsigned long address, pte_t *ptep)
{
	return __pte(atomic_long_xchg((atomic_long_t *)ptep, 0));
}

#define __HAVE_ARCH_PTEP_TEST_AND_CLEAR_YOUNG
static inline int ptep_test_and_clear_young(struct vm_area_struct *vma,
					    unsigned long address,
					    pte_t *ptep)
{
	if (!pte_young(*ptep))
		return 0;
	return test_and_clear_bit(_PAGE_ACCESSED_OFFSET, &pte_val(*ptep));
}

#define __HAVE_ARCH_PTEP_SET_WRPROTECT
static inline void ptep_set_wrprotect(struct mm_struct *mm,
				      unsigned long address, pte_t *ptep)
{
	atomic_long_and(~(unsigned long)_PAGE_WRITE, (atomic_long_t *)ptep);
}

#define __HAVE_ARCH_PTEP_CLEAR_YOUNG_FLUSH
static inline int ptep_clear_flush_young(struct vm_area_struct *vma,
					 unsigned long address, pte_t *ptep)
{
	/*
	 * This comment is borrowed from x86, but applies equally to RISC-V:
	 *
	 * Clearing the accessed bit without a TLB flush
	 * doesn't cause data corruption. [ It could cause incorrect
	 * page aging and the (mistaken) reclaim of hot pages, but the
	 * chance of that should be relatively low. ]
	 *
	 * So as a performance optimization don't flush the TLB when
	 * clearing the accessed bit, it will eventually be flushed by
	 * a context switch or a VM operation anyway. [ In the rare
	 * event of it not getting flushed for a long time the delay
	 * shouldn't really matter because there's no real memory
	 * pressure for swapout to react to. ]
	 */
	return ptep_test_and_clear_young(vma, address, ptep);
}

/*
 * Encode and decode a swap entry
 *
 * Format of swap PTE:
 *	bit            0:	_PAGE_PRESENT (zero)
 *	bit            1:	_PAGE_PROT_NONE (zero)
 *	bits      2 to 6:	swap type
 *	bits 7 to XLEN-1:	swap offset
 */
#define __SWP_TYPE_SHIFT	2
#define __SWP_TYPE_BITS		5
#define __SWP_TYPE_MASK		((1UL << __SWP_TYPE_BITS) - 1)
#define __SWP_OFFSET_SHIFT	(__SWP_TYPE_BITS + __SWP_TYPE_SHIFT)

#define MAX_SWAPFILES_CHECK()	\
	BUILD_BUG_ON(MAX_SWAPFILES_SHIFT > __SWP_TYPE_BITS)

#define __swp_type(x)	(((x).val >> __SWP_TYPE_SHIFT) & __SWP_TYPE_MASK)
#define __swp_offset(x)	((x).val >> __SWP_OFFSET_SHIFT)
#define __swp_entry(type, offset) ((swp_entry_t) \
	{ ((type) << __SWP_TYPE_SHIFT) | ((offset) << __SWP_OFFSET_SHIFT) })

#define __pte_to_swp_entry(pte)	((swp_entry_t) { pte_val(pte) })
#define __swp_entry_to_pte(x)	((pte_t) { (x).val })

/*
 * Task size is 0x4000000000 for RV64 or 0x9fc00000 for RV32.
 * Note that PGDIR_SIZE must evenly divide TASK_SIZE.
 */
#ifdef CONFIG_64BIT
#define TASK_SIZE (PGDIR_SIZE * PTRS_PER_PGD / 2)
#else
#define TASK_SIZE FIXADDR_START
#endif

#else /* CONFIG_MMU */

#define PAGE_KERNEL		__pgprot(0)
#define swapper_pg_dir		NULL
#define VMALLOC_START		0

#define TASK_SIZE 0xffffffffUL

#endif /* !CONFIG_MMU */

#define kern_addr_valid(addr)   (1) /* FIXME */

extern void *dtb_early_va;
void setup_bootmem(void);
void paging_init(void);

#define FIRST_USER_ADDRESS  0

/*
 * ZERO_PAGE is a global shared page that is always zero,
 * used for zero-mapped memory areas, etc.
 */
extern unsigned long empty_zero_page[PAGE_SIZE / sizeof(unsigned long)];
#define ZERO_PAGE(vaddr) (virt_to_page(empty_zero_page))

#include <asm-generic/pgtable.h>

#endif /* !__ASSEMBLY__ */

#endif /* _ASM_RISCV_PGTABLE_H */<|MERGE_RESOLUTION|>--- conflicted
+++ resolved
@@ -131,34 +131,6 @@
 #define __S110	PAGE_SHARED_EXEC
 #define __S111	PAGE_SHARED_EXEC
 
-<<<<<<< HEAD
-#define VMALLOC_SIZE     (KERN_VIRT_SIZE >> 1)
-#define VMALLOC_END      (PAGE_OFFSET - 1)
-#define VMALLOC_START    (PAGE_OFFSET - VMALLOC_SIZE)
-
-#define BPF_JIT_REGION_SIZE	(SZ_128M)
-#define BPF_JIT_REGION_START	(PAGE_OFFSET - BPF_JIT_REGION_SIZE)
-#define BPF_JIT_REGION_END	(VMALLOC_END)
-
-/*
- * Roughly size the vmemmap space to be large enough to fit enough
- * struct pages to map half the virtual address space. Then
- * position vmemmap directly below the VMALLOC region.
- */
-#define VMEMMAP_SHIFT \
-	(CONFIG_VA_BITS - PAGE_SHIFT - 1 + STRUCT_PAGE_MAX_SHIFT)
-#define VMEMMAP_SIZE	BIT(VMEMMAP_SHIFT)
-#define VMEMMAP_END	(VMALLOC_START - 1)
-#define VMEMMAP_START	(VMALLOC_START - VMEMMAP_SIZE)
-
-/*
- * Define vmemmap for pfn_to_page & page_to_pfn calls. Needed if kernel
- * is configured with CONFIG_SPARSEMEM_VMEMMAP enabled.
- */
-#define vmemmap		((struct page *)VMEMMAP_START)
-
-=======
->>>>>>> 778fbf41
 static inline int pmd_present(pmd_t pmd)
 {
 	return (pmd_val(pmd) & (_PAGE_PRESENT | _PAGE_PROT_NONE));
