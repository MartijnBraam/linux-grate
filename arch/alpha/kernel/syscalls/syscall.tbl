# SPDX-License-Identifier: GPL-2.0 WITH Linux-syscall-note
#
# system call numbers and entry vectors for alpha
#
# The format is:
# <number> <abi> <name> <entry point>
#
# The <abi> is always "common" for this file
#
0	common	osf_syscall			alpha_syscall_zero
1	common	exit				sys_exit
2	common	fork				alpha_fork
3	common	read				sys_read
4	common	write				sys_write
5	common	osf_old_open			sys_ni_syscall
6	common	close				sys_close
7	common	osf_wait4			sys_osf_wait4
8	common	osf_old_creat			sys_ni_syscall
9	common	link				sys_link
10	common	unlink				sys_unlink
11	common	osf_execve			sys_ni_syscall
12	common	chdir				sys_chdir
13	common	fchdir				sys_fchdir
14	common	mknod				sys_mknod
15	common	chmod				sys_chmod
16	common	chown				sys_chown
17	common	brk				sys_osf_brk
18	common	osf_getfsstat			sys_ni_syscall
19	common	lseek				sys_lseek
20	common	getxpid				sys_getxpid
21	common	osf_mount			sys_osf_mount
22	common	umount2				sys_umount
23	common	setuid				sys_setuid
24	common	getxuid				sys_getxuid
25	common	exec_with_loader		sys_ni_syscall
26	common	ptrace				sys_ptrace
27	common	osf_nrecvmsg			sys_ni_syscall
28	common	osf_nsendmsg			sys_ni_syscall
29	common	osf_nrecvfrom			sys_ni_syscall
30	common	osf_naccept			sys_ni_syscall
31	common	osf_ngetpeername		sys_ni_syscall
32	common	osf_ngetsockname		sys_ni_syscall
33	common	access				sys_access
34	common	osf_chflags			sys_ni_syscall
35	common	osf_fchflags			sys_ni_syscall
36	common	sync				sys_sync
37	common	kill				sys_kill
38	common	osf_old_stat			sys_ni_syscall
39	common	setpgid				sys_setpgid
40	common	osf_old_lstat			sys_ni_syscall
41	common	dup				sys_dup
42	common	pipe				sys_alpha_pipe
43	common	osf_set_program_attributes	sys_osf_set_program_attributes
44	common	osf_profil			sys_ni_syscall
45	common	open				sys_open
46	common	osf_old_sigaction		sys_ni_syscall
47	common	getxgid				sys_getxgid
48	common	osf_sigprocmask			sys_osf_sigprocmask
49	common	osf_getlogin			sys_ni_syscall
50	common	osf_setlogin			sys_ni_syscall
51	common	acct				sys_acct
52	common	sigpending			sys_sigpending
54	common	ioctl				sys_ioctl
55	common	osf_reboot			sys_ni_syscall
56	common	osf_revoke			sys_ni_syscall
57	common	symlink				sys_symlink
58	common	readlink			sys_readlink
59	common	execve				sys_execve
60	common	umask				sys_umask
61	common	chroot				sys_chroot
62	common	osf_old_fstat			sys_ni_syscall
63	common	getpgrp				sys_getpgrp
64	common	getpagesize			sys_getpagesize
65	common	osf_mremap			sys_ni_syscall
66	common	vfork				alpha_vfork
67	common	stat				sys_newstat
68	common	lstat				sys_newlstat
69	common	osf_sbrk			sys_ni_syscall
70	common	osf_sstk			sys_ni_syscall
71	common	mmap				sys_osf_mmap
72	common	osf_old_vadvise			sys_ni_syscall
73	common	munmap				sys_munmap
74	common	mprotect			sys_mprotect
75	common	madvise				sys_madvise
76	common	vhangup				sys_vhangup
77	common	osf_kmodcall			sys_ni_syscall
78	common	osf_mincore			sys_ni_syscall
79	common	getgroups			sys_getgroups
80	common	setgroups			sys_setgroups
81	common	osf_old_getpgrp			sys_ni_syscall
82	common	setpgrp				sys_setpgid
83	common	osf_setitimer			compat_sys_setitimer
84	common	osf_old_wait			sys_ni_syscall
85	common	osf_table			sys_ni_syscall
86	common	osf_getitimer			compat_sys_getitimer
87	common	gethostname			sys_gethostname
88	common	sethostname			sys_sethostname
89	common	getdtablesize			sys_getdtablesize
90	common	dup2				sys_dup2
91	common	fstat				sys_newfstat
92	common	fcntl				sys_fcntl
93	common	osf_select			sys_osf_select
94	common	poll				sys_poll
95	common	fsync				sys_fsync
96	common	setpriority			sys_setpriority
97	common	socket				sys_socket
98	common	connect				sys_connect
99	common	accept				sys_accept
100	common	getpriority			sys_osf_getpriority
101	common	send				sys_send
102	common	recv				sys_recv
103	common	sigreturn			sys_sigreturn
104	common	bind				sys_bind
105	common	setsockopt			sys_setsockopt
106	common	listen				sys_listen
107	common	osf_plock			sys_ni_syscall
108	common	osf_old_sigvec			sys_ni_syscall
109	common	osf_old_sigblock		sys_ni_syscall
110	common	osf_old_sigsetmask		sys_ni_syscall
111	common	sigsuspend			sys_sigsuspend
112	common	osf_sigstack			sys_osf_sigstack
113	common	recvmsg				sys_recvmsg
114	common	sendmsg				sys_sendmsg
115	common	osf_old_vtrace			sys_ni_syscall
116	common	osf_gettimeofday		sys_osf_gettimeofday
117	common	osf_getrusage			sys_osf_getrusage
118	common	getsockopt			sys_getsockopt
120	common	readv				sys_osf_readv
121	common	writev				sys_osf_writev
122	common	osf_settimeofday		sys_osf_settimeofday
123	common	fchown				sys_fchown
124	common	fchmod				sys_fchmod
125	common	recvfrom			sys_recvfrom
126	common	setreuid			sys_setreuid
127	common	setregid			sys_setregid
128	common	rename				sys_rename
129	common	truncate			sys_truncate
130	common	ftruncate			sys_ftruncate
131	common	flock				sys_flock
132	common	setgid				sys_setgid
133	common	sendto				sys_sendto
134	common	shutdown			sys_shutdown
135	common	socketpair			sys_socketpair
136	common	mkdir				sys_mkdir
137	common	rmdir				sys_rmdir
138	common	osf_utimes			sys_osf_utimes
139	common	osf_old_sigreturn		sys_ni_syscall
140	common	osf_adjtime			sys_ni_syscall
141	common	getpeername			sys_getpeername
142	common	osf_gethostid			sys_ni_syscall
143	common	osf_sethostid			sys_ni_syscall
144	common	getrlimit			sys_getrlimit
145	common	setrlimit			sys_setrlimit
146	common	osf_old_killpg			sys_ni_syscall
147	common	setsid				sys_setsid
148	common	quotactl			sys_quotactl
149	common	osf_oldquota			sys_ni_syscall
150	common	getsockname			sys_getsockname
153	common	osf_pid_block			sys_ni_syscall
154	common	osf_pid_unblock			sys_ni_syscall
156	common	sigaction			sys_osf_sigaction
157	common	osf_sigwaitprim			sys_ni_syscall
158	common	osf_nfssvc			sys_ni_syscall
159	common	osf_getdirentries		sys_osf_getdirentries
160	common	osf_statfs			sys_osf_statfs
161	common	osf_fstatfs			sys_osf_fstatfs
163	common	osf_asynch_daemon		sys_ni_syscall
164	common	osf_getfh			sys_ni_syscall
165	common	osf_getdomainname		sys_osf_getdomainname
166	common	setdomainname			sys_setdomainname
169	common	osf_exportfs			sys_ni_syscall
181	common	osf_alt_plock			sys_ni_syscall
184	common	osf_getmnt			sys_ni_syscall
187	common	osf_alt_sigpending		sys_ni_syscall
188	common	osf_alt_setsid			sys_ni_syscall
199	common	osf_swapon			sys_swapon
200	common	msgctl				sys_old_msgctl
201	common	msgget				sys_msgget
202	common	msgrcv				sys_msgrcv
203	common	msgsnd				sys_msgsnd
204	common	semctl				sys_old_semctl
205	common	semget				sys_semget
206	common	semop				sys_semop
207	common	osf_utsname			sys_osf_utsname
208	common	lchown				sys_lchown
209	common	shmat				sys_shmat
210	common	shmctl				sys_old_shmctl
211	common	shmdt				sys_shmdt
212	common	shmget				sys_shmget
213	common	osf_mvalid			sys_ni_syscall
214	common	osf_getaddressconf		sys_ni_syscall
215	common	osf_msleep			sys_ni_syscall
216	common	osf_mwakeup			sys_ni_syscall
217	common	msync				sys_msync
218	common	osf_signal			sys_ni_syscall
219	common	osf_utc_gettime			sys_ni_syscall
220	common	osf_utc_adjtime			sys_ni_syscall
222	common	osf_security			sys_ni_syscall
223	common	osf_kloadcall			sys_ni_syscall
224	common	osf_stat			sys_osf_stat
225	common	osf_lstat			sys_osf_lstat
226	common	osf_fstat			sys_osf_fstat
227	common	osf_statfs64			sys_osf_statfs64
228	common	osf_fstatfs64			sys_osf_fstatfs64
233	common	getpgid				sys_getpgid
234	common	getsid				sys_getsid
235	common	sigaltstack			sys_sigaltstack
236	common	osf_waitid			sys_ni_syscall
237	common	osf_priocntlset			sys_ni_syscall
238	common	osf_sigsendset			sys_ni_syscall
239	common	osf_set_speculative		sys_ni_syscall
240	common	osf_msfs_syscall		sys_ni_syscall
241	common	osf_sysinfo			sys_osf_sysinfo
242	common	osf_uadmin			sys_ni_syscall
243	common	osf_fuser			sys_ni_syscall
244	common	osf_proplist_syscall		sys_osf_proplist_syscall
245	common	osf_ntp_adjtime			sys_ni_syscall
246	common	osf_ntp_gettime			sys_ni_syscall
247	common	osf_pathconf			sys_ni_syscall
248	common	osf_fpathconf			sys_ni_syscall
250	common	osf_uswitch			sys_ni_syscall
251	common	osf_usleep_thread		sys_osf_usleep_thread
252	common	osf_audcntl			sys_ni_syscall
253	common	osf_audgen			sys_ni_syscall
254	common	sysfs				sys_sysfs
255	common	osf_subsys_info			sys_ni_syscall
256	common	osf_getsysinfo			sys_osf_getsysinfo
257	common	osf_setsysinfo			sys_osf_setsysinfo
258	common	osf_afs_syscall			sys_ni_syscall
259	common	osf_swapctl			sys_ni_syscall
260	common	osf_memcntl			sys_ni_syscall
261	common	osf_fdatasync			sys_ni_syscall
300	common	bdflush				sys_bdflush
301	common	sethae				sys_sethae
302	common	mount				sys_mount
303	common	old_adjtimex			sys_old_adjtimex
304	common	swapoff				sys_swapoff
305	common	getdents			sys_getdents
306	common	create_module			sys_ni_syscall
307	common	init_module			sys_init_module
308	common	delete_module			sys_delete_module
309	common	get_kernel_syms			sys_ni_syscall
310	common	syslog				sys_syslog
311	common	reboot				sys_reboot
312	common	clone				alpha_clone
313	common	uselib				sys_uselib
314	common	mlock				sys_mlock
315	common	munlock				sys_munlock
316	common	mlockall			sys_mlockall
317	common	munlockall			sys_munlockall
318	common	sysinfo				sys_sysinfo
319	common	_sysctl				sys_sysctl
# 320 was sys_idle
321	common	oldumount			sys_oldumount
322	common	swapon				sys_swapon
323	common	times				sys_times
324	common	personality			sys_personality
325	common	setfsuid			sys_setfsuid
326	common	setfsgid			sys_setfsgid
327	common	ustat				sys_ustat
328	common	statfs				sys_statfs
329	common	fstatfs				sys_fstatfs
330	common	sched_setparam			sys_sched_setparam
331	common	sched_getparam			sys_sched_getparam
332	common	sched_setscheduler		sys_sched_setscheduler
333	common	sched_getscheduler		sys_sched_getscheduler
334	common	sched_yield			sys_sched_yield
335	common	sched_get_priority_max		sys_sched_get_priority_max
336	common	sched_get_priority_min		sys_sched_get_priority_min
337	common	sched_rr_get_interval		sys_sched_rr_get_interval
338	common	afs_syscall			sys_ni_syscall
339	common	uname				sys_newuname
340	common	nanosleep			sys_nanosleep
341	common	mremap				sys_mremap
342	common	nfsservctl			sys_ni_syscall
343	common	setresuid			sys_setresuid
344	common	getresuid			sys_getresuid
345	common	pciconfig_read			sys_pciconfig_read
346	common	pciconfig_write			sys_pciconfig_write
347	common	query_module			sys_ni_syscall
348	common	prctl				sys_prctl
349	common	pread64				sys_pread64
350	common	pwrite64			sys_pwrite64
351	common	rt_sigreturn			sys_rt_sigreturn
352	common	rt_sigaction			sys_rt_sigaction
353	common	rt_sigprocmask			sys_rt_sigprocmask
354	common	rt_sigpending			sys_rt_sigpending
355	common	rt_sigtimedwait			sys_rt_sigtimedwait
356	common	rt_sigqueueinfo			sys_rt_sigqueueinfo
357	common	rt_sigsuspend			sys_rt_sigsuspend
358	common	select				sys_select
359	common	gettimeofday			sys_gettimeofday
360	common	settimeofday			sys_settimeofday
361	common	getitimer			sys_getitimer
362	common	setitimer			sys_setitimer
363	common	utimes				sys_utimes
364	common	getrusage			sys_getrusage
365	common	wait4				sys_wait4
366	common	adjtimex			sys_adjtimex
367	common	getcwd				sys_getcwd
368	common	capget				sys_capget
369	common	capset				sys_capset
370	common	sendfile			sys_sendfile64
371	common	setresgid			sys_setresgid
372	common	getresgid			sys_getresgid
373	common	dipc				sys_ni_syscall
374	common	pivot_root			sys_pivot_root
375	common	mincore				sys_mincore
376	common	pciconfig_iobase		sys_pciconfig_iobase
377	common	getdents64			sys_getdents64
378	common	gettid				sys_gettid
379	common	readahead			sys_readahead
# 380 is unused
381	common	tkill				sys_tkill
382	common	setxattr			sys_setxattr
383	common	lsetxattr			sys_lsetxattr
384	common	fsetxattr			sys_fsetxattr
385	common	getxattr			sys_getxattr
386	common	lgetxattr			sys_lgetxattr
387	common	fgetxattr			sys_fgetxattr
388	common	listxattr			sys_listxattr
389	common	llistxattr			sys_llistxattr
390	common	flistxattr			sys_flistxattr
391	common	removexattr			sys_removexattr
392	common	lremovexattr			sys_lremovexattr
393	common	fremovexattr			sys_fremovexattr
394	common	futex				sys_futex
395	common	sched_setaffinity		sys_sched_setaffinity
396	common	sched_getaffinity		sys_sched_getaffinity
397	common	tuxcall				sys_ni_syscall
398	common	io_setup			sys_io_setup
399	common	io_destroy			sys_io_destroy
400	common	io_getevents			sys_io_getevents
401	common	io_submit			sys_io_submit
402	common	io_cancel			sys_io_cancel
405	common	exit_group			sys_exit_group
406	common	lookup_dcookie			sys_lookup_dcookie
407	common	epoll_create			sys_epoll_create
408	common	epoll_ctl			sys_epoll_ctl
409	common	epoll_wait			sys_epoll_wait
410	common	remap_file_pages		sys_remap_file_pages
411	common	set_tid_address			sys_set_tid_address
412	common	restart_syscall			sys_restart_syscall
413	common	fadvise64			sys_fadvise64
414	common	timer_create			sys_timer_create
415	common	timer_settime			sys_timer_settime
416	common	timer_gettime			sys_timer_gettime
417	common	timer_getoverrun		sys_timer_getoverrun
418	common	timer_delete			sys_timer_delete
419	common	clock_settime			sys_clock_settime
420	common	clock_gettime			sys_clock_gettime
421	common	clock_getres			sys_clock_getres
422	common	clock_nanosleep			sys_clock_nanosleep
423	common	semtimedop			sys_semtimedop
424	common	tgkill				sys_tgkill
425	common	stat64				sys_stat64
426	common	lstat64				sys_lstat64
427	common	fstat64				sys_fstat64
428	common	vserver				sys_ni_syscall
429	common	mbind				sys_ni_syscall
430	common	get_mempolicy			sys_ni_syscall
431	common	set_mempolicy			sys_ni_syscall
432	common	mq_open				sys_mq_open
433	common	mq_unlink			sys_mq_unlink
434	common	mq_timedsend			sys_mq_timedsend
435	common	mq_timedreceive			sys_mq_timedreceive
436	common	mq_notify			sys_mq_notify
437	common	mq_getsetattr			sys_mq_getsetattr
438	common	waitid				sys_waitid
439	common	add_key				sys_add_key
440	common	request_key			sys_request_key
441	common	keyctl				sys_keyctl
442	common	ioprio_set			sys_ioprio_set
443	common	ioprio_get			sys_ioprio_get
444	common	inotify_init			sys_inotify_init
445	common	inotify_add_watch		sys_inotify_add_watch
446	common	inotify_rm_watch		sys_inotify_rm_watch
447	common	fdatasync			sys_fdatasync
448	common	kexec_load			sys_kexec_load
449	common	migrate_pages			sys_migrate_pages
450	common	openat				sys_openat
451	common	mkdirat				sys_mkdirat
452	common	mknodat				sys_mknodat
453	common	fchownat			sys_fchownat
454	common	futimesat			sys_futimesat
455	common	fstatat64			sys_fstatat64
456	common	unlinkat			sys_unlinkat
457	common	renameat			sys_renameat
458	common	linkat				sys_linkat
459	common	symlinkat			sys_symlinkat
460	common	readlinkat			sys_readlinkat
461	common	fchmodat			sys_fchmodat
462	common	faccessat			sys_faccessat
463	common	pselect6			sys_pselect6
464	common	ppoll				sys_ppoll
465	common	unshare				sys_unshare
466	common	set_robust_list			sys_set_robust_list
467	common	get_robust_list			sys_get_robust_list
468	common	splice				sys_splice
469	common	sync_file_range			sys_sync_file_range
470	common	tee				sys_tee
471	common	vmsplice			sys_vmsplice
472	common	move_pages			sys_move_pages
473	common	getcpu				sys_getcpu
474	common	epoll_pwait			sys_epoll_pwait
475	common	utimensat			sys_utimensat
476	common	signalfd			sys_signalfd
477	common	timerfd				sys_ni_syscall
478	common	eventfd				sys_eventfd
479	common	recvmmsg			sys_recvmmsg
480	common	fallocate			sys_fallocate
481	common	timerfd_create			sys_timerfd_create
482	common	timerfd_settime			sys_timerfd_settime
483	common	timerfd_gettime			sys_timerfd_gettime
484	common	signalfd4			sys_signalfd4
485	common	eventfd2			sys_eventfd2
486	common	epoll_create1			sys_epoll_create1
487	common	dup3				sys_dup3
488	common	pipe2				sys_pipe2
489	common	inotify_init1			sys_inotify_init1
490	common	preadv				sys_preadv
491	common	pwritev				sys_pwritev
492	common	rt_tgsigqueueinfo		sys_rt_tgsigqueueinfo
493	common	perf_event_open			sys_perf_event_open
494	common	fanotify_init			sys_fanotify_init
495	common	fanotify_mark			sys_fanotify_mark
496	common	prlimit64			sys_prlimit64
497	common	name_to_handle_at		sys_name_to_handle_at
498	common	open_by_handle_at		sys_open_by_handle_at
499	common	clock_adjtime			sys_clock_adjtime
500	common	syncfs				sys_syncfs
501	common	setns				sys_setns
502	common	accept4				sys_accept4
503	common	sendmmsg			sys_sendmmsg
504	common	process_vm_readv		sys_process_vm_readv
505	common	process_vm_writev		sys_process_vm_writev
506	common	kcmp				sys_kcmp
507	common	finit_module			sys_finit_module
508	common	sched_setattr			sys_sched_setattr
509	common	sched_getattr			sys_sched_getattr
510	common	renameat2			sys_renameat2
511	common	getrandom			sys_getrandom
512	common	memfd_create			sys_memfd_create
513	common	execveat			sys_execveat
514	common	seccomp				sys_seccomp
515	common	bpf				sys_bpf
516	common	userfaultfd			sys_userfaultfd
517	common	membarrier			sys_membarrier
518	common	mlock2				sys_mlock2
519	common	copy_file_range			sys_copy_file_range
520	common	preadv2				sys_preadv2
521	common	pwritev2			sys_pwritev2
522	common	statx				sys_statx
523	common	io_pgetevents			sys_io_pgetevents
524	common	pkey_mprotect			sys_pkey_mprotect
525	common	pkey_alloc			sys_pkey_alloc
526	common	pkey_free			sys_pkey_free
527	common	rseq				sys_rseq
528	common	statfs64			sys_statfs64
529	common	fstatfs64			sys_fstatfs64
530	common	getegid				sys_getegid
531	common	geteuid				sys_geteuid
532	common	getppid				sys_getppid
# all other architectures have common numbers for new syscall, alpha
# is the exception.
534	common	pidfd_send_signal		sys_pidfd_send_signal
535	common	io_uring_setup			sys_io_uring_setup
536	common	io_uring_enter			sys_io_uring_enter
537	common	io_uring_register		sys_io_uring_register
538	common	open_tree			sys_open_tree
539	common	move_mount			sys_move_mount
540	common	fsopen				sys_fsopen
541	common	fsconfig			sys_fsconfig
542	common	fsmount				sys_fsmount
543	common	fspick				sys_fspick
544	common	pidfd_open			sys_pidfd_open
# 545 reserved for clone3
<<<<<<< HEAD
546	common	watch_devices			sys_watch_devices
547	common	openat2				sys_openat2
=======
548	common	pidfd_getfd			sys_pidfd_getfd
>>>>>>> 873dfd78
<|MERGE_RESOLUTION|>--- conflicted
+++ resolved
@@ -475,9 +475,6 @@
 543	common	fspick				sys_fspick
 544	common	pidfd_open			sys_pidfd_open
 # 545 reserved for clone3
-<<<<<<< HEAD
 546	common	watch_devices			sys_watch_devices
 547	common	openat2				sys_openat2
-=======
-548	common	pidfd_getfd			sys_pidfd_getfd
->>>>>>> 873dfd78
+548	common	pidfd_getfd			sys_pidfd_getfd