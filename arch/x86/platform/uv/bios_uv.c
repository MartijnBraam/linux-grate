--- conflicted
+++ resolved
@@ -34,11 +34,7 @@
 	 * If EFI_UV1_MEMMAP is set, we need to fall back to using our old EFI
 	 * callback method, which uses efi_call() directly, with the kernel page tables:
 	 */
-<<<<<<< HEAD
-	if (unlikely(efi_enabled(EFI_OLD_MEMMAP))) {
-=======
 	if (unlikely(efi_enabled(EFI_UV1_MEMMAP))) {
->>>>>>> 615bf8d9
 		kernel_fpu_begin();
 		ret = efi_call((void *)__va(tab->function), (u64)which, a1, a2, a3, a4, a5);
 		kernel_fpu_end();
