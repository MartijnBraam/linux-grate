/*
 * xsave/xrstor support.
 *
 * Author: Suresh Siddha <suresh.b.siddha@intel.com>
 */
#include <linux/compat.h>
#include <linux/cpu.h>
#include <linux/mman.h>
#include <linux/pkeys.h>

#include <asm/fpu/api.h>
#include <asm/fpu/internal.h>
#include <asm/fpu/signal.h>
#include <asm/fpu/regset.h>
#include <asm/fpu/xstate.h>

#include <asm/tlbflush.h>
#include <asm/cpufeature.h>

/*
 * Although we spell it out in here, the Processor Trace
 * xfeature is completely unused.  We use other mechanisms
 * to save/restore PT state in Linux.
 */
static const char *xfeature_names[] =
{
	"x87 floating point registers"	,
	"SSE registers"			,
	"AVX registers"			,
	"MPX bounds registers"		,
	"MPX CSR"			,
	"AVX-512 opmask"		,
	"AVX-512 Hi256"			,
	"AVX-512 ZMM_Hi256"		,
	"Processor Trace (unused)"	,
	"Protection Keys User registers",
	"unknown xstate feature"	,
};

static short xsave_cpuid_features[] __initdata = {
	X86_FEATURE_FPU,
	X86_FEATURE_XMM,
	X86_FEATURE_AVX,
	X86_FEATURE_MPX,
	X86_FEATURE_MPX,
	X86_FEATURE_AVX512F,
	X86_FEATURE_AVX512F,
	X86_FEATURE_AVX512F,
	X86_FEATURE_INTEL_PT,
	X86_FEATURE_PKU,
};

/*
 * Mask of xstate features supported by the CPU and the kernel:
 */
u64 xfeatures_mask __read_mostly;

static unsigned int xstate_offsets[XFEATURE_MAX] = { [ 0 ... XFEATURE_MAX - 1] = -1};
static unsigned int xstate_sizes[XFEATURE_MAX]   = { [ 0 ... XFEATURE_MAX - 1] = -1};
static unsigned int xstate_comp_offsets[sizeof(xfeatures_mask)*8];

/*
 * The XSAVE area of kernel can be in standard or compacted format;
 * it is always in standard format for user mode. This is the user
 * mode standard format size used for signal and ptrace frames.
 */
unsigned int fpu_user_xstate_size;

/*
 * Clear all of the X86_FEATURE_* bits that are unavailable
 * when the CPU has no XSAVE support.
 */
void fpu__xstate_clear_all_cpu_caps(void)
{
	setup_clear_cpu_cap(X86_FEATURE_XSAVE);
}

/*
 * Return whether the system supports a given xfeature.
 *
 * Also return the name of the (most advanced) feature that the caller requested:
 */
int cpu_has_xfeatures(u64 xfeatures_needed, const char **feature_name)
{
	u64 xfeatures_missing = xfeatures_needed & ~xfeatures_mask;

	if (unlikely(feature_name)) {
		long xfeature_idx, max_idx;
		u64 xfeatures_print;
		/*
		 * So we use FLS here to be able to print the most advanced
		 * feature that was requested but is missing. So if a driver
		 * asks about "XFEATURE_MASK_SSE | XFEATURE_MASK_YMM" we'll print the
		 * missing AVX feature - this is the most informative message
		 * to users:
		 */
		if (xfeatures_missing)
			xfeatures_print = xfeatures_missing;
		else
			xfeatures_print = xfeatures_needed;

		xfeature_idx = fls64(xfeatures_print)-1;
		max_idx = ARRAY_SIZE(xfeature_names)-1;
		xfeature_idx = min(xfeature_idx, max_idx);

		*feature_name = xfeature_names[xfeature_idx];
	}

	if (xfeatures_missing)
		return 0;

	return 1;
}
EXPORT_SYMBOL_GPL(cpu_has_xfeatures);

static int xfeature_is_supervisor(int xfeature_nr)
{
	/*
	 * We currently do not support supervisor states, but if
	 * we did, we could find out like this.
	 *
	 * SDM says: If state component 'i' is a user state component,
	 * ECX[0] return 0; if state component i is a supervisor
	 * state component, ECX[0] returns 1.
	 */
	u32 eax, ebx, ecx, edx;

	cpuid_count(XSTATE_CPUID, xfeature_nr, &eax, &ebx, &ecx, &edx);
	return !!(ecx & 1);
}

static int xfeature_is_user(int xfeature_nr)
{
	return !xfeature_is_supervisor(xfeature_nr);
}

/*
 * When executing XSAVEOPT (or other optimized XSAVE instructions), if
 * a processor implementation detects that an FPU state component is still
 * (or is again) in its initialized state, it may clear the corresponding
 * bit in the header.xfeatures field, and can skip the writeout of registers
 * to the corresponding memory layout.
 *
 * This means that when the bit is zero, the state component might still contain
 * some previous - non-initialized register state.
 *
 * Before writing xstate information to user-space we sanitize those components,
 * to always ensure that the memory layout of a feature will be in the init state
 * if the corresponding header bit is zero. This is to ensure that user-space doesn't
 * see some stale state in the memory layout during signal handling, debugging etc.
 */
void fpstate_sanitize_xstate(struct fpu *fpu)
{
	struct fxregs_state *fx = &fpu->state.fxsave;
	int feature_bit;
	u64 xfeatures;

	if (!use_xsaveopt())
		return;

	xfeatures = fpu->state.xsave.header.xfeatures;

	/*
	 * None of the feature bits are in init state. So nothing else
	 * to do for us, as the memory layout is up to date.
	 */
	if ((xfeatures & xfeatures_mask) == xfeatures_mask)
		return;

	/*
	 * FP is in init state
	 */
	if (!(xfeatures & XFEATURE_MASK_FP)) {
		fx->cwd = 0x37f;
		fx->swd = 0;
		fx->twd = 0;
		fx->fop = 0;
		fx->rip = 0;
		fx->rdp = 0;
		memset(&fx->st_space[0], 0, 128);
	}

	/*
	 * SSE is in init state
	 */
	if (!(xfeatures & XFEATURE_MASK_SSE))
		memset(&fx->xmm_space[0], 0, 256);

	/*
	 * First two features are FPU and SSE, which above we handled
	 * in a special way already:
	 */
	feature_bit = 0x2;
	xfeatures = (xfeatures_mask & ~xfeatures) >> 2;

	/*
	 * Update all the remaining memory layouts according to their
	 * standard xstate layout, if their header bit is in the init
	 * state:
	 */
	while (xfeatures) {
		if (xfeatures & 0x1) {
			int offset = xstate_comp_offsets[feature_bit];
			int size = xstate_sizes[feature_bit];

			memcpy((void *)fx + offset,
			       (void *)&init_fpstate.xsave + offset,
			       size);
		}

		xfeatures >>= 1;
		feature_bit++;
	}
}

/*
 * Enable the extended processor state save/restore feature.
 * Called once per CPU onlining.
 */
void fpu__init_cpu_xstate(void)
{
	if (!boot_cpu_has(X86_FEATURE_XSAVE) || !xfeatures_mask)
		return;
	/*
	 * Make it clear that XSAVES supervisor states are not yet
	 * implemented should anyone expect it to work by changing
	 * bits in XFEATURE_MASK_* macros and XCR0.
	 */
	WARN_ONCE((xfeatures_mask & XFEATURE_MASK_SUPERVISOR),
		"x86/fpu: XSAVES supervisor states are not yet implemented.\n");

	xfeatures_mask &= ~XFEATURE_MASK_SUPERVISOR;

	cr4_set_bits(X86_CR4_OSXSAVE);
	xsetbv(XCR_XFEATURE_ENABLED_MASK, xfeatures_mask);
}

/*
 * Note that in the future we will likely need a pair of
 * functions here: one for user xstates and the other for
 * system xstates.  For now, they are the same.
 */
static int xfeature_enabled(enum xfeature xfeature)
{
	return !!(xfeatures_mask & (1UL << xfeature));
}

/*
 * Record the offsets and sizes of various xstates contained
 * in the XSAVE state memory layout.
 */
static void __init setup_xstate_features(void)
{
	u32 eax, ebx, ecx, edx, i;
	/* start at the beginnning of the "extended state" */
	unsigned int last_good_offset = offsetof(struct xregs_state,
						 extended_state_area);
	/*
	 * The FP xstates and SSE xstates are legacy states. They are always
	 * in the fixed offsets in the xsave area in either compacted form
	 * or standard form.
	 */
	xstate_offsets[0] = 0;
	xstate_sizes[0] = offsetof(struct fxregs_state, xmm_space);
	xstate_offsets[1] = xstate_sizes[0];
	xstate_sizes[1] = FIELD_SIZEOF(struct fxregs_state, xmm_space);

	for (i = FIRST_EXTENDED_XFEATURE; i < XFEATURE_MAX; i++) {
		if (!xfeature_enabled(i))
			continue;

		cpuid_count(XSTATE_CPUID, i, &eax, &ebx, &ecx, &edx);

		/*
		 * If an xfeature is supervisor state, the offset
		 * in EBX is invalid. We leave it to -1.
		 */
		if (xfeature_is_user(i))
			xstate_offsets[i] = ebx;

		xstate_sizes[i] = eax;
		/*
		 * In our xstate size checks, we assume that the
		 * highest-numbered xstate feature has the
		 * highest offset in the buffer.  Ensure it does.
		 */
		WARN_ONCE(last_good_offset > xstate_offsets[i],
			"x86/fpu: misordered xstate at %d\n", last_good_offset);
		last_good_offset = xstate_offsets[i];
	}
}

static void __init print_xstate_feature(u64 xstate_mask)
{
	const char *feature_name;

	if (cpu_has_xfeatures(xstate_mask, &feature_name))
		pr_info("x86/fpu: Supporting XSAVE feature 0x%03Lx: '%s'\n", xstate_mask, feature_name);
}

/*
 * Print out all the supported xstate features:
 */
static void __init print_xstate_features(void)
{
	print_xstate_feature(XFEATURE_MASK_FP);
	print_xstate_feature(XFEATURE_MASK_SSE);
	print_xstate_feature(XFEATURE_MASK_YMM);
	print_xstate_feature(XFEATURE_MASK_BNDREGS);
	print_xstate_feature(XFEATURE_MASK_BNDCSR);
	print_xstate_feature(XFEATURE_MASK_OPMASK);
	print_xstate_feature(XFEATURE_MASK_ZMM_Hi256);
	print_xstate_feature(XFEATURE_MASK_Hi16_ZMM);
	print_xstate_feature(XFEATURE_MASK_PKRU);
}

/*
 * This check is important because it is easy to get XSTATE_*
 * confused with XSTATE_BIT_*.
 */
#define CHECK_XFEATURE(nr) do {		\
	WARN_ON(nr < FIRST_EXTENDED_XFEATURE);	\
	WARN_ON(nr >= XFEATURE_MAX);	\
} while (0)

/*
 * We could cache this like xstate_size[], but we only use
 * it here, so it would be a waste of space.
 */
static int xfeature_is_aligned(int xfeature_nr)
{
	u32 eax, ebx, ecx, edx;

	CHECK_XFEATURE(xfeature_nr);
	cpuid_count(XSTATE_CPUID, xfeature_nr, &eax, &ebx, &ecx, &edx);
	/*
	 * The value returned by ECX[1] indicates the alignment
	 * of state component 'i' when the compacted format
	 * of the extended region of an XSAVE area is used:
	 */
	return !!(ecx & 2);
}

/*
 * This function sets up offsets and sizes of all extended states in
 * xsave area. This supports both standard format and compacted format
 * of the xsave aread.
 */
static void __init setup_xstate_comp(void)
{
	unsigned int xstate_comp_sizes[sizeof(xfeatures_mask)*8];
	int i;

	/*
	 * The FP xstates and SSE xstates are legacy states. They are always
	 * in the fixed offsets in the xsave area in either compacted form
	 * or standard form.
	 */
	xstate_comp_offsets[0] = 0;
	xstate_comp_offsets[1] = offsetof(struct fxregs_state, xmm_space);

	if (!boot_cpu_has(X86_FEATURE_XSAVES)) {
		for (i = FIRST_EXTENDED_XFEATURE; i < XFEATURE_MAX; i++) {
			if (xfeature_enabled(i)) {
				xstate_comp_offsets[i] = xstate_offsets[i];
				xstate_comp_sizes[i] = xstate_sizes[i];
			}
		}
		return;
	}

	xstate_comp_offsets[FIRST_EXTENDED_XFEATURE] =
		FXSAVE_SIZE + XSAVE_HDR_SIZE;

	for (i = FIRST_EXTENDED_XFEATURE; i < XFEATURE_MAX; i++) {
		if (xfeature_enabled(i))
			xstate_comp_sizes[i] = xstate_sizes[i];
		else
			xstate_comp_sizes[i] = 0;

		if (i > FIRST_EXTENDED_XFEATURE) {
			xstate_comp_offsets[i] = xstate_comp_offsets[i-1]
					+ xstate_comp_sizes[i-1];

			if (xfeature_is_aligned(i))
				xstate_comp_offsets[i] =
					ALIGN(xstate_comp_offsets[i], 64);
		}
	}
}

/*
 * Print out xstate component offsets and sizes
 */
static void __init print_xstate_offset_size(void)
{
	int i;

	for (i = FIRST_EXTENDED_XFEATURE; i < XFEATURE_MAX; i++) {
		if (!xfeature_enabled(i))
			continue;
		pr_info("x86/fpu: xstate_offset[%d]: %4d, xstate_sizes[%d]: %4d\n",
			 i, xstate_comp_offsets[i], i, xstate_sizes[i]);
	}
}

/*
 * setup the xstate image representing the init state
 */
static void __init setup_init_fpu_buf(void)
{
	static int on_boot_cpu __initdata = 1;

	WARN_ON_FPU(!on_boot_cpu);
	on_boot_cpu = 0;

	if (!boot_cpu_has(X86_FEATURE_XSAVE))
		return;

	setup_xstate_features();
	print_xstate_features();

	if (boot_cpu_has(X86_FEATURE_XSAVES))
		init_fpstate.xsave.header.xcomp_bv = (u64)1 << 63 | xfeatures_mask;

	/*
	 * Init all the features state with header.xfeatures being 0x0
	 */
	copy_kernel_to_xregs_booting(&init_fpstate.xsave);

	/*
	 * Dump the init state again. This is to identify the init state
	 * of any feature which is not represented by all zero's.
	 */
	copy_xregs_to_kernel_booting(&init_fpstate.xsave);
}

static int xfeature_uncompacted_offset(int xfeature_nr)
{
	u32 eax, ebx, ecx, edx;

	/*
	 * Only XSAVES supports supervisor states and it uses compacted
	 * format. Checking a supervisor state's uncompacted offset is
	 * an error.
	 */
	if (XFEATURE_MASK_SUPERVISOR & (1 << xfeature_nr)) {
		WARN_ONCE(1, "No fixed offset for xstate %d\n", xfeature_nr);
		return -1;
	}

	CHECK_XFEATURE(xfeature_nr);
	cpuid_count(XSTATE_CPUID, xfeature_nr, &eax, &ebx, &ecx, &edx);
	return ebx;
}

static int xfeature_size(int xfeature_nr)
{
	u32 eax, ebx, ecx, edx;

	CHECK_XFEATURE(xfeature_nr);
	cpuid_count(XSTATE_CPUID, xfeature_nr, &eax, &ebx, &ecx, &edx);
	return eax;
}

/*
 * 'XSAVES' implies two different things:
 * 1. saving of supervisor/system state
 * 2. using the compacted format
 *
 * Use this function when dealing with the compacted format so
 * that it is obvious which aspect of 'XSAVES' is being handled
 * by the calling code.
 */
int using_compacted_format(void)
{
	return boot_cpu_has(X86_FEATURE_XSAVES);
}

/* Validate an xstate header supplied by userspace (ptrace or sigreturn) */
int validate_xstate_header(const struct xstate_header *hdr)
{
	/* No unknown or supervisor features may be set */
	if (hdr->xfeatures & (~xfeatures_mask | XFEATURE_MASK_SUPERVISOR))
		return -EINVAL;

	/* Userspace must use the uncompacted format */
	if (hdr->xcomp_bv)
		return -EINVAL;

	/*
	 * If 'reserved' is shrunken to add a new field, make sure to validate
	 * that new field here!
	 */
	BUILD_BUG_ON(sizeof(hdr->reserved) != 48);

	/* No reserved bits may be set */
	if (memchr_inv(hdr->reserved, 0, sizeof(hdr->reserved)))
		return -EINVAL;

	return 0;
}

static void __xstate_dump_leaves(void)
{
	int i;
	u32 eax, ebx, ecx, edx;
	static int should_dump = 1;

	if (!should_dump)
		return;
	should_dump = 0;
	/*
	 * Dump out a few leaves past the ones that we support
	 * just in case there are some goodies up there
	 */
	for (i = 0; i < XFEATURE_MAX + 10; i++) {
		cpuid_count(XSTATE_CPUID, i, &eax, &ebx, &ecx, &edx);
		pr_warn("CPUID[%02x, %02x]: eax=%08x ebx=%08x ecx=%08x edx=%08x\n",
			XSTATE_CPUID, i, eax, ebx, ecx, edx);
	}
}

#define XSTATE_WARN_ON(x) do {							\
	if (WARN_ONCE(x, "XSAVE consistency problem, dumping leaves")) {	\
		__xstate_dump_leaves();						\
	}									\
} while (0)

#define XCHECK_SZ(sz, nr, nr_macro, __struct) do {			\
	if ((nr == nr_macro) &&						\
	    WARN_ONCE(sz != sizeof(__struct),				\
		"%s: struct is %zu bytes, cpu state %d bytes\n",	\
		__stringify(nr_macro), sizeof(__struct), sz)) {		\
		__xstate_dump_leaves();					\
	}								\
} while (0)

/*
 * We have a C struct for each 'xstate'.  We need to ensure
 * that our software representation matches what the CPU
 * tells us about the state's size.
 */
static void check_xstate_against_struct(int nr)
{
	/*
	 * Ask the CPU for the size of the state.
	 */
	int sz = xfeature_size(nr);
	/*
	 * Match each CPU state with the corresponding software
	 * structure.
	 */
	XCHECK_SZ(sz, nr, XFEATURE_YMM,       struct ymmh_struct);
	XCHECK_SZ(sz, nr, XFEATURE_BNDREGS,   struct mpx_bndreg_state);
	XCHECK_SZ(sz, nr, XFEATURE_BNDCSR,    struct mpx_bndcsr_state);
	XCHECK_SZ(sz, nr, XFEATURE_OPMASK,    struct avx_512_opmask_state);
	XCHECK_SZ(sz, nr, XFEATURE_ZMM_Hi256, struct avx_512_zmm_uppers_state);
	XCHECK_SZ(sz, nr, XFEATURE_Hi16_ZMM,  struct avx_512_hi16_state);
	XCHECK_SZ(sz, nr, XFEATURE_PKRU,      struct pkru_state);

	/*
	 * Make *SURE* to add any feature numbers in below if
	 * there are "holes" in the xsave state component
	 * numbers.
	 */
	if ((nr < XFEATURE_YMM) ||
	    (nr >= XFEATURE_MAX) ||
	    (nr == XFEATURE_PT_UNIMPLEMENTED_SO_FAR)) {
		WARN_ONCE(1, "no structure for xstate: %d\n", nr);
		XSTATE_WARN_ON(1);
	}
}

/*
 * This essentially double-checks what the cpu told us about
 * how large the XSAVE buffer needs to be.  We are recalculating
 * it to be safe.
 */
static void do_extra_xstate_size_checks(void)
{
	int paranoid_xstate_size = FXSAVE_SIZE + XSAVE_HDR_SIZE;
	int i;

	for (i = FIRST_EXTENDED_XFEATURE; i < XFEATURE_MAX; i++) {
		if (!xfeature_enabled(i))
			continue;

		check_xstate_against_struct(i);
		/*
		 * Supervisor state components can be managed only by
		 * XSAVES, which is compacted-format only.
		 */
		if (!using_compacted_format())
			XSTATE_WARN_ON(xfeature_is_supervisor(i));

		/* Align from the end of the previous feature */
		if (xfeature_is_aligned(i))
			paranoid_xstate_size = ALIGN(paranoid_xstate_size, 64);
		/*
		 * The offset of a given state in the non-compacted
		 * format is given to us in a CPUID leaf.  We check
		 * them for being ordered (increasing offsets) in
		 * setup_xstate_features().
		 */
		if (!using_compacted_format())
			paranoid_xstate_size = xfeature_uncompacted_offset(i);
		/*
		 * The compacted-format offset always depends on where
		 * the previous state ended.
		 */
		paranoid_xstate_size += xfeature_size(i);
	}
	XSTATE_WARN_ON(paranoid_xstate_size != fpu_kernel_xstate_size);
}


/*
 * Get total size of enabled xstates in XCR0/xfeatures_mask.
 *
 * Note the SDM's wording here.  "sub-function 0" only enumerates
 * the size of the *user* states.  If we use it to size a buffer
 * that we use 'XSAVES' on, we could potentially overflow the
 * buffer because 'XSAVES' saves system states too.
 *
 * Note that we do not currently set any bits on IA32_XSS so
 * 'XCR0 | IA32_XSS == XCR0' for now.
 */
static unsigned int __init get_xsaves_size(void)
{
	unsigned int eax, ebx, ecx, edx;
	/*
	 * - CPUID function 0DH, sub-function 1:
	 *    EBX enumerates the size (in bytes) required by
	 *    the XSAVES instruction for an XSAVE area
	 *    containing all the state components
	 *    corresponding to bits currently set in
	 *    XCR0 | IA32_XSS.
	 */
	cpuid_count(XSTATE_CPUID, 1, &eax, &ebx, &ecx, &edx);
	return ebx;
}

static unsigned int __init get_xsave_size(void)
{
	unsigned int eax, ebx, ecx, edx;
	/*
	 * - CPUID function 0DH, sub-function 0:
	 *    EBX enumerates the size (in bytes) required by
	 *    the XSAVE instruction for an XSAVE area
	 *    containing all the *user* state components
	 *    corresponding to bits currently set in XCR0.
	 */
	cpuid_count(XSTATE_CPUID, 0, &eax, &ebx, &ecx, &edx);
	return ebx;
}

/*
 * Will the runtime-enumerated 'xstate_size' fit in the init
 * task's statically-allocated buffer?
 */
static bool is_supported_xstate_size(unsigned int test_xstate_size)
{
	if (test_xstate_size <= sizeof(union fpregs_state))
		return true;

	pr_warn("x86/fpu: xstate buffer too small (%zu < %d), disabling xsave\n",
			sizeof(union fpregs_state), test_xstate_size);
	return false;
}

static int init_xstate_size(void)
{
	/* Recompute the context size for enabled features: */
	unsigned int possible_xstate_size;
	unsigned int xsave_size;

	xsave_size = get_xsave_size();

	if (boot_cpu_has(X86_FEATURE_XSAVES))
		possible_xstate_size = get_xsaves_size();
	else
		possible_xstate_size = xsave_size;

	/* Ensure we have the space to store all enabled: */
	if (!is_supported_xstate_size(possible_xstate_size))
		return -EINVAL;

	/*
	 * The size is OK, we are definitely going to use xsave,
	 * make it known to the world that we need more space.
	 */
	fpu_kernel_xstate_size = possible_xstate_size;
	do_extra_xstate_size_checks();

	/*
	 * User space is always in standard format.
	 */
	fpu_user_xstate_size = xsave_size;
	return 0;
}

/*
 * We enabled the XSAVE hardware, but something went wrong and
 * we can not use it.  Disable it.
 */
static void fpu__init_disable_system_xstate(void)
{
	xfeatures_mask = 0;
	cr4_clear_bits(X86_CR4_OSXSAVE);
	fpu__xstate_clear_all_cpu_caps();
}

/*
 * Enable and initialize the xsave feature.
 * Called once per system bootup.
 */
void __init fpu__init_system_xstate(void)
{
	unsigned int eax, ebx, ecx, edx;
	static int on_boot_cpu __initdata = 1;
	int err;
	int i;

	WARN_ON_FPU(!on_boot_cpu);
	on_boot_cpu = 0;

	if (!boot_cpu_has(X86_FEATURE_FPU)) {
		pr_info("x86/fpu: No FPU detected\n");
		return;
	}

	if (!boot_cpu_has(X86_FEATURE_XSAVE)) {
		pr_info("x86/fpu: x87 FPU will use %s\n",
			boot_cpu_has(X86_FEATURE_FXSR) ? "FXSAVE" : "FSAVE");
		return;
	}

	if (boot_cpu_data.cpuid_level < XSTATE_CPUID) {
		WARN_ON_FPU(1);
		return;
	}

	cpuid_count(XSTATE_CPUID, 0, &eax, &ebx, &ecx, &edx);
	xfeatures_mask = eax + ((u64)edx << 32);

	if ((xfeatures_mask & XFEATURE_MASK_FPSSE) != XFEATURE_MASK_FPSSE) {
		/*
		 * This indicates that something really unexpected happened
		 * with the enumeration.  Disable XSAVE and try to continue
		 * booting without it.  This is too early to BUG().
		 */
		pr_err("x86/fpu: FP/SSE not present amongst the CPU's xstate features: 0x%llx.\n", xfeatures_mask);
		goto out_disable;
	}

	/*
	 * Clear XSAVE features that are disabled in the normal CPUID.
	 */
	for (i = 0; i < ARRAY_SIZE(xsave_cpuid_features); i++) {
		if (!boot_cpu_has(xsave_cpuid_features[i]))
			xfeatures_mask &= ~BIT(i);
	}

	xfeatures_mask &= fpu__get_supported_xfeatures_mask();

	/* Enable xstate instructions to be able to continue with initialization: */
	fpu__init_cpu_xstate();
	err = init_xstate_size();
	if (err)
		goto out_disable;

	/*
	 * Update info used for ptrace frames; use standard-format size and no
	 * supervisor xstates:
	 */
	update_regset_xstate_info(fpu_user_xstate_size,	xfeatures_mask & ~XFEATURE_MASK_SUPERVISOR);

	fpu__init_prepare_fx_sw_frame();
	setup_init_fpu_buf();
	setup_xstate_comp();
	print_xstate_offset_size();

	pr_info("x86/fpu: Enabled xstate features 0x%llx, context size is %d bytes, using '%s' format.\n",
		xfeatures_mask,
		fpu_kernel_xstate_size,
		boot_cpu_has(X86_FEATURE_XSAVES) ? "compacted" : "standard");
	return;

out_disable:
	/* something went wrong, try to boot without any XSAVE support */
	fpu__init_disable_system_xstate();
}

/*
 * Restore minimal FPU state after suspend:
 */
void fpu__resume_cpu(void)
{
	/*
	 * Restore XCR0 on xsave capable CPUs:
	 */
	if (boot_cpu_has(X86_FEATURE_XSAVE))
		xsetbv(XCR_XFEATURE_ENABLED_MASK, xfeatures_mask);
}

/*
 * Given an xstate feature mask, calculate where in the xsave
 * buffer the state is.  Callers should ensure that the buffer
 * is valid.
 *
 * Note: does not work for compacted buffers.
 */
void *__raw_xsave_addr(struct xregs_state *xsave, int xstate_feature_mask)
{
	int feature_nr = fls64(xstate_feature_mask) - 1;

	if (!xfeature_enabled(feature_nr)) {
		WARN_ON_FPU(1);
		return NULL;
	}

	return (void *)xsave + xstate_comp_offsets[feature_nr];
}
/*
 * Given the xsave area and a state inside, this function returns the
 * address of the state.
 *
 * This is the API that is called to get xstate address in either
 * standard format or compacted format of xsave area.
 *
 * Note that if there is no data for the field in the xsave buffer
 * this will return NULL.
 *
 * Inputs:
 *	xstate: the thread's storage area for all FPU data
 *	xstate_feature: state which is defined in xsave.h (e.g.
 *	XFEATURE_MASK_FP, XFEATURE_MASK_SSE, etc...)
 * Output:
 *	address of the state in the xsave area, or NULL if the
 *	field is not present in the xsave buffer.
 */
void *get_xsave_addr(struct xregs_state *xsave, int xstate_feature)
{
	/*
	 * Do we even *have* xsave state?
	 */
	if (!boot_cpu_has(X86_FEATURE_XSAVE))
		return NULL;

	/*
	 * We should not ever be requesting features that we
	 * have not enabled.  Remember that pcntxt_mask is
	 * what we write to the XCR0 register.
	 */
	WARN_ONCE(!(xfeatures_mask & xstate_feature),
		  "get of unsupported state");
	/*
	 * This assumes the last 'xsave*' instruction to
	 * have requested that 'xstate_feature' be saved.
	 * If it did not, we might be seeing and old value
	 * of the field in the buffer.
	 *
	 * This can happen because the last 'xsave' did not
	 * request that this feature be saved (unlikely)
	 * or because the "init optimization" caused it
	 * to not be saved.
	 */
	if (!(xsave->header.xfeatures & xstate_feature))
		return NULL;

	return __raw_xsave_addr(xsave, xstate_feature);
}
EXPORT_SYMBOL_GPL(get_xsave_addr);

/*
 * This wraps up the common operations that need to occur when retrieving
 * data from xsave state.  It first ensures that the current task was
 * using the FPU and retrieves the data in to a buffer.  It then calculates
 * the offset of the requested field in the buffer.
 *
 * This function is safe to call whether the FPU is in use or not.
 *
 * Note that this only works on the current task.
 *
 * Inputs:
 *	@xsave_state: state which is defined in xsave.h (e.g. XFEATURE_MASK_FP,
 *	XFEATURE_MASK_SSE, etc...)
 * Output:
 *	address of the state in the xsave area or NULL if the state
 *	is not present or is in its 'init state'.
 */
const void *get_xsave_field_ptr(int xsave_state)
{
	struct fpu *fpu = &current->thread.fpu;

	if (!fpu->initialized)
		return NULL;
	/*
	 * fpu__save() takes the CPU's xstate registers
	 * and saves them off to the 'fpu memory buffer.
	 */
	fpu__save(fpu);

	return get_xsave_addr(&fpu->state.xsave, xsave_state);
}

#ifdef CONFIG_ARCH_HAS_PKEYS

#define NR_VALID_PKRU_BITS (CONFIG_NR_PROTECTION_KEYS * 2)
#define PKRU_VALID_MASK (NR_VALID_PKRU_BITS - 1)
/*
 * This will go out and modify PKRU register to set the access
 * rights for @pkey to @init_val.
 */
int arch_set_user_pkey_access(struct task_struct *tsk, int pkey,
		unsigned long init_val)
{
	u32 old_pkru;
	int pkey_shift = (pkey * PKRU_BITS_PER_PKEY);
	u32 new_pkru_bits = 0;

	/*
	 * This check implies XSAVE support.  OSPKE only gets
	 * set if we enable XSAVE and we enable PKU in XCR0.
	 */
	if (!boot_cpu_has(X86_FEATURE_OSPKE))
		return -EINVAL;

	/* Set the bits we need in PKRU:  */
	if (init_val & PKEY_DISABLE_ACCESS)
		new_pkru_bits |= PKRU_AD_BIT;
	if (init_val & PKEY_DISABLE_WRITE)
		new_pkru_bits |= PKRU_WD_BIT;

	/* Shift the bits in to the correct place in PKRU for pkey: */
	new_pkru_bits <<= pkey_shift;

	/* Get old PKRU and mask off any old bits in place: */
	old_pkru = read_pkru();
	old_pkru &= ~((PKRU_AD_BIT|PKRU_WD_BIT) << pkey_shift);

	/* Write old part along with new part: */
	write_pkru(old_pkru | new_pkru_bits);

	return 0;
}
#endif /* ! CONFIG_ARCH_HAS_PKEYS */

/*
 * Weird legacy quirk: SSE and YMM states store information in the
 * MXCSR and MXCSR_FLAGS fields of the FP area. That means if the FP
 * area is marked as unused in the xfeatures header, we need to copy
 * MXCSR and MXCSR_FLAGS if either SSE or YMM are in use.
 */
static inline bool xfeatures_mxcsr_quirk(u64 xfeatures)
{
	if (!(xfeatures & (XFEATURE_MASK_SSE|XFEATURE_MASK_YMM)))
		return false;

	if (xfeatures & XFEATURE_MASK_FP)
		return false;

	return true;
}

/*
 * This is similar to user_regset_copyout(), but will not add offset to
 * the source data pointer or increment pos, count, kbuf, and ubuf.
 */
static inline void
__copy_xstate_to_kernel(void *kbuf, const void *data,
			unsigned int offset, unsigned int size, unsigned int size_total)
{
	if (offset < size_total) {
		unsigned int copy = min(size, size_total - offset);

		memcpy(kbuf + offset, data, copy);
	}
}

/*
 * Convert from kernel XSAVES compacted format to standard format and copy
 * to a kernel-space ptrace buffer.
 *
 * It supports partial copy but pos always starts from zero. This is called
 * from xstateregs_get() and there we check the CPU has XSAVES.
 */
int copy_xstate_to_kernel(void *kbuf, struct xregs_state *xsave, unsigned int offset_start, unsigned int size_total)
{
	unsigned int offset, size;
	struct xstate_header header;
	int i;

	/*
	 * Currently copy_regset_to_user() starts from pos 0:
	 */
	if (unlikely(offset_start != 0))
		return -EFAULT;

	/*
	 * The destination is a ptrace buffer; we put in only user xstates:
	 */
	memset(&header, 0, sizeof(header));
	header.xfeatures = xsave->header.xfeatures;
	header.xfeatures &= ~XFEATURE_MASK_SUPERVISOR;

	/*
	 * Copy xregs_state->header:
	 */
	offset = offsetof(struct xregs_state, header);
	size = sizeof(header);

	__copy_xstate_to_kernel(kbuf, &header, offset, size, size_total);

	for (i = 0; i < XFEATURE_MAX; i++) {
		/*
		 * Copy only in-use xstates:
		 */
		if ((header.xfeatures >> i) & 1) {
			void *src = __raw_xsave_addr(xsave, 1 << i);

			offset = xstate_offsets[i];
			size = xstate_sizes[i];

			/* The next component has to fit fully into the output buffer: */
			if (offset + size > size_total)
				break;

			__copy_xstate_to_kernel(kbuf, src, offset, size, size_total);
		}

	}

	if (xfeatures_mxcsr_quirk(header.xfeatures)) {
		offset = offsetof(struct fxregs_state, mxcsr);
		size = MXCSR_AND_FLAGS_SIZE;
		__copy_xstate_to_kernel(kbuf, &xsave->i387.mxcsr, offset, size, size_total);
	}

	/*
	 * Fill xsave->i387.sw_reserved value for ptrace frame:
	 */
	offset = offsetof(struct fxregs_state, sw_reserved);
	size = sizeof(xstate_fx_sw_bytes);

	__copy_xstate_to_kernel(kbuf, xstate_fx_sw_bytes, offset, size, size_total);

	return 0;
}

static inline int
__copy_xstate_to_user(void __user *ubuf, const void *data, unsigned int offset, unsigned int size, unsigned int size_total)
{
	if (!size)
		return 0;

	if (offset < size_total) {
		unsigned int copy = min(size, size_total - offset);

		if (__copy_to_user(ubuf + offset, data, copy))
			return -EFAULT;
	}
	return 0;
}

/*
 * Convert from kernel XSAVES compacted format to standard format and copy
 * to a user-space buffer. It supports partial copy but pos always starts from
 * zero. This is called from xstateregs_get() and there we check the CPU
 * has XSAVES.
 */
int copy_xstate_to_user(void __user *ubuf, struct xregs_state *xsave, unsigned int offset_start, unsigned int size_total)
{
	unsigned int offset, size;
	int ret, i;
	struct xstate_header header;

	/*
	 * Currently copy_regset_to_user() starts from pos 0:
	 */
	if (unlikely(offset_start != 0))
		return -EFAULT;

	/*
	 * The destination is a ptrace buffer; we put in only user xstates:
	 */
	memset(&header, 0, sizeof(header));
	header.xfeatures = xsave->header.xfeatures;
	header.xfeatures &= ~XFEATURE_MASK_SUPERVISOR;

	/*
	 * Copy xregs_state->header:
	 */
	offset = offsetof(struct xregs_state, header);
	size = sizeof(header);

	ret = __copy_xstate_to_user(ubuf, &header, offset, size, size_total);
	if (ret)
		return ret;

	for (i = 0; i < XFEATURE_MAX; i++) {
		/*
		 * Copy only in-use xstates:
		 */
		if ((header.xfeatures >> i) & 1) {
			void *src = __raw_xsave_addr(xsave, 1 << i);

			offset = xstate_offsets[i];
			size = xstate_sizes[i];

			/* The next component has to fit fully into the output buffer: */
			if (offset + size > size_total)
				break;

			ret = __copy_xstate_to_user(ubuf, src, offset, size, size_total);
			if (ret)
				return ret;
		}

	}

	if (xfeatures_mxcsr_quirk(header.xfeatures)) {
		offset = offsetof(struct fxregs_state, mxcsr);
		size = MXCSR_AND_FLAGS_SIZE;
		__copy_xstate_to_user(ubuf, &xsave->i387.mxcsr, offset, size, size_total);
	}

	/*
	 * Fill xsave->i387.sw_reserved value for ptrace frame:
	 */
	offset = offsetof(struct fxregs_state, sw_reserved);
	size = sizeof(xstate_fx_sw_bytes);

	ret = __copy_xstate_to_user(ubuf, xstate_fx_sw_bytes, offset, size, size_total);
	if (ret)
		return ret;

	return 0;
}

/*
 * Convert from a ptrace standard-format kernel buffer to kernel XSAVES format
 * and copy to the target thread. This is called from xstateregs_set().
 */
int copy_kernel_to_xstate(struct xregs_state *xsave, const void *kbuf)
{
	unsigned int offset, size;
	int i;
	struct xstate_header hdr;

	offset = offsetof(struct xregs_state, header);
	size = sizeof(hdr);

	memcpy(&hdr, kbuf + offset, size);

	if (validate_xstate_header(&hdr))
		return -EINVAL;

	for (i = 0; i < XFEATURE_MAX; i++) {
		u64 mask = ((u64)1 << i);

		if (hdr.xfeatures & mask) {
			void *dst = __raw_xsave_addr(xsave, 1 << i);

			offset = xstate_offsets[i];
			size = xstate_sizes[i];

			memcpy(dst, kbuf + offset, size);
		}
	}

	if (xfeatures_mxcsr_quirk(hdr.xfeatures)) {
		offset = offsetof(struct fxregs_state, mxcsr);
		size = MXCSR_AND_FLAGS_SIZE;
		memcpy(&xsave->i387.mxcsr, kbuf + offset, size);
	}

	/*
	 * The state that came in from userspace was user-state only.
	 * Mask all the user states out of 'xfeatures':
	 */
	xsave->header.xfeatures &= XFEATURE_MASK_SUPERVISOR;

	/*
	 * Add back in the features that came in from userspace:
	 */
	xsave->header.xfeatures |= hdr.xfeatures;
<<<<<<< HEAD

	return 0;
}

=======

	return 0;
}

>>>>>>> 9abd04af
/*
 * Convert from a ptrace or sigreturn standard-format user-space buffer to
 * kernel XSAVES format and copy to the target thread. This is called from
 * xstateregs_set(), as well as potentially from the sigreturn() and
 * rt_sigreturn() system calls.
 */
int copy_user_to_xstate(struct xregs_state *xsave, const void __user *ubuf)
{
	unsigned int offset, size;
	int i;
	struct xstate_header hdr;

	offset = offsetof(struct xregs_state, header);
	size = sizeof(hdr);

	if (__copy_from_user(&hdr, ubuf + offset, size))
		return -EFAULT;

	if (validate_xstate_header(&hdr))
		return -EINVAL;

	for (i = 0; i < XFEATURE_MAX; i++) {
		u64 mask = ((u64)1 << i);

		if (hdr.xfeatures & mask) {
			void *dst = __raw_xsave_addr(xsave, 1 << i);

			offset = xstate_offsets[i];
			size = xstate_sizes[i];

			if (__copy_from_user(dst, ubuf + offset, size))
				return -EFAULT;
		}
	}

	if (xfeatures_mxcsr_quirk(hdr.xfeatures)) {
		offset = offsetof(struct fxregs_state, mxcsr);
		size = MXCSR_AND_FLAGS_SIZE;
		if (__copy_from_user(&xsave->i387.mxcsr, ubuf + offset, size))
			return -EFAULT;
	}

	/*
	 * The state that came in from userspace was user-state only.
	 * Mask all the user states out of 'xfeatures':
	 */
	xsave->header.xfeatures &= XFEATURE_MASK_SUPERVISOR;

	/*
	 * Add back in the features that came in from userspace:
	 */
	xsave->header.xfeatures |= hdr.xfeatures;

	return 0;
}<|MERGE_RESOLUTION|>--- conflicted
+++ resolved
@@ -1186,17 +1186,10 @@
 	 * Add back in the features that came in from userspace:
 	 */
 	xsave->header.xfeatures |= hdr.xfeatures;
-<<<<<<< HEAD
 
 	return 0;
 }
 
-=======
-
-	return 0;
-}
-
->>>>>>> 9abd04af
 /*
  * Convert from a ptrace or sigreturn standard-format user-space buffer to
  * kernel XSAVES format and copy to the target thread. This is called from
