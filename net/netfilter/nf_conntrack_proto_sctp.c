/*
 * Connection tracking protocol helper module for SCTP.
 *
 * Copyright (c) 2004 Kiran Kumar Immidi <immidi_kiran@yahoo.com>
 * Copyright (c) 2004-2012 Patrick McHardy <kaber@trash.net>
 *
 * SCTP is defined in RFC 2960. References to various sections in this code
 * are to this RFC.
 *
 * This program is free software; you can redistribute it and/or modify
 * it under the terms of the GNU General Public License version 2 as
 * published by the Free Software Foundation.
 */

#include <linux/types.h>
#include <linux/timer.h>
#include <linux/netfilter.h>
#include <linux/in.h>
#include <linux/ip.h>
#include <linux/sctp.h>
#include <linux/string.h>
#include <linux/seq_file.h>
#include <linux/spinlock.h>
#include <linux/interrupt.h>
#include <net/sctp/checksum.h>

#include <net/netfilter/nf_log.h>
#include <net/netfilter/nf_conntrack.h>
#include <net/netfilter/nf_conntrack_l4proto.h>
#include <net/netfilter/nf_conntrack_ecache.h>
#include <net/netfilter/nf_conntrack_timeout.h>

/* FIXME: Examine ipfilter's timeouts and conntrack transitions more
   closely.  They're more complex. --RR

   And so for me for SCTP :D -Kiran */

static const char *const sctp_conntrack_names[] = {
	"NONE",
	"CLOSED",
	"COOKIE_WAIT",
	"COOKIE_ECHOED",
	"ESTABLISHED",
	"SHUTDOWN_SENT",
	"SHUTDOWN_RECD",
	"SHUTDOWN_ACK_SENT",
	"HEARTBEAT_SENT",
	"HEARTBEAT_ACKED",
};

#define SECS  * HZ
#define MINS  * 60 SECS
#define HOURS * 60 MINS
#define DAYS  * 24 HOURS

static const unsigned int sctp_timeouts[SCTP_CONNTRACK_MAX] = {
	[SCTP_CONNTRACK_CLOSED]			= 10 SECS,
	[SCTP_CONNTRACK_COOKIE_WAIT]		= 3 SECS,
	[SCTP_CONNTRACK_COOKIE_ECHOED]		= 3 SECS,
	[SCTP_CONNTRACK_ESTABLISHED]		= 5 DAYS,
	[SCTP_CONNTRACK_SHUTDOWN_SENT]		= 300 SECS / 1000,
	[SCTP_CONNTRACK_SHUTDOWN_RECD]		= 300 SECS / 1000,
	[SCTP_CONNTRACK_SHUTDOWN_ACK_SENT]	= 3 SECS,
	[SCTP_CONNTRACK_HEARTBEAT_SENT]		= 30 SECS,
	[SCTP_CONNTRACK_HEARTBEAT_ACKED]	= 210 SECS,
};

#define sNO SCTP_CONNTRACK_NONE
#define	sCL SCTP_CONNTRACK_CLOSED
#define	sCW SCTP_CONNTRACK_COOKIE_WAIT
#define	sCE SCTP_CONNTRACK_COOKIE_ECHOED
#define	sES SCTP_CONNTRACK_ESTABLISHED
#define	sSS SCTP_CONNTRACK_SHUTDOWN_SENT
#define	sSR SCTP_CONNTRACK_SHUTDOWN_RECD
#define	sSA SCTP_CONNTRACK_SHUTDOWN_ACK_SENT
#define	sHS SCTP_CONNTRACK_HEARTBEAT_SENT
#define	sHA SCTP_CONNTRACK_HEARTBEAT_ACKED
#define	sIV SCTP_CONNTRACK_MAX

/*
	These are the descriptions of the states:

NOTE: These state names are tantalizingly similar to the states of an
SCTP endpoint. But the interpretation of the states is a little different,
considering that these are the states of the connection and not of an end
point. Please note the subtleties. -Kiran

NONE              - Nothing so far.
COOKIE WAIT       - We have seen an INIT chunk in the original direction, or also
		    an INIT_ACK chunk in the reply direction.
COOKIE ECHOED     - We have seen a COOKIE_ECHO chunk in the original direction.
ESTABLISHED       - We have seen a COOKIE_ACK in the reply direction.
SHUTDOWN_SENT     - We have seen a SHUTDOWN chunk in the original direction.
SHUTDOWN_RECD     - We have seen a SHUTDOWN chunk in the reply directoin.
SHUTDOWN_ACK_SENT - We have seen a SHUTDOWN_ACK chunk in the direction opposite
		    to that of the SHUTDOWN chunk.
CLOSED            - We have seen a SHUTDOWN_COMPLETE chunk in the direction of
		    the SHUTDOWN chunk. Connection is closed.
HEARTBEAT_SENT    - We have seen a HEARTBEAT in a new flow.
HEARTBEAT_ACKED   - We have seen a HEARTBEAT-ACK in the direction opposite to
		    that of the HEARTBEAT chunk. Secondary connection is
		    established.
*/

/* TODO
 - I have assumed that the first INIT is in the original direction.
 This messes things when an INIT comes in the reply direction in CLOSED
 state.
 - Check the error type in the reply dir before transitioning from
cookie echoed to closed.
 - Sec 5.2.4 of RFC 2960
 - Full Multi Homing support.
*/

/* SCTP conntrack state transitions */
static const u8 sctp_conntracks[2][11][SCTP_CONNTRACK_MAX] = {
	{
/*	ORIGINAL	*/
/*                  sNO, sCL, sCW, sCE, sES, sSS, sSR, sSA, sHS, sHA */
/* init         */ {sCW, sCW, sCW, sCE, sES, sSS, sSR, sSA, sCW, sHA},
/* init_ack     */ {sCL, sCL, sCW, sCE, sES, sSS, sSR, sSA, sCL, sHA},
/* abort        */ {sCL, sCL, sCL, sCL, sCL, sCL, sCL, sCL, sCL, sCL},
/* shutdown     */ {sCL, sCL, sCW, sCE, sSS, sSS, sSR, sSA, sCL, sSS},
/* shutdown_ack */ {sSA, sCL, sCW, sCE, sES, sSA, sSA, sSA, sSA, sHA},
/* error        */ {sCL, sCL, sCW, sCE, sES, sSS, sSR, sSA, sCL, sHA},/* Can't have Stale cookie*/
/* cookie_echo  */ {sCL, sCL, sCE, sCE, sES, sSS, sSR, sSA, sCL, sHA},/* 5.2.4 - Big TODO */
/* cookie_ack   */ {sCL, sCL, sCW, sCE, sES, sSS, sSR, sSA, sCL, sHA},/* Can't come in orig dir */
/* shutdown_comp*/ {sCL, sCL, sCW, sCE, sES, sSS, sSR, sCL, sCL, sHA},
/* heartbeat    */ {sHS, sCL, sCW, sCE, sES, sSS, sSR, sSA, sHS, sHA},
/* heartbeat_ack*/ {sCL, sCL, sCW, sCE, sES, sSS, sSR, sSA, sHS, sHA}
	},
	{
/*	REPLY	*/
/*                  sNO, sCL, sCW, sCE, sES, sSS, sSR, sSA, sHS, sHA */
/* init         */ {sIV, sCL, sCW, sCE, sES, sSS, sSR, sSA, sIV, sHA},/* INIT in sCL Big TODO */
/* init_ack     */ {sIV, sCL, sCW, sCE, sES, sSS, sSR, sSA, sIV, sHA},
/* abort        */ {sIV, sCL, sCL, sCL, sCL, sCL, sCL, sCL, sIV, sCL},
/* shutdown     */ {sIV, sCL, sCW, sCE, sSR, sSS, sSR, sSA, sIV, sSR},
/* shutdown_ack */ {sIV, sCL, sCW, sCE, sES, sSA, sSA, sSA, sIV, sHA},
/* error        */ {sIV, sCL, sCW, sCL, sES, sSS, sSR, sSA, sIV, sHA},
/* cookie_echo  */ {sIV, sCL, sCW, sCE, sES, sSS, sSR, sSA, sIV, sHA},/* Can't come in reply dir */
/* cookie_ack   */ {sIV, sCL, sCW, sES, sES, sSS, sSR, sSA, sIV, sHA},
/* shutdown_comp*/ {sIV, sCL, sCW, sCE, sES, sSS, sSR, sCL, sIV, sHA},
/* heartbeat    */ {sIV, sCL, sCW, sCE, sES, sSS, sSR, sSA, sHS, sHA},
/* heartbeat_ack*/ {sIV, sCL, sCW, sCE, sES, sSS, sSR, sSA, sHA, sHA}
	}
};

static inline struct nf_sctp_net *sctp_pernet(struct net *net)
{
	return &net->ct.nf_ct_proto.sctp;
}

#ifdef CONFIG_NF_CONNTRACK_PROCFS
/* Print out the private part of the conntrack. */
static void sctp_print_conntrack(struct seq_file *s, struct nf_conn *ct)
{
	seq_printf(s, "%s ", sctp_conntrack_names[ct->proto.sctp.state]);
}
#endif

#define for_each_sctp_chunk(skb, sch, _sch, offset, dataoff, count)	\
for ((offset) = (dataoff) + sizeof(struct sctphdr), (count) = 0;	\
	(offset) < (skb)->len &&					\
	((sch) = skb_header_pointer((skb), (offset), sizeof(_sch), &(_sch)));	\
	(offset) += (ntohs((sch)->length) + 3) & ~3, (count)++)

/* Some validity checks to make sure the chunks are fine */
static int do_basic_checks(struct nf_conn *ct,
			   const struct sk_buff *skb,
			   unsigned int dataoff,
			   unsigned long *map)
{
	u_int32_t offset, count;
	struct sctp_chunkhdr _sch, *sch;
	int flag;

	flag = 0;

	for_each_sctp_chunk (skb, sch, _sch, offset, dataoff, count) {
		pr_debug("Chunk Num: %d  Type: %d\n", count, sch->type);

		if (sch->type == SCTP_CID_INIT ||
		    sch->type == SCTP_CID_INIT_ACK ||
		    sch->type == SCTP_CID_SHUTDOWN_COMPLETE)
			flag = 1;

		/*
		 * Cookie Ack/Echo chunks not the first OR
		 * Init / Init Ack / Shutdown compl chunks not the only chunks
		 * OR zero-length.
		 */
		if (((sch->type == SCTP_CID_COOKIE_ACK ||
		      sch->type == SCTP_CID_COOKIE_ECHO ||
		      flag) &&
		     count != 0) || !sch->length) {
			pr_debug("Basic checks failed\n");
			return 1;
		}

		if (map)
			set_bit(sch->type, map);
	}

	pr_debug("Basic checks passed\n");
	return count == 0;
}

static int sctp_new_state(enum ip_conntrack_dir dir,
			  enum sctp_conntrack cur_state,
			  int chunk_type)
{
	int i;

	pr_debug("Chunk type: %d\n", chunk_type);

	switch (chunk_type) {
	case SCTP_CID_INIT:
		pr_debug("SCTP_CID_INIT\n");
		i = 0;
		break;
	case SCTP_CID_INIT_ACK:
		pr_debug("SCTP_CID_INIT_ACK\n");
		i = 1;
		break;
	case SCTP_CID_ABORT:
		pr_debug("SCTP_CID_ABORT\n");
		i = 2;
		break;
	case SCTP_CID_SHUTDOWN:
		pr_debug("SCTP_CID_SHUTDOWN\n");
		i = 3;
		break;
	case SCTP_CID_SHUTDOWN_ACK:
		pr_debug("SCTP_CID_SHUTDOWN_ACK\n");
		i = 4;
		break;
	case SCTP_CID_ERROR:
		pr_debug("SCTP_CID_ERROR\n");
		i = 5;
		break;
	case SCTP_CID_COOKIE_ECHO:
		pr_debug("SCTP_CID_COOKIE_ECHO\n");
		i = 6;
		break;
	case SCTP_CID_COOKIE_ACK:
		pr_debug("SCTP_CID_COOKIE_ACK\n");
		i = 7;
		break;
	case SCTP_CID_SHUTDOWN_COMPLETE:
		pr_debug("SCTP_CID_SHUTDOWN_COMPLETE\n");
		i = 8;
		break;
	case SCTP_CID_HEARTBEAT:
		pr_debug("SCTP_CID_HEARTBEAT");
		i = 9;
		break;
	case SCTP_CID_HEARTBEAT_ACK:
		pr_debug("SCTP_CID_HEARTBEAT_ACK");
		i = 10;
		break;
	default:
		/* Other chunks like DATA or SACK do not change the state */
		pr_debug("Unknown chunk type, Will stay in %s\n",
			 sctp_conntrack_names[cur_state]);
		return cur_state;
	}

	pr_debug("dir: %d   cur_state: %s  chunk_type: %d  new_state: %s\n",
		 dir, sctp_conntrack_names[cur_state], chunk_type,
		 sctp_conntrack_names[sctp_conntracks[dir][i][cur_state]]);

	return sctp_conntracks[dir][i][cur_state];
}

/* Don't need lock here: this conntrack not in circulation yet */
static noinline bool
sctp_new(struct nf_conn *ct, const struct sk_buff *skb,
	 const struct sctphdr *sh, unsigned int dataoff)
{
	enum sctp_conntrack new_state;
	const struct sctp_chunkhdr *sch;
	struct sctp_chunkhdr _sch;
	u32 offset, count;

	memset(&ct->proto.sctp, 0, sizeof(ct->proto.sctp));
	new_state = SCTP_CONNTRACK_MAX;
	for_each_sctp_chunk(skb, sch, _sch, offset, dataoff, count) {
		new_state = sctp_new_state(IP_CT_DIR_ORIGINAL,
					   SCTP_CONNTRACK_NONE, sch->type);

		/* Invalid: delete conntrack */
		if (new_state == SCTP_CONNTRACK_NONE ||
		    new_state == SCTP_CONNTRACK_MAX) {
			pr_debug("nf_conntrack_sctp: invalid new deleting.\n");
			return false;
		}

		/* Copy the vtag into the state info */
		if (sch->type == SCTP_CID_INIT) {
			struct sctp_inithdr _inithdr, *ih;
			/* Sec 8.5.1 (A) */
			if (sh->vtag)
				return false;

			ih = skb_header_pointer(skb, offset + sizeof(_sch),
						sizeof(_inithdr), &_inithdr);
			if (!ih)
				return false;

			pr_debug("Setting vtag %x for new conn\n",
				 ih->init_tag);

			ct->proto.sctp.vtag[IP_CT_DIR_REPLY] = ih->init_tag;
		} else if (sch->type == SCTP_CID_HEARTBEAT) {
			pr_debug("Setting vtag %x for secondary conntrack\n",
				 sh->vtag);
			ct->proto.sctp.vtag[IP_CT_DIR_ORIGINAL] = sh->vtag;
		} else {
		/* If it is a shutdown ack OOTB packet, we expect a return
		   shutdown complete, otherwise an ABORT Sec 8.4 (5) and (8) */
			pr_debug("Setting vtag %x for new conn OOTB\n",
				 sh->vtag);
			ct->proto.sctp.vtag[IP_CT_DIR_REPLY] = sh->vtag;
		}

		ct->proto.sctp.state = new_state;
	}

	return true;
}

static bool sctp_error(struct sk_buff *skb,
		       unsigned int dataoff,
		       const struct nf_hook_state *state)
{
	const struct sctphdr *sh;
	const char *logmsg;

	if (skb->len < dataoff + sizeof(struct sctphdr)) {
		logmsg = "nf_ct_sctp: short packet ";
		goto out_invalid;
	}
	if (state->hook == NF_INET_PRE_ROUTING &&
	    state->net->ct.sysctl_checksum &&
	    skb->ip_summed == CHECKSUM_NONE) {
		if (!skb_make_writable(skb, dataoff + sizeof(struct sctphdr))) {
			logmsg = "nf_ct_sctp: failed to read header ";
			goto out_invalid;
		}
		sh = (const struct sctphdr *)(skb->data + dataoff);
		if (sh->checksum != sctp_compute_cksum(skb, dataoff)) {
			logmsg = "nf_ct_sctp: bad CRC ";
			goto out_invalid;
		}
		skb->ip_summed = CHECKSUM_UNNECESSARY;
	}
	return false;
out_invalid:
	nf_l4proto_log_invalid(skb, state->net, state->pf, IPPROTO_SCTP, "%s", logmsg);
	return true;
}

/* Returns verdict for packet, or -NF_ACCEPT for invalid. */
static int sctp_packet(struct nf_conn *ct,
		       struct sk_buff *skb,
		       unsigned int dataoff,
		       enum ip_conntrack_info ctinfo,
		       const struct nf_hook_state *state)
{
	enum sctp_conntrack new_state, old_state;
	enum ip_conntrack_dir dir = CTINFO2DIR(ctinfo);
	const struct sctphdr *sh;
	struct sctphdr _sctph;
	const struct sctp_chunkhdr *sch;
	struct sctp_chunkhdr _sch;
	u_int32_t offset, count;
	unsigned int *timeouts;
	unsigned long map[256 / sizeof(unsigned long)] = { 0 };

	if (sctp_error(skb, dataoff, state))
		return -NF_ACCEPT;

	sh = skb_header_pointer(skb, dataoff, sizeof(_sctph), &_sctph);
	if (sh == NULL)
		goto out;

	if (do_basic_checks(ct, skb, dataoff, map) != 0)
		goto out;

	if (!nf_ct_is_confirmed(ct)) {
		/* If an OOTB packet has any of these chunks discard (Sec 8.4) */
		if (test_bit(SCTP_CID_ABORT, map) ||
		    test_bit(SCTP_CID_SHUTDOWN_COMPLETE, map) ||
		    test_bit(SCTP_CID_COOKIE_ACK, map))
			return -NF_ACCEPT;

		if (!sctp_new(ct, skb, sh, dataoff))
			return -NF_ACCEPT;
	}

	/* Check the verification tag (Sec 8.5) */
	if (!test_bit(SCTP_CID_INIT, map) &&
	    !test_bit(SCTP_CID_SHUTDOWN_COMPLETE, map) &&
	    !test_bit(SCTP_CID_COOKIE_ECHO, map) &&
	    !test_bit(SCTP_CID_ABORT, map) &&
	    !test_bit(SCTP_CID_SHUTDOWN_ACK, map) &&
	    !test_bit(SCTP_CID_HEARTBEAT, map) &&
	    !test_bit(SCTP_CID_HEARTBEAT_ACK, map) &&
	    sh->vtag != ct->proto.sctp.vtag[dir]) {
		pr_debug("Verification tag check failed\n");
		goto out;
	}

	old_state = new_state = SCTP_CONNTRACK_NONE;
	spin_lock_bh(&ct->lock);
	for_each_sctp_chunk (skb, sch, _sch, offset, dataoff, count) {
		/* Special cases of Verification tag check (Sec 8.5.1) */
		if (sch->type == SCTP_CID_INIT) {
			/* Sec 8.5.1 (A) */
			if (sh->vtag != 0)
				goto out_unlock;
		} else if (sch->type == SCTP_CID_ABORT) {
			/* Sec 8.5.1 (B) */
			if (sh->vtag != ct->proto.sctp.vtag[dir] &&
			    sh->vtag != ct->proto.sctp.vtag[!dir])
				goto out_unlock;
		} else if (sch->type == SCTP_CID_SHUTDOWN_COMPLETE) {
			/* Sec 8.5.1 (C) */
			if (sh->vtag != ct->proto.sctp.vtag[dir] &&
			    sh->vtag != ct->proto.sctp.vtag[!dir] &&
			    sch->flags & SCTP_CHUNK_FLAG_T)
				goto out_unlock;
		} else if (sch->type == SCTP_CID_COOKIE_ECHO) {
			/* Sec 8.5.1 (D) */
			if (sh->vtag != ct->proto.sctp.vtag[dir])
				goto out_unlock;
		} else if (sch->type == SCTP_CID_HEARTBEAT ||
			   sch->type == SCTP_CID_HEARTBEAT_ACK) {
			if (ct->proto.sctp.vtag[dir] == 0) {
				pr_debug("Setting vtag %x for dir %d\n",
					 sh->vtag, dir);
				ct->proto.sctp.vtag[dir] = sh->vtag;
			} else if (sh->vtag != ct->proto.sctp.vtag[dir]) {
				pr_debug("Verification tag check failed\n");
				goto out_unlock;
			}
		}

		old_state = ct->proto.sctp.state;
		new_state = sctp_new_state(dir, old_state, sch->type);

		/* Invalid */
		if (new_state == SCTP_CONNTRACK_MAX) {
			pr_debug("nf_conntrack_sctp: Invalid dir=%i ctype=%u "
				 "conntrack=%u\n",
				 dir, sch->type, old_state);
			goto out_unlock;
		}

		/* If it is an INIT or an INIT ACK note down the vtag */
		if (sch->type == SCTP_CID_INIT ||
		    sch->type == SCTP_CID_INIT_ACK) {
			struct sctp_inithdr _inithdr, *ih;

			ih = skb_header_pointer(skb, offset + sizeof(_sch),
						sizeof(_inithdr), &_inithdr);
			if (ih == NULL)
				goto out_unlock;
			pr_debug("Setting vtag %x for dir %d\n",
				 ih->init_tag, !dir);
			ct->proto.sctp.vtag[!dir] = ih->init_tag;
		}

		ct->proto.sctp.state = new_state;
		if (old_state != new_state)
			nf_conntrack_event_cache(IPCT_PROTOINFO, ct);
	}
	spin_unlock_bh(&ct->lock);

	timeouts = nf_ct_timeout_lookup(ct);
	if (!timeouts)
		timeouts = sctp_pernet(nf_ct_net(ct))->timeouts;

	nf_ct_refresh_acct(ct, ctinfo, skb, timeouts[new_state]);

	if (old_state == SCTP_CONNTRACK_COOKIE_ECHOED &&
	    dir == IP_CT_DIR_REPLY &&
	    new_state == SCTP_CONNTRACK_ESTABLISHED) {
		pr_debug("Setting assured bit\n");
		set_bit(IPS_ASSURED_BIT, &ct->status);
		nf_conntrack_event_cache(IPCT_ASSURED, ct);
	}

	return NF_ACCEPT;

out_unlock:
	spin_unlock_bh(&ct->lock);
out:
	return -NF_ACCEPT;
}

static bool sctp_can_early_drop(const struct nf_conn *ct)
{
	switch (ct->proto.sctp.state) {
	case SCTP_CONNTRACK_SHUTDOWN_SENT:
	case SCTP_CONNTRACK_SHUTDOWN_RECD:
	case SCTP_CONNTRACK_SHUTDOWN_ACK_SENT:
		return true;
	default:
		break;
	}

	return false;
}

#if IS_ENABLED(CONFIG_NF_CT_NETLINK)

#include <linux/netfilter/nfnetlink.h>
#include <linux/netfilter/nfnetlink_conntrack.h>

static int sctp_to_nlattr(struct sk_buff *skb, struct nlattr *nla,
			  struct nf_conn *ct)
{
	struct nlattr *nest_parms;

	spin_lock_bh(&ct->lock);
	nest_parms = nla_nest_start(skb, CTA_PROTOINFO_SCTP | NLA_F_NESTED);
	if (!nest_parms)
		goto nla_put_failure;

	if (nla_put_u8(skb, CTA_PROTOINFO_SCTP_STATE, ct->proto.sctp.state) ||
	    nla_put_be32(skb, CTA_PROTOINFO_SCTP_VTAG_ORIGINAL,
			 ct->proto.sctp.vtag[IP_CT_DIR_ORIGINAL]) ||
	    nla_put_be32(skb, CTA_PROTOINFO_SCTP_VTAG_REPLY,
			 ct->proto.sctp.vtag[IP_CT_DIR_REPLY]))
		goto nla_put_failure;

	spin_unlock_bh(&ct->lock);

	nla_nest_end(skb, nest_parms);

	return 0;

nla_put_failure:
	spin_unlock_bh(&ct->lock);
	return -1;
}

static const struct nla_policy sctp_nla_policy[CTA_PROTOINFO_SCTP_MAX+1] = {
	[CTA_PROTOINFO_SCTP_STATE]	    = { .type = NLA_U8 },
	[CTA_PROTOINFO_SCTP_VTAG_ORIGINAL]  = { .type = NLA_U32 },
	[CTA_PROTOINFO_SCTP_VTAG_REPLY]     = { .type = NLA_U32 },
};

#define SCTP_NLATTR_SIZE ( \
		NLA_ALIGN(NLA_HDRLEN + 1) + \
		NLA_ALIGN(NLA_HDRLEN + 4) + \
		NLA_ALIGN(NLA_HDRLEN + 4))

static int nlattr_to_sctp(struct nlattr *cda[], struct nf_conn *ct)
{
	struct nlattr *attr = cda[CTA_PROTOINFO_SCTP];
	struct nlattr *tb[CTA_PROTOINFO_SCTP_MAX+1];
	int err;

	/* updates may not contain the internal protocol info, skip parsing */
	if (!attr)
		return 0;

	err = nla_parse_nested(tb, CTA_PROTOINFO_SCTP_MAX, attr,
			       sctp_nla_policy, NULL);
	if (err < 0)
		return err;

	if (!tb[CTA_PROTOINFO_SCTP_STATE] ||
	    !tb[CTA_PROTOINFO_SCTP_VTAG_ORIGINAL] ||
	    !tb[CTA_PROTOINFO_SCTP_VTAG_REPLY])
		return -EINVAL;

	spin_lock_bh(&ct->lock);
	ct->proto.sctp.state = nla_get_u8(tb[CTA_PROTOINFO_SCTP_STATE]);
	ct->proto.sctp.vtag[IP_CT_DIR_ORIGINAL] =
		nla_get_be32(tb[CTA_PROTOINFO_SCTP_VTAG_ORIGINAL]);
	ct->proto.sctp.vtag[IP_CT_DIR_REPLY] =
		nla_get_be32(tb[CTA_PROTOINFO_SCTP_VTAG_REPLY]);
	spin_unlock_bh(&ct->lock);

	return 0;
}
#endif

#ifdef CONFIG_NF_CONNTRACK_TIMEOUT

#include <linux/netfilter/nfnetlink.h>
#include <linux/netfilter/nfnetlink_cttimeout.h>

static int sctp_timeout_nlattr_to_obj(struct nlattr *tb[],
				      struct net *net, void *data)
{
	unsigned int *timeouts = data;
	struct nf_sctp_net *sn = sctp_pernet(net);
	int i;

	/* set default SCTP timeouts. */
	for (i=0; i<SCTP_CONNTRACK_MAX; i++)
		timeouts[i] = sn->timeouts[i];

	/* there's a 1:1 mapping between attributes and protocol states. */
	for (i=CTA_TIMEOUT_SCTP_UNSPEC+1; i<CTA_TIMEOUT_SCTP_MAX+1; i++) {
		if (tb[i]) {
			timeouts[i] = ntohl(nla_get_be32(tb[i])) * HZ;
		}
	}

	timeouts[CTA_TIMEOUT_SCTP_UNSPEC] = timeouts[CTA_TIMEOUT_SCTP_CLOSED];
	return 0;
}

static int
sctp_timeout_obj_to_nlattr(struct sk_buff *skb, const void *data)
{
        const unsigned int *timeouts = data;
	int i;

	for (i=CTA_TIMEOUT_SCTP_UNSPEC+1; i<CTA_TIMEOUT_SCTP_MAX+1; i++) {
	        if (nla_put_be32(skb, i, htonl(timeouts[i] / HZ)))
			goto nla_put_failure;
	}
        return 0;

nla_put_failure:
        return -ENOSPC;
}

static const struct nla_policy
sctp_timeout_nla_policy[CTA_TIMEOUT_SCTP_MAX+1] = {
	[CTA_TIMEOUT_SCTP_CLOSED]		= { .type = NLA_U32 },
	[CTA_TIMEOUT_SCTP_COOKIE_WAIT]		= { .type = NLA_U32 },
	[CTA_TIMEOUT_SCTP_COOKIE_ECHOED]	= { .type = NLA_U32 },
	[CTA_TIMEOUT_SCTP_ESTABLISHED]		= { .type = NLA_U32 },
	[CTA_TIMEOUT_SCTP_SHUTDOWN_SENT]	= { .type = NLA_U32 },
	[CTA_TIMEOUT_SCTP_SHUTDOWN_RECD]	= { .type = NLA_U32 },
	[CTA_TIMEOUT_SCTP_SHUTDOWN_ACK_SENT]	= { .type = NLA_U32 },
	[CTA_TIMEOUT_SCTP_HEARTBEAT_SENT]	= { .type = NLA_U32 },
	[CTA_TIMEOUT_SCTP_HEARTBEAT_ACKED]	= { .type = NLA_U32 },
};
#endif /* CONFIG_NF_CONNTRACK_TIMEOUT */


#ifdef CONFIG_SYSCTL
static struct ctl_table sctp_sysctl_table[] = {
	{
		.procname	= "nf_conntrack_sctp_timeout_closed",
		.maxlen		= sizeof(unsigned int),
		.mode		= 0644,
		.proc_handler	= proc_dointvec_jiffies,
	},
	{
		.procname	= "nf_conntrack_sctp_timeout_cookie_wait",
		.maxlen		= sizeof(unsigned int),
		.mode		= 0644,
		.proc_handler	= proc_dointvec_jiffies,
	},
	{
		.procname	= "nf_conntrack_sctp_timeout_cookie_echoed",
		.maxlen		= sizeof(unsigned int),
		.mode		= 0644,
		.proc_handler	= proc_dointvec_jiffies,
	},
	{
		.procname	= "nf_conntrack_sctp_timeout_established",
		.maxlen		= sizeof(unsigned int),
		.mode		= 0644,
		.proc_handler	= proc_dointvec_jiffies,
	},
	{
		.procname	= "nf_conntrack_sctp_timeout_shutdown_sent",
		.maxlen		= sizeof(unsigned int),
		.mode		= 0644,
		.proc_handler	= proc_dointvec_jiffies,
	},
	{
		.procname	= "nf_conntrack_sctp_timeout_shutdown_recd",
		.maxlen		= sizeof(unsigned int),
		.mode		= 0644,
		.proc_handler	= proc_dointvec_jiffies,
	},
	{
		.procname	= "nf_conntrack_sctp_timeout_shutdown_ack_sent",
		.maxlen		= sizeof(unsigned int),
		.mode		= 0644,
		.proc_handler	= proc_dointvec_jiffies,
	},
	{
		.procname	= "nf_conntrack_sctp_timeout_heartbeat_sent",
		.maxlen		= sizeof(unsigned int),
		.mode		= 0644,
		.proc_handler	= proc_dointvec_jiffies,
	},
	{
		.procname	= "nf_conntrack_sctp_timeout_heartbeat_acked",
		.maxlen		= sizeof(unsigned int),
		.mode		= 0644,
		.proc_handler	= proc_dointvec_jiffies,
	},
	{ }
};
#endif

static int sctp_kmemdup_sysctl_table(struct nf_proto_net *pn,
				     struct nf_sctp_net *sn)
{
#ifdef CONFIG_SYSCTL
	if (pn->ctl_table)
		return 0;

	pn->ctl_table = kmemdup(sctp_sysctl_table,
				sizeof(sctp_sysctl_table),
				GFP_KERNEL);
	if (!pn->ctl_table)
		return -ENOMEM;

	pn->ctl_table[0].data = &sn->timeouts[SCTP_CONNTRACK_CLOSED];
	pn->ctl_table[1].data = &sn->timeouts[SCTP_CONNTRACK_COOKIE_WAIT];
	pn->ctl_table[2].data = &sn->timeouts[SCTP_CONNTRACK_COOKIE_ECHOED];
	pn->ctl_table[3].data = &sn->timeouts[SCTP_CONNTRACK_ESTABLISHED];
	pn->ctl_table[4].data = &sn->timeouts[SCTP_CONNTRACK_SHUTDOWN_SENT];
	pn->ctl_table[5].data = &sn->timeouts[SCTP_CONNTRACK_SHUTDOWN_RECD];
	pn->ctl_table[6].data = &sn->timeouts[SCTP_CONNTRACK_SHUTDOWN_ACK_SENT];
	pn->ctl_table[7].data = &sn->timeouts[SCTP_CONNTRACK_HEARTBEAT_SENT];
	pn->ctl_table[8].data = &sn->timeouts[SCTP_CONNTRACK_HEARTBEAT_ACKED];
#endif
	return 0;
}

static int sctp_init_net(struct net *net)
{
	struct nf_sctp_net *sn = sctp_pernet(net);
	struct nf_proto_net *pn = &sn->pn;

	if (!pn->users) {
		int i;

		for (i = 0; i < SCTP_CONNTRACK_MAX; i++)
			sn->timeouts[i] = sctp_timeouts[i];

		/* timeouts[0] is unused, init it so ->timeouts[0] contains
		 * 'new' timeout, like udp or icmp.
		 */
		sn->timeouts[0] = sctp_timeouts[SCTP_CONNTRACK_CLOSED];
	}

	return sctp_kmemdup_sysctl_table(pn, sn);
}

static struct nf_proto_net *sctp_get_net_proto(struct net *net)
{
	return &net->ct.nf_ct_proto.sctp.pn;
}

const struct nf_conntrack_l4proto nf_conntrack_l4proto_sctp = {
	.l4proto 		= IPPROTO_SCTP,
#ifdef CONFIG_NF_CONNTRACK_PROCFS
	.print_conntrack	= sctp_print_conntrack,
#endif
	.packet 		= sctp_packet,
	.can_early_drop		= sctp_can_early_drop,
	.me 			= THIS_MODULE,
#if IS_ENABLED(CONFIG_NF_CT_NETLINK)
	.nlattr_size		= SCTP_NLATTR_SIZE,
	.to_nlattr		= sctp_to_nlattr,
	.from_nlattr		= nlattr_to_sctp,
	.tuple_to_nlattr	= nf_ct_port_tuple_to_nlattr,
	.nlattr_tuple_size	= nf_ct_port_nlattr_tuple_size,
	.nlattr_to_tuple	= nf_ct_port_nlattr_to_tuple,
	.nla_policy		= nf_ct_port_nla_policy,
#endif
#ifdef CONFIG_NF_CONNTRACK_TIMEOUT
	.ctnl_timeout		= {
		.nlattr_to_obj	= sctp_timeout_nlattr_to_obj,
		.obj_to_nlattr	= sctp_timeout_obj_to_nlattr,
		.nlattr_max	= CTA_TIMEOUT_SCTP_MAX,
		.obj_size	= sizeof(unsigned int) * SCTP_CONNTRACK_MAX,
		.nla_policy	= sctp_timeout_nla_policy,
	},
#endif /* CONFIG_NF_CONNTRACK_TIMEOUT */
	.init_net		= sctp_init_net,
	.get_net_proto		= sctp_get_net_proto,
<<<<<<< HEAD
};
EXPORT_SYMBOL_GPL(nf_conntrack_l4proto_sctp4);

const struct nf_conntrack_l4proto nf_conntrack_l4proto_sctp6 = {
	.l3proto		= PF_INET6,
	.l4proto 		= IPPROTO_SCTP,
#ifdef CONFIG_NF_CONNTRACK_PROCFS
	.print_conntrack	= sctp_print_conntrack,
#endif
	.packet 		= sctp_packet,
	.new 			= sctp_new,
	.error			= sctp_error,
	.can_early_drop		= sctp_can_early_drop,
	.me 			= THIS_MODULE,
#if IS_ENABLED(CONFIG_NF_CT_NETLINK)
	.nlattr_size		= SCTP_NLATTR_SIZE,
	.to_nlattr		= sctp_to_nlattr,
	.from_nlattr		= nlattr_to_sctp,
	.tuple_to_nlattr	= nf_ct_port_tuple_to_nlattr,
	.nlattr_tuple_size	= nf_ct_port_nlattr_tuple_size,
	.nlattr_to_tuple	= nf_ct_port_nlattr_to_tuple,
	.nla_policy		= nf_ct_port_nla_policy,
#endif
#ifdef CONFIG_NF_CONNTRACK_TIMEOUT
	.ctnl_timeout		= {
		.nlattr_to_obj	= sctp_timeout_nlattr_to_obj,
		.obj_to_nlattr	= sctp_timeout_obj_to_nlattr,
		.nlattr_max	= CTA_TIMEOUT_SCTP_MAX,
		.obj_size	= sizeof(unsigned int) * SCTP_CONNTRACK_MAX,
		.nla_policy	= sctp_timeout_nla_policy,
	},
#endif /* CONFIG_NF_CONNTRACK_TIMEOUT */
	.init_net		= sctp_init_net,
	.get_net_proto		= sctp_get_net_proto,
};
EXPORT_SYMBOL_GPL(nf_conntrack_l4proto_sctp6);
=======
};
>>>>>>> 0fd79184
<|MERGE_RESOLUTION|>--- conflicted
+++ resolved
@@ -787,43 +787,4 @@
 #endif /* CONFIG_NF_CONNTRACK_TIMEOUT */
 	.init_net		= sctp_init_net,
 	.get_net_proto		= sctp_get_net_proto,
-<<<<<<< HEAD
-};
-EXPORT_SYMBOL_GPL(nf_conntrack_l4proto_sctp4);
-
-const struct nf_conntrack_l4proto nf_conntrack_l4proto_sctp6 = {
-	.l3proto		= PF_INET6,
-	.l4proto 		= IPPROTO_SCTP,
-#ifdef CONFIG_NF_CONNTRACK_PROCFS
-	.print_conntrack	= sctp_print_conntrack,
-#endif
-	.packet 		= sctp_packet,
-	.new 			= sctp_new,
-	.error			= sctp_error,
-	.can_early_drop		= sctp_can_early_drop,
-	.me 			= THIS_MODULE,
-#if IS_ENABLED(CONFIG_NF_CT_NETLINK)
-	.nlattr_size		= SCTP_NLATTR_SIZE,
-	.to_nlattr		= sctp_to_nlattr,
-	.from_nlattr		= nlattr_to_sctp,
-	.tuple_to_nlattr	= nf_ct_port_tuple_to_nlattr,
-	.nlattr_tuple_size	= nf_ct_port_nlattr_tuple_size,
-	.nlattr_to_tuple	= nf_ct_port_nlattr_to_tuple,
-	.nla_policy		= nf_ct_port_nla_policy,
-#endif
-#ifdef CONFIG_NF_CONNTRACK_TIMEOUT
-	.ctnl_timeout		= {
-		.nlattr_to_obj	= sctp_timeout_nlattr_to_obj,
-		.obj_to_nlattr	= sctp_timeout_obj_to_nlattr,
-		.nlattr_max	= CTA_TIMEOUT_SCTP_MAX,
-		.obj_size	= sizeof(unsigned int) * SCTP_CONNTRACK_MAX,
-		.nla_policy	= sctp_timeout_nla_policy,
-	},
-#endif /* CONFIG_NF_CONNTRACK_TIMEOUT */
-	.init_net		= sctp_init_net,
-	.get_net_proto		= sctp_get_net_proto,
-};
-EXPORT_SYMBOL_GPL(nf_conntrack_l4proto_sctp6);
-=======
-};
->>>>>>> 0fd79184
+};