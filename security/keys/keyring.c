/* Keyring handling
 *
 * Copyright (C) 2004-2005, 2008, 2013 Red Hat, Inc. All Rights Reserved.
 * Written by David Howells (dhowells@redhat.com)
 *
 * This program is free software; you can redistribute it and/or
 * modify it under the terms of the GNU General Public License
 * as published by the Free Software Foundation; either version
 * 2 of the License, or (at your option) any later version.
 */

#include <linux/module.h>
#include <linux/init.h>
#include <linux/sched.h>
#include <linux/slab.h>
#include <linux/security.h>
#include <linux/seq_file.h>
#include <linux/err.h>
#include <keys/keyring-type.h>
#include <keys/user-type.h>
#include <linux/assoc_array_priv.h>
#include <linux/uaccess.h>
#include "internal.h"

/*
 * When plumbing the depths of the key tree, this sets a hard limit
 * set on how deep we're willing to go.
 */
#define KEYRING_SEARCH_MAX_DEPTH 6

/*
 * We keep all named keyrings in a hash to speed looking them up.
 */
#define KEYRING_NAME_HASH_SIZE	(1 << 5)

/*
 * We mark pointers we pass to the associative array with bit 1 set if
 * they're keyrings and clear otherwise.
 */
#define KEYRING_PTR_SUBTYPE	0x2UL

static inline bool keyring_ptr_is_keyring(const struct assoc_array_ptr *x)
{
	return (unsigned long)x & KEYRING_PTR_SUBTYPE;
}
static inline struct key *keyring_ptr_to_key(const struct assoc_array_ptr *x)
{
	void *object = assoc_array_ptr_to_leaf(x);
	return (struct key *)((unsigned long)object & ~KEYRING_PTR_SUBTYPE);
}
static inline void *keyring_key_to_ptr(struct key *key)
{
	if (key->type == &key_type_keyring)
		return (void *)((unsigned long)key | KEYRING_PTR_SUBTYPE);
	return key;
}

static struct list_head	keyring_name_hash[KEYRING_NAME_HASH_SIZE];
static DEFINE_RWLOCK(keyring_name_lock);

static inline unsigned keyring_hash(const char *desc)
{
	unsigned bucket = 0;

	for (; *desc; desc++)
		bucket += (unsigned char)*desc;

	return bucket & (KEYRING_NAME_HASH_SIZE - 1);
}

/*
 * The keyring key type definition.  Keyrings are simply keys of this type and
 * can be treated as ordinary keys in addition to having their own special
 * operations.
 */
static int keyring_preparse(struct key_preparsed_payload *prep);
static void keyring_free_preparse(struct key_preparsed_payload *prep);
static int keyring_instantiate(struct key *keyring,
			       struct key_preparsed_payload *prep);
static void keyring_revoke(struct key *keyring);
static void keyring_destroy(struct key *keyring);
static void keyring_describe(const struct key *keyring, struct seq_file *m);
static long keyring_read(const struct key *keyring,
			 char __user *buffer, size_t buflen);

struct key_type key_type_keyring = {
	.name		= "keyring",
	.def_datalen	= 0,
	.preparse	= keyring_preparse,
	.free_preparse	= keyring_free_preparse,
	.instantiate	= keyring_instantiate,
	.revoke		= keyring_revoke,
	.destroy	= keyring_destroy,
	.describe	= keyring_describe,
	.read		= keyring_read,
};
EXPORT_SYMBOL(key_type_keyring);

/*
 * Semaphore to serialise link/link calls to prevent two link calls in parallel
 * introducing a cycle.
 */
static DECLARE_RWSEM(keyring_serialise_link_sem);

/*
 * Publish the name of a keyring so that it can be found by name (if it has
 * one).
 */
static void keyring_publish_name(struct key *keyring)
{
	int bucket;

	if (keyring->description) {
		bucket = keyring_hash(keyring->description);

		write_lock(&keyring_name_lock);

		if (!keyring_name_hash[bucket].next)
			INIT_LIST_HEAD(&keyring_name_hash[bucket]);

		list_add_tail(&keyring->name_link,
			      &keyring_name_hash[bucket]);

		write_unlock(&keyring_name_lock);
	}
}

/*
 * Preparse a keyring payload
 */
static int keyring_preparse(struct key_preparsed_payload *prep)
{
	return prep->datalen != 0 ? -EINVAL : 0;
}

/*
 * Free a preparse of a user defined key payload
 */
static void keyring_free_preparse(struct key_preparsed_payload *prep)
{
}

/*
 * Initialise a keyring.
 *
 * Returns 0 on success, -EINVAL if given any data.
 */
static int keyring_instantiate(struct key *keyring,
			       struct key_preparsed_payload *prep)
{
	assoc_array_init(&keyring->keys);
	/* make the keyring available by name if it has one */
	keyring_publish_name(keyring);
	return 0;
}

/*
 * Multiply 64-bits by 32-bits to 96-bits and fold back to 64-bit.  Ideally we'd
 * fold the carry back too, but that requires inline asm.
 */
static u64 mult_64x32_and_fold(u64 x, u32 y)
{
	u64 hi = (u64)(u32)(x >> 32) * y;
	u64 lo = (u64)(u32)(x) * y;
	return lo + ((u64)(u32)hi << 32) + (u32)(hi >> 32);
}

/*
 * Hash a key type and description.
 */
static unsigned long hash_key_type_and_desc(const struct keyring_index_key *index_key)
{
	const unsigned level_shift = ASSOC_ARRAY_LEVEL_STEP;
	const unsigned long fan_mask = ASSOC_ARRAY_FAN_MASK;
	const char *description = index_key->description;
	unsigned long hash, type;
	u32 piece;
	u64 acc;
	int n, desc_len = index_key->desc_len;

	type = (unsigned long)index_key->type;

	acc = mult_64x32_and_fold(type, desc_len + 13);
	acc = mult_64x32_and_fold(acc, 9207);
	for (;;) {
		n = desc_len;
		if (n <= 0)
			break;
		if (n > 4)
			n = 4;
		piece = 0;
		memcpy(&piece, description, n);
		description += n;
		desc_len -= n;
		acc = mult_64x32_and_fold(acc, piece);
		acc = mult_64x32_and_fold(acc, 9207);
	}

	/* Fold the hash down to 32 bits if need be. */
	hash = acc;
	if (ASSOC_ARRAY_KEY_CHUNK_SIZE == 32)
		hash ^= acc >> 32;

	/* Squidge all the keyrings into a separate part of the tree to
	 * ordinary keys by making sure the lowest level segment in the hash is
	 * zero for keyrings and non-zero otherwise.
	 */
	if (index_key->type != &key_type_keyring && (hash & fan_mask) == 0)
		return hash | (hash >> (ASSOC_ARRAY_KEY_CHUNK_SIZE - level_shift)) | 1;
	if (index_key->type == &key_type_keyring && (hash & fan_mask) != 0)
		return (hash + (hash << level_shift)) & ~fan_mask;
	return hash;
}

/*
 * Build the next index key chunk.
 *
 * On 32-bit systems the index key is laid out as:
 *
 *	0	4	5	9...
 *	hash	desclen	typeptr	desc[]
 *
 * On 64-bit systems:
 *
 *	0	8	9	17...
 *	hash	desclen	typeptr	desc[]
 *
 * We return it one word-sized chunk at a time.
 */
static unsigned long keyring_get_key_chunk(const void *data, int level)
{
	const struct keyring_index_key *index_key = data;
	unsigned long chunk = 0;
	long offset = 0;
	int desc_len = index_key->desc_len, n = sizeof(chunk);

	level /= ASSOC_ARRAY_KEY_CHUNK_SIZE;
	switch (level) {
	case 0:
		return hash_key_type_and_desc(index_key);
	case 1:
		return ((unsigned long)index_key->type << 8) | desc_len;
	case 2:
		if (desc_len == 0)
			return (u8)((unsigned long)index_key->type >>
				    (ASSOC_ARRAY_KEY_CHUNK_SIZE - 8));
		n--;
		offset = 1;
	default:
		offset += sizeof(chunk) - 1;
		offset += (level - 3) * sizeof(chunk);
		if (offset >= desc_len)
			return 0;
		desc_len -= offset;
		if (desc_len > n)
			desc_len = n;
		offset += desc_len;
		do {
			chunk <<= 8;
			chunk |= ((u8*)index_key->description)[--offset];
		} while (--desc_len > 0);

		if (level == 2) {
			chunk <<= 8;
			chunk |= (u8)((unsigned long)index_key->type >>
				      (ASSOC_ARRAY_KEY_CHUNK_SIZE - 8));
		}
		return chunk;
	}
}

static unsigned long keyring_get_object_key_chunk(const void *object, int level)
{
	const struct key *key = keyring_ptr_to_key(object);
	return keyring_get_key_chunk(&key->index_key, level);
}

static bool keyring_compare_object(const void *object, const void *data)
{
	const struct keyring_index_key *index_key = data;
	const struct key *key = keyring_ptr_to_key(object);

	return key->index_key.type == index_key->type &&
		key->index_key.desc_len == index_key->desc_len &&
		memcmp(key->index_key.description, index_key->description,
		       index_key->desc_len) == 0;
}

/*
 * Compare the index keys of a pair of objects and determine the bit position
 * at which they differ - if they differ.
 */
static int keyring_diff_objects(const void *object, const void *data)
{
	const struct key *key_a = keyring_ptr_to_key(object);
	const struct keyring_index_key *a = &key_a->index_key;
	const struct keyring_index_key *b = data;
	unsigned long seg_a, seg_b;
	int level, i;

	level = 0;
	seg_a = hash_key_type_and_desc(a);
	seg_b = hash_key_type_and_desc(b);
	if ((seg_a ^ seg_b) != 0)
		goto differ;

	/* The number of bits contributed by the hash is controlled by a
	 * constant in the assoc_array headers.  Everything else thereafter we
	 * can deal with as being machine word-size dependent.
	 */
	level += ASSOC_ARRAY_KEY_CHUNK_SIZE / 8;
	seg_a = a->desc_len;
	seg_b = b->desc_len;
	if ((seg_a ^ seg_b) != 0)
		goto differ;

	/* The next bit may not work on big endian */
	level++;
	seg_a = (unsigned long)a->type;
	seg_b = (unsigned long)b->type;
	if ((seg_a ^ seg_b) != 0)
		goto differ;

	level += sizeof(unsigned long);
	if (a->desc_len == 0)
		goto same;

	i = 0;
	if (((unsigned long)a->description | (unsigned long)b->description) &
	    (sizeof(unsigned long) - 1)) {
		do {
			seg_a = *(unsigned long *)(a->description + i);
			seg_b = *(unsigned long *)(b->description + i);
			if ((seg_a ^ seg_b) != 0)
				goto differ_plus_i;
			i += sizeof(unsigned long);
		} while (i < (a->desc_len & (sizeof(unsigned long) - 1)));
	}

	for (; i < a->desc_len; i++) {
		seg_a = *(unsigned char *)(a->description + i);
		seg_b = *(unsigned char *)(b->description + i);
		if ((seg_a ^ seg_b) != 0)
			goto differ_plus_i;
	}

same:
	return -1;

differ_plus_i:
	level += i;
differ:
	i = level * 8 + __ffs(seg_a ^ seg_b);
	return i;
}

/*
 * Free an object after stripping the keyring flag off of the pointer.
 */
static void keyring_free_object(void *object)
{
	key_put(keyring_ptr_to_key(object));
}

/*
 * Operations for keyring management by the index-tree routines.
 */
static const struct assoc_array_ops keyring_assoc_array_ops = {
	.get_key_chunk		= keyring_get_key_chunk,
	.get_object_key_chunk	= keyring_get_object_key_chunk,
	.compare_object		= keyring_compare_object,
	.diff_objects		= keyring_diff_objects,
	.free_object		= keyring_free_object,
};

/*
 * Clean up a keyring when it is destroyed.  Unpublish its name if it had one
 * and dispose of its data.
 *
 * The garbage collector detects the final key_put(), removes the keyring from
 * the serial number tree and then does RCU synchronisation before coming here,
 * so we shouldn't need to worry about code poking around here with the RCU
 * readlock held by this time.
 */
static void keyring_destroy(struct key *keyring)
{
	if (keyring->description) {
		write_lock(&keyring_name_lock);

		if (keyring->name_link.next != NULL &&
		    !list_empty(&keyring->name_link))
			list_del(&keyring->name_link);

		write_unlock(&keyring_name_lock);
	}

	if (keyring->restrict_link) {
		struct key_restriction *keyres = keyring->restrict_link;

		key_put(keyres->key);
		kfree(keyres);
	}

	assoc_array_destroy(&keyring->keys, &keyring_assoc_array_ops);
}

/*
 * Describe a keyring for /proc.
 */
static void keyring_describe(const struct key *keyring, struct seq_file *m)
{
	if (keyring->description)
		seq_puts(m, keyring->description);
	else
		seq_puts(m, "[anon]");

	if (key_is_positive(keyring)) {
		if (keyring->keys.nr_leaves_on_tree != 0)
			seq_printf(m, ": %lu", keyring->keys.nr_leaves_on_tree);
		else
			seq_puts(m, ": empty");
	}
}

struct keyring_read_iterator_context {
	size_t			buflen;
	size_t			count;
	key_serial_t __user	*buffer;
};

static int keyring_read_iterator(const void *object, void *data)
{
	struct keyring_read_iterator_context *ctx = data;
	const struct key *key = keyring_ptr_to_key(object);
	int ret;

	kenter("{%s,%d},,{%zu/%zu}",
	       key->type->name, key->serial, ctx->count, ctx->buflen);

	if (ctx->count >= ctx->buflen)
		return 1;

	ret = put_user(key->serial, ctx->buffer);
	if (ret < 0)
		return ret;
	ctx->buffer++;
	ctx->count += sizeof(key->serial);
	return 0;
}

/*
 * Read a list of key IDs from the keyring's contents in binary form
 *
 * The keyring's semaphore is read-locked by the caller.  This prevents someone
 * from modifying it under us - which could cause us to read key IDs multiple
 * times.
 */
static long keyring_read(const struct key *keyring,
			 char __user *buffer, size_t buflen)
{
	struct keyring_read_iterator_context ctx;
	long ret;

	kenter("{%d},,%zu", key_serial(keyring), buflen);

	if (buflen & (sizeof(key_serial_t) - 1))
		return -EINVAL;

<<<<<<< HEAD
	nr_keys = keyring->keys.nr_leaves_on_tree;
	if (nr_keys == 0)
		return 0;

	/* Calculate how much data we could return */
	if (!buffer || !buflen)
		return nr_keys * sizeof(key_serial_t);

	/* Copy the IDs of the subscribed keys into the buffer */
	ctx.buffer = (key_serial_t __user *)buffer;
	ctx.buflen = buflen;
	ctx.count = 0;
	ret = assoc_array_iterate(&keyring->keys, keyring_read_iterator, &ctx);
	if (ret < 0) {
		kleave(" = %d [iterate]", ret);
		return ret;
=======
	/* Copy as many key IDs as fit into the buffer */
	if (buffer && buflen) {
		ctx.buffer = (key_serial_t __user *)buffer;
		ctx.buflen = buflen;
		ctx.count = 0;
		ret = assoc_array_iterate(&keyring->keys,
					  keyring_read_iterator, &ctx);
		if (ret < 0) {
			kleave(" = %ld [iterate]", ret);
			return ret;
		}
>>>>>>> 9abd04af
	}

	/* Return the size of the buffer needed */
	ret = keyring->keys.nr_leaves_on_tree * sizeof(key_serial_t);
	if (ret <= buflen)
		kleave("= %ld [ok]", ret);
	else
		kleave("= %ld [buffer too small]", ret);
	return ret;
}

/*
 * Allocate a keyring and link into the destination keyring.
 */
struct key *keyring_alloc(const char *description, kuid_t uid, kgid_t gid,
			  const struct cred *cred, key_perm_t perm,
			  unsigned long flags,
			  struct key_restriction *restrict_link,
			  struct key *dest)
{
	struct key *keyring;
	int ret;

	keyring = key_alloc(&key_type_keyring, description,
			    uid, gid, cred, perm, flags, restrict_link);
	if (!IS_ERR(keyring)) {
		ret = key_instantiate_and_link(keyring, NULL, 0, dest, NULL);
		if (ret < 0) {
			key_put(keyring);
			keyring = ERR_PTR(ret);
		}
	}

	return keyring;
}
EXPORT_SYMBOL(keyring_alloc);

/**
 * restrict_link_reject - Give -EPERM to restrict link
 * @keyring: The keyring being added to.
 * @type: The type of key being added.
 * @payload: The payload of the key intended to be added.
 * @data: Additional data for evaluating restriction.
 *
 * Reject the addition of any links to a keyring.  It can be overridden by
 * passing KEY_ALLOC_BYPASS_RESTRICTION to key_instantiate_and_link() when
 * adding a key to a keyring.
 *
 * This is meant to be stored in a key_restriction structure which is passed
 * in the restrict_link parameter to keyring_alloc().
 */
int restrict_link_reject(struct key *keyring,
			 const struct key_type *type,
			 const union key_payload *payload,
			 struct key *restriction_key)
{
	return -EPERM;
}

/*
 * By default, we keys found by getting an exact match on their descriptions.
 */
bool key_default_cmp(const struct key *key,
		     const struct key_match_data *match_data)
{
	return strcmp(key->description, match_data->raw_data) == 0;
}

/*
 * Iteration function to consider each key found.
 */
static int keyring_search_iterator(const void *object, void *iterator_data)
{
	struct keyring_search_context *ctx = iterator_data;
	const struct key *key = keyring_ptr_to_key(object);
	unsigned long kflags = READ_ONCE(key->flags);
	short state = READ_ONCE(key->state);

	kenter("{%d}", key->serial);

	/* ignore keys not of this type */
	if (key->type != ctx->index_key.type) {
		kleave(" = 0 [!type]");
		return 0;
	}

	/* skip invalidated, revoked and expired keys */
	if (ctx->flags & KEYRING_SEARCH_DO_STATE_CHECK) {
		time_t expiry = READ_ONCE(key->expiry);

		if (kflags & ((1 << KEY_FLAG_INVALIDATED) |
			      (1 << KEY_FLAG_REVOKED))) {
			ctx->result = ERR_PTR(-EKEYREVOKED);
			kleave(" = %d [invrev]", ctx->skipped_ret);
			goto skipped;
		}

		if (expiry && ctx->now.tv_sec >= expiry) {
			if (!(ctx->flags & KEYRING_SEARCH_SKIP_EXPIRED))
				ctx->result = ERR_PTR(-EKEYEXPIRED);
			kleave(" = %d [expire]", ctx->skipped_ret);
			goto skipped;
		}
	}

	/* keys that don't match */
	if (!ctx->match_data.cmp(key, &ctx->match_data)) {
		kleave(" = 0 [!match]");
		return 0;
	}

	/* key must have search permissions */
	if (!(ctx->flags & KEYRING_SEARCH_NO_CHECK_PERM) &&
	    key_task_permission(make_key_ref(key, ctx->possessed),
				ctx->cred, KEY_NEED_SEARCH) < 0) {
		ctx->result = ERR_PTR(-EACCES);
		kleave(" = %d [!perm]", ctx->skipped_ret);
		goto skipped;
	}

	if (ctx->flags & KEYRING_SEARCH_DO_STATE_CHECK) {
		/* we set a different error code if we pass a negative key */
		if (state < 0) {
			ctx->result = ERR_PTR(state);
			kleave(" = %d [neg]", ctx->skipped_ret);
			goto skipped;
		}
	}

	/* Found */
	ctx->result = make_key_ref(key, ctx->possessed);
	kleave(" = 1 [found]");
	return 1;

skipped:
	return ctx->skipped_ret;
}

/*
 * Search inside a keyring for a key.  We can search by walking to it
 * directly based on its index-key or we can iterate over the entire
 * tree looking for it, based on the match function.
 */
static int search_keyring(struct key *keyring, struct keyring_search_context *ctx)
{
	if (ctx->match_data.lookup_type == KEYRING_SEARCH_LOOKUP_DIRECT) {
		const void *object;

		object = assoc_array_find(&keyring->keys,
					  &keyring_assoc_array_ops,
					  &ctx->index_key);
		return object ? ctx->iterator(object, ctx) : 0;
	}
	return assoc_array_iterate(&keyring->keys, ctx->iterator, ctx);
}

/*
 * Search a tree of keyrings that point to other keyrings up to the maximum
 * depth.
 */
static bool search_nested_keyrings(struct key *keyring,
				   struct keyring_search_context *ctx)
{
	struct {
		struct key *keyring;
		struct assoc_array_node *node;
		int slot;
	} stack[KEYRING_SEARCH_MAX_DEPTH];

	struct assoc_array_shortcut *shortcut;
	struct assoc_array_node *node;
	struct assoc_array_ptr *ptr;
	struct key *key;
	int sp = 0, slot;

	kenter("{%d},{%s,%s}",
	       keyring->serial,
	       ctx->index_key.type->name,
	       ctx->index_key.description);

#define STATE_CHECKS (KEYRING_SEARCH_NO_STATE_CHECK | KEYRING_SEARCH_DO_STATE_CHECK)
	BUG_ON((ctx->flags & STATE_CHECKS) == 0 ||
	       (ctx->flags & STATE_CHECKS) == STATE_CHECKS);

	if (ctx->index_key.description)
		ctx->index_key.desc_len = strlen(ctx->index_key.description);

	/* Check to see if this top-level keyring is what we are looking for
	 * and whether it is valid or not.
	 */
	if (ctx->match_data.lookup_type == KEYRING_SEARCH_LOOKUP_ITERATE ||
	    keyring_compare_object(keyring, &ctx->index_key)) {
		ctx->skipped_ret = 2;
		switch (ctx->iterator(keyring_key_to_ptr(keyring), ctx)) {
		case 1:
			goto found;
		case 2:
			return false;
		default:
			break;
		}
	}

	ctx->skipped_ret = 0;

	/* Start processing a new keyring */
descend_to_keyring:
	kdebug("descend to %d", keyring->serial);
	if (keyring->flags & ((1 << KEY_FLAG_INVALIDATED) |
			      (1 << KEY_FLAG_REVOKED)))
		goto not_this_keyring;

	/* Search through the keys in this keyring before its searching its
	 * subtrees.
	 */
	if (search_keyring(keyring, ctx))
		goto found;

	/* Then manually iterate through the keyrings nested in this one.
	 *
	 * Start from the root node of the index tree.  Because of the way the
	 * hash function has been set up, keyrings cluster on the leftmost
	 * branch of the root node (root slot 0) or in the root node itself.
	 * Non-keyrings avoid the leftmost branch of the root entirely (root
	 * slots 1-15).
	 */
	ptr = READ_ONCE(keyring->keys.root);
	if (!ptr)
		goto not_this_keyring;

	if (assoc_array_ptr_is_shortcut(ptr)) {
		/* If the root is a shortcut, either the keyring only contains
		 * keyring pointers (everything clusters behind root slot 0) or
		 * doesn't contain any keyring pointers.
		 */
		shortcut = assoc_array_ptr_to_shortcut(ptr);
		smp_read_barrier_depends();
		if ((shortcut->index_key[0] & ASSOC_ARRAY_FAN_MASK) != 0)
			goto not_this_keyring;

		ptr = READ_ONCE(shortcut->next_node);
		node = assoc_array_ptr_to_node(ptr);
		goto begin_node;
	}

	node = assoc_array_ptr_to_node(ptr);
	smp_read_barrier_depends();

	ptr = node->slots[0];
	if (!assoc_array_ptr_is_meta(ptr))
		goto begin_node;

descend_to_node:
	/* Descend to a more distal node in this keyring's content tree and go
	 * through that.
	 */
	kdebug("descend");
	if (assoc_array_ptr_is_shortcut(ptr)) {
		shortcut = assoc_array_ptr_to_shortcut(ptr);
		smp_read_barrier_depends();
		ptr = READ_ONCE(shortcut->next_node);
		BUG_ON(!assoc_array_ptr_is_node(ptr));
	}
	node = assoc_array_ptr_to_node(ptr);

begin_node:
	kdebug("begin_node");
	smp_read_barrier_depends();
	slot = 0;
ascend_to_node:
	/* Go through the slots in a node */
	for (; slot < ASSOC_ARRAY_FAN_OUT; slot++) {
		ptr = READ_ONCE(node->slots[slot]);

		if (assoc_array_ptr_is_meta(ptr) && node->back_pointer)
			goto descend_to_node;

		if (!keyring_ptr_is_keyring(ptr))
			continue;

		key = keyring_ptr_to_key(ptr);

		if (sp >= KEYRING_SEARCH_MAX_DEPTH) {
			if (ctx->flags & KEYRING_SEARCH_DETECT_TOO_DEEP) {
				ctx->result = ERR_PTR(-ELOOP);
				return false;
			}
			goto not_this_keyring;
		}

		/* Search a nested keyring */
		if (!(ctx->flags & KEYRING_SEARCH_NO_CHECK_PERM) &&
		    key_task_permission(make_key_ref(key, ctx->possessed),
					ctx->cred, KEY_NEED_SEARCH) < 0)
			continue;

		/* stack the current position */
		stack[sp].keyring = keyring;
		stack[sp].node = node;
		stack[sp].slot = slot;
		sp++;

		/* begin again with the new keyring */
		keyring = key;
		goto descend_to_keyring;
	}

	/* We've dealt with all the slots in the current node, so now we need
	 * to ascend to the parent and continue processing there.
	 */
	ptr = READ_ONCE(node->back_pointer);
	slot = node->parent_slot;

	if (ptr && assoc_array_ptr_is_shortcut(ptr)) {
		shortcut = assoc_array_ptr_to_shortcut(ptr);
		smp_read_barrier_depends();
		ptr = READ_ONCE(shortcut->back_pointer);
		slot = shortcut->parent_slot;
	}
	if (!ptr)
		goto not_this_keyring;
	node = assoc_array_ptr_to_node(ptr);
	smp_read_barrier_depends();
	slot++;

	/* If we've ascended to the root (zero backpointer), we must have just
	 * finished processing the leftmost branch rather than the root slots -
	 * so there can't be any more keyrings for us to find.
	 */
	if (node->back_pointer) {
		kdebug("ascend %d", slot);
		goto ascend_to_node;
	}

	/* The keyring we're looking at was disqualified or didn't contain a
	 * matching key.
	 */
not_this_keyring:
	kdebug("not_this_keyring %d", sp);
	if (sp <= 0) {
		kleave(" = false");
		return false;
	}

	/* Resume the processing of a keyring higher up in the tree */
	sp--;
	keyring = stack[sp].keyring;
	node = stack[sp].node;
	slot = stack[sp].slot + 1;
	kdebug("ascend to %d [%d]", keyring->serial, slot);
	goto ascend_to_node;

	/* We found a viable match */
found:
	key = key_ref_to_ptr(ctx->result);
	key_check(key);
	if (!(ctx->flags & KEYRING_SEARCH_NO_UPDATE_TIME)) {
		key->last_used_at = ctx->now.tv_sec;
		keyring->last_used_at = ctx->now.tv_sec;
		while (sp > 0)
			stack[--sp].keyring->last_used_at = ctx->now.tv_sec;
	}
	kleave(" = true");
	return true;
}

/**
 * keyring_search_aux - Search a keyring tree for a key matching some criteria
 * @keyring_ref: A pointer to the keyring with possession indicator.
 * @ctx: The keyring search context.
 *
 * Search the supplied keyring tree for a key that matches the criteria given.
 * The root keyring and any linked keyrings must grant Search permission to the
 * caller to be searchable and keys can only be found if they too grant Search
 * to the caller. The possession flag on the root keyring pointer controls use
 * of the possessor bits in permissions checking of the entire tree.  In
 * addition, the LSM gets to forbid keyring searches and key matches.
 *
 * The search is performed as a breadth-then-depth search up to the prescribed
 * limit (KEYRING_SEARCH_MAX_DEPTH).
 *
 * Keys are matched to the type provided and are then filtered by the match
 * function, which is given the description to use in any way it sees fit.  The
 * match function may use any attributes of a key that it wishes to to
 * determine the match.  Normally the match function from the key type would be
 * used.
 *
 * RCU can be used to prevent the keyring key lists from disappearing without
 * the need to take lots of locks.
 *
 * Returns a pointer to the found key and increments the key usage count if
 * successful; -EAGAIN if no matching keys were found, or if expired or revoked
 * keys were found; -ENOKEY if only negative keys were found; -ENOTDIR if the
 * specified keyring wasn't a keyring.
 *
 * In the case of a successful return, the possession attribute from
 * @keyring_ref is propagated to the returned key reference.
 */
key_ref_t keyring_search_aux(key_ref_t keyring_ref,
			     struct keyring_search_context *ctx)
{
	struct key *keyring;
	long err;

	ctx->iterator = keyring_search_iterator;
	ctx->possessed = is_key_possessed(keyring_ref);
	ctx->result = ERR_PTR(-EAGAIN);

	keyring = key_ref_to_ptr(keyring_ref);
	key_check(keyring);

	if (keyring->type != &key_type_keyring)
		return ERR_PTR(-ENOTDIR);

	if (!(ctx->flags & KEYRING_SEARCH_NO_CHECK_PERM)) {
		err = key_task_permission(keyring_ref, ctx->cred, KEY_NEED_SEARCH);
		if (err < 0)
			return ERR_PTR(err);
	}

	rcu_read_lock();
	ctx->now = current_kernel_time();
	if (search_nested_keyrings(keyring, ctx))
		__key_get(key_ref_to_ptr(ctx->result));
	rcu_read_unlock();
	return ctx->result;
}

/**
 * keyring_search - Search the supplied keyring tree for a matching key
 * @keyring: The root of the keyring tree to be searched.
 * @type: The type of keyring we want to find.
 * @description: The name of the keyring we want to find.
 *
 * As keyring_search_aux() above, but using the current task's credentials and
 * type's default matching function and preferred search method.
 */
key_ref_t keyring_search(key_ref_t keyring,
			 struct key_type *type,
			 const char *description)
{
	struct keyring_search_context ctx = {
		.index_key.type		= type,
		.index_key.description	= description,
		.cred			= current_cred(),
		.match_data.cmp		= key_default_cmp,
		.match_data.raw_data	= description,
		.match_data.lookup_type	= KEYRING_SEARCH_LOOKUP_DIRECT,
		.flags			= KEYRING_SEARCH_DO_STATE_CHECK,
	};
	key_ref_t key;
	int ret;

	if (type->match_preparse) {
		ret = type->match_preparse(&ctx.match_data);
		if (ret < 0)
			return ERR_PTR(ret);
	}

	key = keyring_search_aux(keyring, &ctx);

	if (type->match_free)
		type->match_free(&ctx.match_data);
	return key;
}
EXPORT_SYMBOL(keyring_search);

static struct key_restriction *keyring_restriction_alloc(
	key_restrict_link_func_t check)
{
	struct key_restriction *keyres =
		kzalloc(sizeof(struct key_restriction), GFP_KERNEL);

	if (!keyres)
		return ERR_PTR(-ENOMEM);

	keyres->check = check;

	return keyres;
}

/*
 * Semaphore to serialise restriction setup to prevent reference count
 * cycles through restriction key pointers.
 */
static DECLARE_RWSEM(keyring_serialise_restrict_sem);

/*
 * Check for restriction cycles that would prevent keyring garbage collection.
 * keyring_serialise_restrict_sem must be held.
 */
static bool keyring_detect_restriction_cycle(const struct key *dest_keyring,
					     struct key_restriction *keyres)
{
	while (keyres && keyres->key &&
	       keyres->key->type == &key_type_keyring) {
		if (keyres->key == dest_keyring)
			return true;

		keyres = keyres->key->restrict_link;
	}

	return false;
}

/**
 * keyring_restrict - Look up and apply a restriction to a keyring
 *
 * @keyring: The keyring to be restricted
 * @restriction: The restriction options to apply to the keyring
 */
int keyring_restrict(key_ref_t keyring_ref, const char *type,
		     const char *restriction)
{
	struct key *keyring;
	struct key_type *restrict_type = NULL;
	struct key_restriction *restrict_link;
	int ret = 0;

	keyring = key_ref_to_ptr(keyring_ref);
	key_check(keyring);

	if (keyring->type != &key_type_keyring)
		return -ENOTDIR;

	if (!type) {
		restrict_link = keyring_restriction_alloc(restrict_link_reject);
	} else {
		restrict_type = key_type_lookup(type);

		if (IS_ERR(restrict_type))
			return PTR_ERR(restrict_type);

		if (!restrict_type->lookup_restriction) {
			ret = -ENOENT;
			goto error;
		}

		restrict_link = restrict_type->lookup_restriction(restriction);
	}

	if (IS_ERR(restrict_link)) {
		ret = PTR_ERR(restrict_link);
		goto error;
	}

	down_write(&keyring->sem);
	down_write(&keyring_serialise_restrict_sem);

	if (keyring->restrict_link)
		ret = -EEXIST;
	else if (keyring_detect_restriction_cycle(keyring, restrict_link))
		ret = -EDEADLK;
	else
		keyring->restrict_link = restrict_link;

	up_write(&keyring_serialise_restrict_sem);
	up_write(&keyring->sem);

	if (ret < 0) {
		key_put(restrict_link->key);
		kfree(restrict_link);
	}

error:
	if (restrict_type)
		key_type_put(restrict_type);

	return ret;
}
EXPORT_SYMBOL(keyring_restrict);

/*
 * Search the given keyring for a key that might be updated.
 *
 * The caller must guarantee that the keyring is a keyring and that the
 * permission is granted to modify the keyring as no check is made here.  The
 * caller must also hold a lock on the keyring semaphore.
 *
 * Returns a pointer to the found key with usage count incremented if
 * successful and returns NULL if not found.  Revoked and invalidated keys are
 * skipped over.
 *
 * If successful, the possession indicator is propagated from the keyring ref
 * to the returned key reference.
 */
key_ref_t find_key_to_update(key_ref_t keyring_ref,
			     const struct keyring_index_key *index_key)
{
	struct key *keyring, *key;
	const void *object;

	keyring = key_ref_to_ptr(keyring_ref);

	kenter("{%d},{%s,%s}",
	       keyring->serial, index_key->type->name, index_key->description);

	object = assoc_array_find(&keyring->keys, &keyring_assoc_array_ops,
				  index_key);

	if (object)
		goto found;

	kleave(" = NULL");
	return NULL;

found:
	key = keyring_ptr_to_key(object);
	if (key->flags & ((1 << KEY_FLAG_INVALIDATED) |
			  (1 << KEY_FLAG_REVOKED))) {
		kleave(" = NULL [x]");
		return NULL;
	}
	__key_get(key);
	kleave(" = {%d}", key->serial);
	return make_key_ref(key, is_key_possessed(keyring_ref));
}

/*
 * Find a keyring with the specified name.
 *
 * Only keyrings that have nonzero refcount, are not revoked, and are owned by a
 * user in the current user namespace are considered.  If @uid_keyring is %true,
 * the keyring additionally must have been allocated as a user or user session
 * keyring; otherwise, it must grant Search permission directly to the caller.
 *
 * Returns a pointer to the keyring with the keyring's refcount having being
 * incremented on success.  -ENOKEY is returned if a key could not be found.
 */
struct key *find_keyring_by_name(const char *name, bool uid_keyring)
{
	struct key *keyring;
	int bucket;

	if (!name)
		return ERR_PTR(-EINVAL);

	bucket = keyring_hash(name);

	read_lock(&keyring_name_lock);

	if (keyring_name_hash[bucket].next) {
		/* search this hash bucket for a keyring with a matching name
		 * that's readable and that hasn't been revoked */
		list_for_each_entry(keyring,
				    &keyring_name_hash[bucket],
				    name_link
				    ) {
			if (!kuid_has_mapping(current_user_ns(), keyring->user->uid))
				continue;

			if (test_bit(KEY_FLAG_REVOKED, &keyring->flags))
				continue;

			if (strcmp(keyring->description, name) != 0)
				continue;

			if (uid_keyring) {
				if (!test_bit(KEY_FLAG_UID_KEYRING,
					      &keyring->flags))
					continue;
			} else {
				if (key_permission(make_key_ref(keyring, 0),
						   KEY_NEED_SEARCH) < 0)
					continue;
			}

			/* we've got a match but we might end up racing with
			 * key_cleanup() if the keyring is currently 'dead'
			 * (ie. it has a zero usage count) */
			if (!refcount_inc_not_zero(&keyring->usage))
				continue;
			keyring->last_used_at = current_kernel_time().tv_sec;
			goto out;
		}
	}

	keyring = ERR_PTR(-ENOKEY);
out:
	read_unlock(&keyring_name_lock);
	return keyring;
}

static int keyring_detect_cycle_iterator(const void *object,
					 void *iterator_data)
{
	struct keyring_search_context *ctx = iterator_data;
	const struct key *key = keyring_ptr_to_key(object);

	kenter("{%d}", key->serial);

	/* We might get a keyring with matching index-key that is nonetheless a
	 * different keyring. */
	if (key != ctx->match_data.raw_data)
		return 0;

	ctx->result = ERR_PTR(-EDEADLK);
	return 1;
}

/*
 * See if a cycle will will be created by inserting acyclic tree B in acyclic
 * tree A at the topmost level (ie: as a direct child of A).
 *
 * Since we are adding B to A at the top level, checking for cycles should just
 * be a matter of seeing if node A is somewhere in tree B.
 */
static int keyring_detect_cycle(struct key *A, struct key *B)
{
	struct keyring_search_context ctx = {
		.index_key		= A->index_key,
		.match_data.raw_data	= A,
		.match_data.lookup_type = KEYRING_SEARCH_LOOKUP_DIRECT,
		.iterator		= keyring_detect_cycle_iterator,
		.flags			= (KEYRING_SEARCH_NO_STATE_CHECK |
					   KEYRING_SEARCH_NO_UPDATE_TIME |
					   KEYRING_SEARCH_NO_CHECK_PERM |
					   KEYRING_SEARCH_DETECT_TOO_DEEP),
	};

	rcu_read_lock();
	search_nested_keyrings(B, &ctx);
	rcu_read_unlock();
	return PTR_ERR(ctx.result) == -EAGAIN ? 0 : PTR_ERR(ctx.result);
}

/*
 * Preallocate memory so that a key can be linked into to a keyring.
 */
int __key_link_begin(struct key *keyring,
		     const struct keyring_index_key *index_key,
		     struct assoc_array_edit **_edit)
	__acquires(&keyring->sem)
	__acquires(&keyring_serialise_link_sem)
{
	struct assoc_array_edit *edit;
	int ret;

	kenter("%d,%s,%s,",
	       keyring->serial, index_key->type->name, index_key->description);

	BUG_ON(index_key->desc_len == 0);

	if (keyring->type != &key_type_keyring)
		return -ENOTDIR;

	down_write(&keyring->sem);

	ret = -EKEYREVOKED;
	if (test_bit(KEY_FLAG_REVOKED, &keyring->flags))
		goto error_krsem;

	/* serialise link/link calls to prevent parallel calls causing a cycle
	 * when linking two keyring in opposite orders */
	if (index_key->type == &key_type_keyring)
		down_write(&keyring_serialise_link_sem);

	/* Create an edit script that will insert/replace the key in the
	 * keyring tree.
	 */
	edit = assoc_array_insert(&keyring->keys,
				  &keyring_assoc_array_ops,
				  index_key,
				  NULL);
	if (IS_ERR(edit)) {
		ret = PTR_ERR(edit);
		goto error_sem;
	}

	/* If we're not replacing a link in-place then we're going to need some
	 * extra quota.
	 */
	if (!edit->dead_leaf) {
		ret = key_payload_reserve(keyring,
					  keyring->datalen + KEYQUOTA_LINK_BYTES);
		if (ret < 0)
			goto error_cancel;
	}

	*_edit = edit;
	kleave(" = 0");
	return 0;

error_cancel:
	assoc_array_cancel_edit(edit);
error_sem:
	if (index_key->type == &key_type_keyring)
		up_write(&keyring_serialise_link_sem);
error_krsem:
	up_write(&keyring->sem);
	kleave(" = %d", ret);
	return ret;
}

/*
 * Check already instantiated keys aren't going to be a problem.
 *
 * The caller must have called __key_link_begin(). Don't need to call this for
 * keys that were created since __key_link_begin() was called.
 */
int __key_link_check_live_key(struct key *keyring, struct key *key)
{
	if (key->type == &key_type_keyring)
		/* check that we aren't going to create a cycle by linking one
		 * keyring to another */
		return keyring_detect_cycle(keyring, key);
	return 0;
}

/*
 * Link a key into to a keyring.
 *
 * Must be called with __key_link_begin() having being called.  Discards any
 * already extant link to matching key if there is one, so that each keyring
 * holds at most one link to any given key of a particular type+description
 * combination.
 */
void __key_link(struct key *key, struct assoc_array_edit **_edit)
{
	__key_get(key);
	assoc_array_insert_set_object(*_edit, keyring_key_to_ptr(key));
	assoc_array_apply_edit(*_edit);
	*_edit = NULL;
}

/*
 * Finish linking a key into to a keyring.
 *
 * Must be called with __key_link_begin() having being called.
 */
void __key_link_end(struct key *keyring,
		    const struct keyring_index_key *index_key,
		    struct assoc_array_edit *edit)
	__releases(&keyring->sem)
	__releases(&keyring_serialise_link_sem)
{
	BUG_ON(index_key->type == NULL);
	kenter("%d,%s,", keyring->serial, index_key->type->name);

	if (index_key->type == &key_type_keyring)
		up_write(&keyring_serialise_link_sem);

	if (edit) {
		if (!edit->dead_leaf) {
			key_payload_reserve(keyring,
				keyring->datalen - KEYQUOTA_LINK_BYTES);
		}
		assoc_array_cancel_edit(edit);
	}
	up_write(&keyring->sem);
}

/*
 * Check addition of keys to restricted keyrings.
 */
static int __key_link_check_restriction(struct key *keyring, struct key *key)
{
	if (!keyring->restrict_link || !keyring->restrict_link->check)
		return 0;
	return keyring->restrict_link->check(keyring, key->type, &key->payload,
					     keyring->restrict_link->key);
}

/**
 * key_link - Link a key to a keyring
 * @keyring: The keyring to make the link in.
 * @key: The key to link to.
 *
 * Make a link in a keyring to a key, such that the keyring holds a reference
 * on that key and the key can potentially be found by searching that keyring.
 *
 * This function will write-lock the keyring's semaphore and will consume some
 * of the user's key data quota to hold the link.
 *
 * Returns 0 if successful, -ENOTDIR if the keyring isn't a keyring,
 * -EKEYREVOKED if the keyring has been revoked, -ENFILE if the keyring is
 * full, -EDQUOT if there is insufficient key data quota remaining to add
 * another link or -ENOMEM if there's insufficient memory.
 *
 * It is assumed that the caller has checked that it is permitted for a link to
 * be made (the keyring should have Write permission and the key Link
 * permission).
 */
int key_link(struct key *keyring, struct key *key)
{
	struct assoc_array_edit *edit;
	int ret;

	kenter("{%d,%d}", keyring->serial, refcount_read(&keyring->usage));

	key_check(keyring);
	key_check(key);

	ret = __key_link_begin(keyring, &key->index_key, &edit);
	if (ret == 0) {
		kdebug("begun {%d,%d}", keyring->serial, refcount_read(&keyring->usage));
		ret = __key_link_check_restriction(keyring, key);
		if (ret == 0)
			ret = __key_link_check_live_key(keyring, key);
		if (ret == 0)
			__key_link(key, &edit);
		__key_link_end(keyring, &key->index_key, edit);
	}

	kleave(" = %d {%d,%d}", ret, keyring->serial, refcount_read(&keyring->usage));
	return ret;
}
EXPORT_SYMBOL(key_link);

/**
 * key_unlink - Unlink the first link to a key from a keyring.
 * @keyring: The keyring to remove the link from.
 * @key: The key the link is to.
 *
 * Remove a link from a keyring to a key.
 *
 * This function will write-lock the keyring's semaphore.
 *
 * Returns 0 if successful, -ENOTDIR if the keyring isn't a keyring, -ENOENT if
 * the key isn't linked to by the keyring or -ENOMEM if there's insufficient
 * memory.
 *
 * It is assumed that the caller has checked that it is permitted for a link to
 * be removed (the keyring should have Write permission; no permissions are
 * required on the key).
 */
int key_unlink(struct key *keyring, struct key *key)
{
	struct assoc_array_edit *edit;
	int ret;

	key_check(keyring);
	key_check(key);

	if (keyring->type != &key_type_keyring)
		return -ENOTDIR;

	down_write(&keyring->sem);

	edit = assoc_array_delete(&keyring->keys, &keyring_assoc_array_ops,
				  &key->index_key);
	if (IS_ERR(edit)) {
		ret = PTR_ERR(edit);
		goto error;
	}
	ret = -ENOENT;
	if (edit == NULL)
		goto error;

	assoc_array_apply_edit(edit);
	key_payload_reserve(keyring, keyring->datalen - KEYQUOTA_LINK_BYTES);
	ret = 0;

error:
	up_write(&keyring->sem);
	return ret;
}
EXPORT_SYMBOL(key_unlink);

/**
 * keyring_clear - Clear a keyring
 * @keyring: The keyring to clear.
 *
 * Clear the contents of the specified keyring.
 *
 * Returns 0 if successful or -ENOTDIR if the keyring isn't a keyring.
 */
int keyring_clear(struct key *keyring)
{
	struct assoc_array_edit *edit;
	int ret;

	if (keyring->type != &key_type_keyring)
		return -ENOTDIR;

	down_write(&keyring->sem);

	edit = assoc_array_clear(&keyring->keys, &keyring_assoc_array_ops);
	if (IS_ERR(edit)) {
		ret = PTR_ERR(edit);
	} else {
		if (edit)
			assoc_array_apply_edit(edit);
		key_payload_reserve(keyring, 0);
		ret = 0;
	}

	up_write(&keyring->sem);
	return ret;
}
EXPORT_SYMBOL(keyring_clear);

/*
 * Dispose of the links from a revoked keyring.
 *
 * This is called with the key sem write-locked.
 */
static void keyring_revoke(struct key *keyring)
{
	struct assoc_array_edit *edit;

	edit = assoc_array_clear(&keyring->keys, &keyring_assoc_array_ops);
	if (!IS_ERR(edit)) {
		if (edit)
			assoc_array_apply_edit(edit);
		key_payload_reserve(keyring, 0);
	}
}

static bool keyring_gc_select_iterator(void *object, void *iterator_data)
{
	struct key *key = keyring_ptr_to_key(object);
	time_t *limit = iterator_data;

	if (key_is_dead(key, *limit))
		return false;
	key_get(key);
	return true;
}

static int keyring_gc_check_iterator(const void *object, void *iterator_data)
{
	const struct key *key = keyring_ptr_to_key(object);
	time_t *limit = iterator_data;

	key_check(key);
	return key_is_dead(key, *limit);
}

/*
 * Garbage collect pointers from a keyring.
 *
 * Not called with any locks held.  The keyring's key struct will not be
 * deallocated under us as only our caller may deallocate it.
 */
void keyring_gc(struct key *keyring, time_t limit)
{
	int result;

	kenter("%x{%s}", keyring->serial, keyring->description ?: "");

	if (keyring->flags & ((1 << KEY_FLAG_INVALIDATED) |
			      (1 << KEY_FLAG_REVOKED)))
		goto dont_gc;

	/* scan the keyring looking for dead keys */
	rcu_read_lock();
	result = assoc_array_iterate(&keyring->keys,
				     keyring_gc_check_iterator, &limit);
	rcu_read_unlock();
	if (result == true)
		goto do_gc;

dont_gc:
	kleave(" [no gc]");
	return;

do_gc:
	down_write(&keyring->sem);
	assoc_array_gc(&keyring->keys, &keyring_assoc_array_ops,
		       keyring_gc_select_iterator, &limit);
	up_write(&keyring->sem);
	kleave(" [gc]");
}

/*
 * Garbage collect restriction pointers from a keyring.
 *
 * Keyring restrictions are associated with a key type, and must be cleaned
 * up if the key type is unregistered. The restriction is altered to always
 * reject additional keys so a keyring cannot be opened up by unregistering
 * a key type.
 *
 * Not called with any keyring locks held. The keyring's key struct will not
 * be deallocated under us as only our caller may deallocate it.
 *
 * The caller is required to hold key_types_sem and dead_type->sem. This is
 * fulfilled by key_gc_keytype() holding the locks on behalf of
 * key_garbage_collector(), which it invokes on a workqueue.
 */
void keyring_restriction_gc(struct key *keyring, struct key_type *dead_type)
{
	struct key_restriction *keyres;

	kenter("%x{%s}", keyring->serial, keyring->description ?: "");

	/*
	 * keyring->restrict_link is only assigned at key allocation time
	 * or with the key type locked, so the only values that could be
	 * concurrently assigned to keyring->restrict_link are for key
	 * types other than dead_type. Given this, it's ok to check
	 * the key type before acquiring keyring->sem.
	 */
	if (!dead_type || !keyring->restrict_link ||
	    keyring->restrict_link->keytype != dead_type) {
		kleave(" [no restriction gc]");
		return;
	}

	/* Lock the keyring to ensure that a link is not in progress */
	down_write(&keyring->sem);

	keyres = keyring->restrict_link;

	keyres->check = restrict_link_reject;

	key_put(keyres->key);
	keyres->key = NULL;
	keyres->keytype = NULL;

	up_write(&keyring->sem);

	kleave(" [restriction gc]");
}<|MERGE_RESOLUTION|>--- conflicted
+++ resolved
@@ -466,24 +466,6 @@
 	if (buflen & (sizeof(key_serial_t) - 1))
 		return -EINVAL;
 
-<<<<<<< HEAD
-	nr_keys = keyring->keys.nr_leaves_on_tree;
-	if (nr_keys == 0)
-		return 0;
-
-	/* Calculate how much data we could return */
-	if (!buffer || !buflen)
-		return nr_keys * sizeof(key_serial_t);
-
-	/* Copy the IDs of the subscribed keys into the buffer */
-	ctx.buffer = (key_serial_t __user *)buffer;
-	ctx.buflen = buflen;
-	ctx.count = 0;
-	ret = assoc_array_iterate(&keyring->keys, keyring_read_iterator, &ctx);
-	if (ret < 0) {
-		kleave(" = %d [iterate]", ret);
-		return ret;
-=======
 	/* Copy as many key IDs as fit into the buffer */
 	if (buffer && buflen) {
 		ctx.buffer = (key_serial_t __user *)buffer;
@@ -495,7 +477,6 @@
 			kleave(" = %ld [iterate]", ret);
 			return ret;
 		}
->>>>>>> 9abd04af
 	}
 
 	/* Return the size of the buffer needed */
