/*
 * AppArmor security module
 *
 * This file contains AppArmor functions for unpacking policy loaded from
 * userspace.
 *
 * Copyright (C) 1998-2008 Novell/SUSE
 * Copyright 2009-2010 Canonical Ltd.
 *
 * This program is free software; you can redistribute it and/or
 * modify it under the terms of the GNU General Public License as
 * published by the Free Software Foundation, version 2 of the
 * License.
 *
 * AppArmor uses a serialized binary format for loading policy. To find
 * policy format documentation see Documentation/admin-guide/LSM/apparmor.rst
 * All policy is validated before it is used.
 */

#include <asm/unaligned.h>
#include <linux/ctype.h>
#include <linux/errno.h>

#include "include/apparmor.h"
#include "include/audit.h"
#include "include/context.h"
#include "include/crypto.h"
#include "include/match.h"
#include "include/path.h"
#include "include/policy.h"
#include "include/policy_unpack.h"

#define K_ABI_MASK 0x3ff
#define FORCE_COMPLAIN_FLAG 0x800
#define VERSION_LT(X, Y) (((X) & K_ABI_MASK) < ((Y) & K_ABI_MASK))
#define VERSION_GT(X, Y) (((X) & K_ABI_MASK) > ((Y) & K_ABI_MASK))

#define v5	5	/* base version */
#define v6	6	/* per entry policydb mediation check */
#define v7	7	/* full network masking */

/*
 * The AppArmor interface treats data as a type byte followed by the
 * actual data.  The interface has the notion of a a named entry
 * which has a name (AA_NAME typecode followed by name string) followed by
 * the entries typecode and data.  Named types allow for optional
 * elements and extensions to be added and tested for without breaking
 * backwards compatibility.
 */

enum aa_code {
	AA_U8,
	AA_U16,
	AA_U32,
	AA_U64,
	AA_NAME,		/* same as string except it is items name */
	AA_STRING,
	AA_BLOB,
	AA_STRUCT,
	AA_STRUCTEND,
	AA_LIST,
	AA_LISTEND,
	AA_ARRAY,
	AA_ARRAYEND,
};

/*
 * aa_ext is the read of the buffer containing the serialized profile.  The
 * data is copied into a kernel buffer in apparmorfs and then handed off to
 * the unpack routines.
 */
struct aa_ext {
	void *start;
	void *end;
	void *pos;		/* pointer to current position in the buffer */
	u32 version;
};

/* audit callback for unpack fields */
static void audit_cb(struct audit_buffer *ab, void *va)
{
	struct common_audit_data *sa = va;

	if (aad(sa)->iface.ns) {
		audit_log_format(ab, " ns=");
		audit_log_untrustedstring(ab, aad(sa)->iface.ns);
	}
	if (aad(sa)->name) {
		audit_log_format(ab, " name=");
		audit_log_untrustedstring(ab, aad(sa)->name);
	}
	if (aad(sa)->iface.pos)
		audit_log_format(ab, " offset=%ld", aad(sa)->iface.pos);
}

/**
 * audit_iface - do audit message for policy unpacking/load/replace/remove
 * @new: profile if it has been allocated (MAYBE NULL)
 * @ns_name: name of the ns the profile is to be loaded to (MAY BE NULL)
 * @name: name of the profile being manipulated (MAYBE NULL)
 * @info: any extra info about the failure (MAYBE NULL)
 * @e: buffer position info
 * @error: error code
 *
 * Returns: %0 or error
 */
static int audit_iface(struct aa_profile *new, const char *ns_name,
		       const char *name, const char *info, struct aa_ext *e,
		       int error)
{
	struct aa_profile *profile = labels_profile(aa_current_raw_label());
	DEFINE_AUDIT_DATA(sa, LSM_AUDIT_DATA_NONE, NULL);
	if (e)
		aad(&sa)->iface.pos = e->pos - e->start;
	aad(&sa)->iface.ns = ns_name;
	if (new)
		aad(&sa)->name = new->base.hname;
	else
		aad(&sa)->name = name;
	aad(&sa)->info = info;
	aad(&sa)->error = error;

	return aa_audit(AUDIT_APPARMOR_STATUS, profile, &sa, audit_cb);
}

void __aa_loaddata_update(struct aa_loaddata *data, long revision)
{
	AA_BUG(!data);
	AA_BUG(!data->ns);
	AA_BUG(!data->dents[AAFS_LOADDATA_REVISION]);
	AA_BUG(!mutex_is_locked(&data->ns->lock));
	AA_BUG(data->revision > revision);

	data->revision = revision;
	d_inode(data->dents[AAFS_LOADDATA_DIR])->i_mtime =
		current_time(d_inode(data->dents[AAFS_LOADDATA_DIR]));
	d_inode(data->dents[AAFS_LOADDATA_REVISION])->i_mtime =
		current_time(d_inode(data->dents[AAFS_LOADDATA_REVISION]));
}

bool aa_rawdata_eq(struct aa_loaddata *l, struct aa_loaddata *r)
{
	if (l->size != r->size)
		return false;
	if (aa_g_hash_policy && memcmp(l->hash, r->hash, aa_hash_size()) != 0)
		return false;
	return memcmp(l->data, r->data, r->size) == 0;
}

/*
 * need to take the ns mutex lock which is NOT safe most places that
 * put_loaddata is called, so we have to delay freeing it
 */
static void do_loaddata_free(struct work_struct *work)
{
	struct aa_loaddata *d = container_of(work, struct aa_loaddata, work);
	struct aa_ns *ns = aa_get_ns(d->ns);

	if (ns) {
		mutex_lock(&ns->lock);
		__aa_fs_remove_rawdata(d);
		mutex_unlock(&ns->lock);
		aa_put_ns(ns);
	}

	kzfree(d->hash);
	kfree(d->name);
	kvfree(d);
}

void aa_loaddata_kref(struct kref *kref)
{
	struct aa_loaddata *d = container_of(kref, struct aa_loaddata, count);

	if (d) {
		INIT_WORK(&d->work, do_loaddata_free);
		schedule_work(&d->work);
	}
}

struct aa_loaddata *aa_loaddata_alloc(size_t size)
{
	struct aa_loaddata *d = kvzalloc(sizeof(*d) + size, GFP_KERNEL);

	if (d == NULL)
		return ERR_PTR(-ENOMEM);
	kref_init(&d->count);
	INIT_LIST_HEAD(&d->list);

	return d;
}

/* test if read will be in packed data bounds */
static bool inbounds(struct aa_ext *e, size_t size)
{
	return (size <= e->end - e->pos);
}

/**
 * aa_u16_chunck - test and do bounds checking for a u16 size based chunk
 * @e: serialized data read head (NOT NULL)
 * @chunk: start address for chunk of data (NOT NULL)
 *
 * Returns: the size of chunk found with the read head at the end of the chunk.
 */
static size_t unpack_u16_chunk(struct aa_ext *e, char **chunk)
{
	size_t size = 0;

	if (!inbounds(e, sizeof(u16)))
		return 0;
	size = le16_to_cpu(get_unaligned((__le16 *) e->pos));
	e->pos += sizeof(__le16);
	if (!inbounds(e, size))
		return 0;
	*chunk = e->pos;
	e->pos += size;
	return size;
}

/* unpack control byte */
static bool unpack_X(struct aa_ext *e, enum aa_code code)
{
	if (!inbounds(e, 1))
		return 0;
	if (*(u8 *) e->pos != code)
		return 0;
	e->pos++;
	return 1;
}

/**
 * unpack_nameX - check is the next element is of type X with a name of @name
 * @e: serialized data extent information  (NOT NULL)
 * @code: type code
 * @name: name to match to the serialized element.  (MAYBE NULL)
 *
 * check that the next serialized data element is of type X and has a tag
 * name @name.  If @name is specified then there must be a matching
 * name element in the stream.  If @name is NULL any name element will be
 * skipped and only the typecode will be tested.
 *
 * Returns 1 on success (both type code and name tests match) and the read
 * head is advanced past the headers
 *
 * Returns: 0 if either match fails, the read head does not move
 */
static bool unpack_nameX(struct aa_ext *e, enum aa_code code, const char *name)
{
	/*
	 * May need to reset pos if name or type doesn't match
	 */
	void *pos = e->pos;
	/*
	 * Check for presence of a tagname, and if present name size
	 * AA_NAME tag value is a u16.
	 */
	if (unpack_X(e, AA_NAME)) {
		char *tag = NULL;
		size_t size = unpack_u16_chunk(e, &tag);
		/* if a name is specified it must match. otherwise skip tag */
		if (name && (!size || strcmp(name, tag)))
			goto fail;
	} else if (name) {
		/* if a name is specified and there is no name tag fail */
		goto fail;
	}

	/* now check if type code matches */
	if (unpack_X(e, code))
		return 1;

fail:
	e->pos = pos;
	return 0;
}

static bool unpack_u16(struct aa_ext *e, u16 *data, const char *name)
{
	if (unpack_nameX(e, AA_U16, name)) {
		if (!inbounds(e, sizeof(u16)))
			return 0;
		if (data)
			*data = le16_to_cpu(get_unaligned((__le16 *) e->pos));
		e->pos += sizeof(u16);
		return 1;
	}
	return 0;
}

static bool unpack_u32(struct aa_ext *e, u32 *data, const char *name)
{
	if (unpack_nameX(e, AA_U32, name)) {
		if (!inbounds(e, sizeof(u32)))
			return 0;
		if (data)
			*data = le32_to_cpu(get_unaligned((__le32 *) e->pos));
		e->pos += sizeof(u32);
		return 1;
	}
	return 0;
}

static bool unpack_u64(struct aa_ext *e, u64 *data, const char *name)
{
	if (unpack_nameX(e, AA_U64, name)) {
		if (!inbounds(e, sizeof(u64)))
			return 0;
		if (data)
			*data = le64_to_cpu(get_unaligned((__le64 *) e->pos));
		e->pos += sizeof(u64);
		return 1;
	}
	return 0;
}

static size_t unpack_array(struct aa_ext *e, const char *name)
{
	if (unpack_nameX(e, AA_ARRAY, name)) {
		int size;
		if (!inbounds(e, sizeof(u16)))
			return 0;
		size = (int)le16_to_cpu(get_unaligned((__le16 *) e->pos));
		e->pos += sizeof(u16);
		return size;
	}
	return 0;
}

static size_t unpack_blob(struct aa_ext *e, char **blob, const char *name)
{
	if (unpack_nameX(e, AA_BLOB, name)) {
		u32 size;
		if (!inbounds(e, sizeof(u32)))
			return 0;
		size = le32_to_cpu(get_unaligned((__le32 *) e->pos));
		e->pos += sizeof(u32);
		if (inbounds(e, (size_t) size)) {
			*blob = e->pos;
			e->pos += size;
			return size;
		}
	}
	return 0;
}

static int unpack_str(struct aa_ext *e, const char **string, const char *name)
{
	char *src_str;
	size_t size = 0;
	void *pos = e->pos;
	*string = NULL;
	if (unpack_nameX(e, AA_STRING, name)) {
		size = unpack_u16_chunk(e, &src_str);
		if (size) {
			/* strings are null terminated, length is size - 1 */
			if (src_str[size - 1] != 0)
				goto fail;
			*string = src_str;
		}
	}
	return size;

fail:
	e->pos = pos;
	return 0;
}

static int unpack_strdup(struct aa_ext *e, char **string, const char *name)
{
	const char *tmp;
	void *pos = e->pos;
	int res = unpack_str(e, &tmp, name);
	*string = NULL;

	if (!res)
		return 0;

	*string = kmemdup(tmp, res, GFP_KERNEL);
	if (!*string) {
		e->pos = pos;
		return 0;
	}

	return res;
}

#define DFA_VALID_PERM_MASK		0xffffffff
#define DFA_VALID_PERM2_MASK		0xffffffff

/**
 * verify_accept - verify the accept tables of a dfa
 * @dfa: dfa to verify accept tables of (NOT NULL)
 * @flags: flags governing dfa
 *
 * Returns: 1 if valid accept tables else 0 if error
 */
static bool verify_accept(struct aa_dfa *dfa, int flags)
{
	int i;

	/* verify accept permissions */
	for (i = 0; i < dfa->tables[YYTD_ID_ACCEPT]->td_lolen; i++) {
		int mode = ACCEPT_TABLE(dfa)[i];

		if (mode & ~DFA_VALID_PERM_MASK)
			return 0;

		if (ACCEPT_TABLE2(dfa)[i] & ~DFA_VALID_PERM2_MASK)
			return 0;
	}
	return 1;
}

/**
 * unpack_dfa - unpack a file rule dfa
 * @e: serialized data extent information (NOT NULL)
 *
 * returns dfa or ERR_PTR or NULL if no dfa
 */
static struct aa_dfa *unpack_dfa(struct aa_ext *e)
{
	char *blob = NULL;
	size_t size;
	struct aa_dfa *dfa = NULL;

	size = unpack_blob(e, &blob, "aadfa");
	if (size) {
		/*
		 * The dfa is aligned with in the blob to 8 bytes
		 * from the beginning of the stream.
		 * alignment adjust needed by dfa unpack
		 */
		size_t sz = blob - (char *) e->start -
			((e->pos - e->start) & 7);
		size_t pad = ALIGN(sz, 8) - sz;
		int flags = TO_ACCEPT1_FLAG(YYTD_DATA32) |
			TO_ACCEPT2_FLAG(YYTD_DATA32) | DFA_FLAG_VERIFY_STATES;
		dfa = aa_dfa_unpack(blob + pad, size - pad, flags);

		if (IS_ERR(dfa))
			return dfa;

		if (!verify_accept(dfa, flags))
			goto fail;
	}

	return dfa;

fail:
	aa_put_dfa(dfa);
	return ERR_PTR(-EPROTO);
}

/**
 * unpack_trans_table - unpack a profile transition table
 * @e: serialized data extent information  (NOT NULL)
 * @profile: profile to add the accept table to (NOT NULL)
 *
 * Returns: 1 if table successfully unpacked
 */
static bool unpack_trans_table(struct aa_ext *e, struct aa_profile *profile)
{
	void *saved_pos = e->pos;

	/* exec table is optional */
	if (unpack_nameX(e, AA_STRUCT, "xtable")) {
		int i, size;

		size = unpack_array(e, NULL);
		/* currently 4 exec bits and entries 0-3 are reserved iupcx */
		if (size > 16 - 4)
			goto fail;
		profile->file.trans.table = kzalloc(sizeof(char *) * size,
						    GFP_KERNEL);
		if (!profile->file.trans.table)
			goto fail;

		profile->file.trans.size = size;
		for (i = 0; i < size; i++) {
			char *str;
			int c, j, pos, size2 = unpack_strdup(e, &str, NULL);
			/* unpack_strdup verifies that the last character is
			 * null termination byte.
			 */
			if (!size2)
				goto fail;
			profile->file.trans.table[i] = str;
			/* verify that name doesn't start with space */
			if (isspace(*str))
				goto fail;

			/* count internal #  of internal \0 */
			for (c = j = 0; j < size2 - 1; j++) {
				if (!str[j]) {
					pos = j;
					c++;
				}
			}
			if (*str == ':') {
				/* first character after : must be valid */
				if (!str[1])
					goto fail;
				/* beginning with : requires an embedded \0,
				 * verify that exactly 1 internal \0 exists
				 * trailing \0 already verified by unpack_strdup
				 *
				 * convert \0 back to : for label_parse
				 */
				if (c == 1)
					str[pos] = ':';
				else if (c > 1)
					goto fail;
			} else if (c)
				/* fail - all other cases with embedded \0 */
				goto fail;
		}
		if (!unpack_nameX(e, AA_ARRAYEND, NULL))
			goto fail;
		if (!unpack_nameX(e, AA_STRUCTEND, NULL))
			goto fail;
	}
	return 1;

fail:
	aa_free_domain_entries(&profile->file.trans);
	e->pos = saved_pos;
	return 0;
}

static bool unpack_rlimits(struct aa_ext *e, struct aa_profile *profile)
{
	void *pos = e->pos;

	/* rlimits are optional */
	if (unpack_nameX(e, AA_STRUCT, "rlimits")) {
		int i, size;
		u32 tmp = 0;
		if (!unpack_u32(e, &tmp, NULL))
			goto fail;
		profile->rlimits.mask = tmp;

		size = unpack_array(e, NULL);
		if (size > RLIM_NLIMITS)
			goto fail;
		for (i = 0; i < size; i++) {
			u64 tmp2 = 0;
			int a = aa_map_resource(i);
			if (!unpack_u64(e, &tmp2, NULL))
				goto fail;
			profile->rlimits.limits[a].rlim_max = tmp2;
		}
		if (!unpack_nameX(e, AA_ARRAYEND, NULL))
			goto fail;
		if (!unpack_nameX(e, AA_STRUCTEND, NULL))
			goto fail;
	}
	return 1;

fail:
	e->pos = pos;
	return 0;
}

static void *kvmemdup(const void *src, size_t len)
{
	void *p = kvmalloc(len, GFP_KERNEL);

	if (p)
		memcpy(p, src, len);
	return p;
}

static u32 strhash(const void *data, u32 len, u32 seed)
{
	const char * const *key = data;

	return jhash(*key, strlen(*key), seed);
}

static int datacmp(struct rhashtable_compare_arg *arg, const void *obj)
{
	const struct aa_data *data = obj;
	const char * const *key = arg->key;

	return strcmp(data->key, *key);
}

/**
 * unpack_profile - unpack a serialized profile
 * @e: serialized data extent information (NOT NULL)
 *
 * NOTE: unpack profile sets audit struct if there is a failure
 */
static struct aa_profile *unpack_profile(struct aa_ext *e, char **ns_name)
{
	struct aa_profile *profile = NULL;
	const char *tmpname, *tmpns = NULL, *name = NULL;
	const char *info = "failed to unpack profile";
<<<<<<< HEAD
	size_t size = 0, ns_len;
=======
	size_t ns_len;
>>>>>>> 9abd04af
	struct rhashtable_params params = { 0 };
	char *key = NULL;
	struct aa_data *data;
	int i, error = -EPROTO;
	kernel_cap_t tmpcap;
	u32 tmp;

	*ns_name = NULL;

	/* check that we have the right struct being passed */
	if (!unpack_nameX(e, AA_STRUCT, "profile"))
		goto fail;
	if (!unpack_str(e, &name, NULL))
		goto fail;
	if (*name == '\0')
		goto fail;

	tmpname = aa_splitn_fqname(name, strlen(name), &tmpns, &ns_len);
	if (tmpns) {
		*ns_name = kstrndup(tmpns, ns_len, GFP_KERNEL);
		if (!*ns_name) {
			info = "out of memory";
			goto fail;
		}
		name = tmpname;
	}

	profile = aa_alloc_profile(name, NULL, GFP_KERNEL);
	if (!profile)
		return ERR_PTR(-ENOMEM);

	/* profile renaming is optional */
	(void) unpack_str(e, &profile->rename, "rename");

	/* attachment string is optional */
	(void) unpack_str(e, &profile->attach, "attach");

	/* xmatch is optional and may be NULL */
	profile->xmatch = unpack_dfa(e);
	if (IS_ERR(profile->xmatch)) {
		error = PTR_ERR(profile->xmatch);
		profile->xmatch = NULL;
		info = "bad xmatch";
		goto fail;
	}
	/* xmatch_len is not optional if xmatch is set */
	if (profile->xmatch) {
		if (!unpack_u32(e, &tmp, NULL)) {
			info = "missing xmatch len";
			goto fail;
		}
		profile->xmatch_len = tmp;
	}

	/* disconnected attachment string is optional */
	(void) unpack_str(e, &profile->disconnected, "disconnected");

	/* per profile debug flags (complain, audit) */
	if (!unpack_nameX(e, AA_STRUCT, "flags")) {
		info = "profile missing flags";
		goto fail;
	}
	info = "failed to unpack profile flags";
	if (!unpack_u32(e, &tmp, NULL))
		goto fail;
	if (tmp & PACKED_FLAG_HAT)
		profile->label.flags |= FLAG_HAT;
	if (!unpack_u32(e, &tmp, NULL))
		goto fail;
	if (tmp == PACKED_MODE_COMPLAIN || (e->version & FORCE_COMPLAIN_FLAG))
		profile->mode = APPARMOR_COMPLAIN;
	else if (tmp == PACKED_MODE_KILL)
		profile->mode = APPARMOR_KILL;
	else if (tmp == PACKED_MODE_UNCONFINED)
		profile->mode = APPARMOR_UNCONFINED;
	if (!unpack_u32(e, &tmp, NULL))
		goto fail;
	if (tmp)
		profile->audit = AUDIT_ALL;

	if (!unpack_nameX(e, AA_STRUCTEND, NULL))
		goto fail;

	/* path_flags is optional */
	if (unpack_u32(e, &profile->path_flags, "path_flags"))
		profile->path_flags |= profile->label.flags &
			PATH_MEDIATE_DELETED;
	else
		/* set a default value if path_flags field is not present */
		profile->path_flags = PATH_MEDIATE_DELETED;

	info = "failed to unpack profile capabilities";
	if (!unpack_u32(e, &(profile->caps.allow.cap[0]), NULL))
		goto fail;
	if (!unpack_u32(e, &(profile->caps.audit.cap[0]), NULL))
		goto fail;
	if (!unpack_u32(e, &(profile->caps.quiet.cap[0]), NULL))
		goto fail;
	if (!unpack_u32(e, &tmpcap.cap[0], NULL))
		goto fail;

	info = "failed to unpack upper profile capabilities";
	if (unpack_nameX(e, AA_STRUCT, "caps64")) {
		/* optional upper half of 64 bit caps */
		if (!unpack_u32(e, &(profile->caps.allow.cap[1]), NULL))
			goto fail;
		if (!unpack_u32(e, &(profile->caps.audit.cap[1]), NULL))
			goto fail;
		if (!unpack_u32(e, &(profile->caps.quiet.cap[1]), NULL))
			goto fail;
		if (!unpack_u32(e, &(tmpcap.cap[1]), NULL))
			goto fail;
		if (!unpack_nameX(e, AA_STRUCTEND, NULL))
			goto fail;
	}

	info = "failed to unpack extended profile capabilities";
	if (unpack_nameX(e, AA_STRUCT, "capsx")) {
		/* optional extended caps mediation mask */
		if (!unpack_u32(e, &(profile->caps.extended.cap[0]), NULL))
			goto fail;
		if (!unpack_u32(e, &(profile->caps.extended.cap[1]), NULL))
			goto fail;
		if (!unpack_nameX(e, AA_STRUCTEND, NULL))
			goto fail;
	}

	if (!unpack_rlimits(e, profile)) {
		info = "failed to unpack profile rlimits";
		goto fail;
	}
<<<<<<< HEAD

	size = unpack_array(e, "net_allowed_af");
	if (size) {

		for (i = 0; i < size; i++) {
			/* discard extraneous rules that this kernel will
			 * never request
			 */
			if (i >= AF_MAX) {
				u16 tmp;

				if (!unpack_u16(e, &tmp, NULL) ||
				    !unpack_u16(e, &tmp, NULL) ||
				    !unpack_u16(e, &tmp, NULL))
					goto fail;
				continue;
			}
			if (!unpack_u16(e, &profile->net.allow[i], NULL))
				goto fail;
			if (!unpack_u16(e, &profile->net.audit[i], NULL))
				goto fail;
			if (!unpack_u16(e, &profile->net.quiet[i], NULL))
				goto fail;
		}
		if (!unpack_nameX(e, AA_ARRAYEND, NULL))
			goto fail;
	}
	if (VERSION_LT(e->version, v7)) {
		/* pre v7 policy always allowed these */
		profile->net.allow[AF_UNIX] = 0xffff;
		profile->net.allow[AF_NETLINK] = 0xffff;
	}
=======
>>>>>>> 9abd04af

	if (unpack_nameX(e, AA_STRUCT, "policydb")) {
		/* generic policy dfa - optional and may be NULL */
		info = "failed to unpack policydb";
		profile->policy.dfa = unpack_dfa(e);
		if (IS_ERR(profile->policy.dfa)) {
			error = PTR_ERR(profile->policy.dfa);
			profile->policy.dfa = NULL;
			goto fail;
		} else if (!profile->policy.dfa) {
			error = -EPROTO;
			goto fail;
		}
		if (!unpack_u32(e, &profile->policy.start[0], "start"))
			/* default start state */
			profile->policy.start[0] = DFA_START;
		/* setup class index */
		for (i = AA_CLASS_FILE; i <= AA_CLASS_LAST; i++) {
			profile->policy.start[i] =
				aa_dfa_next(profile->policy.dfa,
					    profile->policy.start[0],
					    i);
		}
		if (!unpack_nameX(e, AA_STRUCTEND, NULL))
			goto fail;
	} else
		profile->policy.dfa = aa_get_dfa(nulldfa);

	/* get file rules */
	profile->file.dfa = unpack_dfa(e);
	if (IS_ERR(profile->file.dfa)) {
		error = PTR_ERR(profile->file.dfa);
		profile->file.dfa = NULL;
		info = "failed to unpack profile file rules";
		goto fail;
	} else if (profile->file.dfa) {
		if (!unpack_u32(e, &profile->file.start, "dfa_start"))
			/* default start state */
			profile->file.start = DFA_START;
	} else if (profile->policy.dfa &&
		   profile->policy.start[AA_CLASS_FILE]) {
		profile->file.dfa = aa_get_dfa(profile->policy.dfa);
		profile->file.start = profile->policy.start[AA_CLASS_FILE];
	} else
		profile->file.dfa = aa_get_dfa(nulldfa);

	if (!unpack_trans_table(e, profile)) {
		info = "failed to unpack profile transition table";
		goto fail;
	}

	if (unpack_nameX(e, AA_STRUCT, "data")) {
		info = "out of memory";
		profile->data = kzalloc(sizeof(*profile->data), GFP_KERNEL);
		if (!profile->data)
			goto fail;

		params.nelem_hint = 3;
		params.key_len = sizeof(void *);
		params.key_offset = offsetof(struct aa_data, key);
		params.head_offset = offsetof(struct aa_data, head);
		params.hashfn = strhash;
		params.obj_cmpfn = datacmp;

		if (rhashtable_init(profile->data, &params)) {
			info = "failed to init key, value hash table";
			goto fail;
		}

		while (unpack_strdup(e, &key, NULL)) {
			data = kzalloc(sizeof(*data), GFP_KERNEL);
			if (!data) {
				kzfree(key);
				goto fail;
			}

			data->key = key;
			data->size = unpack_blob(e, &data->data, NULL);
			data->data = kvmemdup(data->data, data->size);
			if (data->size && !data->data) {
				kzfree(data->key);
				kzfree(data);
				goto fail;
			}

			rhashtable_insert_fast(profile->data, &data->head,
					       profile->data->p);
		}

		if (!unpack_nameX(e, AA_STRUCTEND, NULL)) {
			info = "failed to unpack end of key, value data table";
			goto fail;
		}
	}

	if (!unpack_nameX(e, AA_STRUCTEND, NULL)) {
		info = "failed to unpack end of profile";
		goto fail;
	}

	return profile;

fail:
	if (profile)
		name = NULL;
	else if (!name)
		name = "unknown";
	audit_iface(profile, NULL, name, info, e, error);
	aa_free_profile(profile);

	return ERR_PTR(error);
}

/**
 * verify_head - unpack serialized stream header
 * @e: serialized data read head (NOT NULL)
 * @required: whether the header is required or optional
 * @ns: Returns - namespace if one is specified else NULL (NOT NULL)
 *
 * Returns: error or 0 if header is good
 */
static int verify_header(struct aa_ext *e, int required, const char **ns)
{
	int error = -EPROTONOSUPPORT;
	const char *name = NULL;
	*ns = NULL;

	/* get the interface version */
	if (!unpack_u32(e, &e->version, "version")) {
		if (required) {
			audit_iface(NULL, NULL, NULL, "invalid profile format",
				    e, error);
			return error;
		}
	}

	/* Check that the interface version is currently supported.
	 * if not specified use previous version
	 * Mask off everything that is not kernel abi version
	 */
	if (VERSION_LT(e->version, v5) || VERSION_GT(e->version, v7)) {
		audit_iface(NULL, NULL, NULL, "unsupported interface version",
			    e, error);
		return error;
	}

	/* read the namespace if present */
	if (unpack_str(e, &name, "namespace")) {
		if (*name == '\0') {
			audit_iface(NULL, NULL, NULL, "invalid namespace name",
				    e, error);
			return error;
		}
		if (*ns && strcmp(*ns, name))
			audit_iface(NULL, NULL, NULL, "invalid ns change", e,
				    error);
		else if (!*ns)
			*ns = name;
	}

	return 0;
}

static bool verify_xindex(int xindex, int table_size)
{
	int index, xtype;
	xtype = xindex & AA_X_TYPE_MASK;
	index = xindex & AA_X_INDEX_MASK;
	if (xtype == AA_X_TABLE && index >= table_size)
		return 0;
	return 1;
}

/* verify dfa xindexes are in range of transition tables */
static bool verify_dfa_xindex(struct aa_dfa *dfa, int table_size)
{
	int i;
	for (i = 0; i < dfa->tables[YYTD_ID_ACCEPT]->td_lolen; i++) {
		if (!verify_xindex(dfa_user_xindex(dfa, i), table_size))
			return 0;
		if (!verify_xindex(dfa_other_xindex(dfa, i), table_size))
			return 0;
	}
	return 1;
}

/**
 * verify_profile - Do post unpack analysis to verify profile consistency
 * @profile: profile to verify (NOT NULL)
 *
 * Returns: 0 if passes verification else error
 */
static int verify_profile(struct aa_profile *profile)
{
	if (profile->file.dfa &&
	    !verify_dfa_xindex(profile->file.dfa,
			       profile->file.trans.size)) {
		audit_iface(profile, NULL, NULL, "Invalid named transition",
			    NULL, -EPROTO);
		return -EPROTO;
	}

	return 0;
}

void aa_load_ent_free(struct aa_load_ent *ent)
{
	if (ent) {
		aa_put_profile(ent->rename);
		aa_put_profile(ent->old);
		aa_put_profile(ent->new);
		kfree(ent->ns_name);
		kzfree(ent);
	}
}

struct aa_load_ent *aa_load_ent_alloc(void)
{
	struct aa_load_ent *ent = kzalloc(sizeof(*ent), GFP_KERNEL);
	if (ent)
		INIT_LIST_HEAD(&ent->list);
	return ent;
}

/**
 * aa_unpack - unpack packed binary profile(s) data loaded from user space
 * @udata: user data copied to kmem  (NOT NULL)
 * @lh: list to place unpacked profiles in a aa_repl_ws
 * @ns: Returns namespace profile is in if specified else NULL (NOT NULL)
 *
 * Unpack user data and return refcounted allocated profile(s) stored in
 * @lh in order of discovery, with the list chain stored in base.list
 * or error
 *
 * Returns: profile(s) on @lh else error pointer if fails to unpack
 */
int aa_unpack(struct aa_loaddata *udata, struct list_head *lh,
	      const char **ns)
{
	struct aa_load_ent *tmp, *ent;
	struct aa_profile *profile = NULL;
	int error;
	struct aa_ext e = {
		.start = udata->data,
		.end = udata->data + udata->size,
		.pos = udata->data,
	};

	*ns = NULL;
	while (e.pos < e.end) {
		char *ns_name = NULL;
		void *start;
		error = verify_header(&e, e.pos == e.start, ns);
		if (error)
			goto fail;

		start = e.pos;
		profile = unpack_profile(&e, &ns_name);
		if (IS_ERR(profile)) {
			error = PTR_ERR(profile);
			goto fail;
		}

		error = verify_profile(profile);
		if (error)
			goto fail_profile;

		if (aa_g_hash_policy)
			error = aa_calc_profile_hash(profile, e.version, start,
						     e.pos - start);
		if (error)
			goto fail_profile;

		ent = aa_load_ent_alloc();
		if (!ent) {
			error = -ENOMEM;
			goto fail_profile;
		}

		ent->new = profile;
		ent->ns_name = ns_name;
		list_add_tail(&ent->list, lh);
	}
	udata->abi = e.version & K_ABI_MASK;
	if (aa_g_hash_policy) {
		udata->hash = aa_calc_hash(udata->data, udata->size);
		if (IS_ERR(udata->hash)) {
			error = PTR_ERR(udata->hash);
			udata->hash = NULL;
			goto fail;
		}
	}
	return 0;

fail_profile:
	aa_put_profile(profile);

fail:
	list_for_each_entry_safe(ent, tmp, lh, list) {
		list_del_init(&ent->list);
		aa_load_ent_free(ent);
	}

	return error;
}<|MERGE_RESOLUTION|>--- conflicted
+++ resolved
@@ -272,19 +272,6 @@
 
 fail:
 	e->pos = pos;
-	return 0;
-}
-
-static bool unpack_u16(struct aa_ext *e, u16 *data, const char *name)
-{
-	if (unpack_nameX(e, AA_U16, name)) {
-		if (!inbounds(e, sizeof(u16)))
-			return 0;
-		if (data)
-			*data = le16_to_cpu(get_unaligned((__le16 *) e->pos));
-		e->pos += sizeof(u16);
-		return 1;
-	}
 	return 0;
 }
 
@@ -597,11 +584,7 @@
 	struct aa_profile *profile = NULL;
 	const char *tmpname, *tmpns = NULL, *name = NULL;
 	const char *info = "failed to unpack profile";
-<<<<<<< HEAD
-	size_t size = 0, ns_len;
-=======
 	size_t ns_len;
->>>>>>> 9abd04af
 	struct rhashtable_params params = { 0 };
 	char *key = NULL;
 	struct aa_data *data;
@@ -733,41 +716,6 @@
 		info = "failed to unpack profile rlimits";
 		goto fail;
 	}
-<<<<<<< HEAD
-
-	size = unpack_array(e, "net_allowed_af");
-	if (size) {
-
-		for (i = 0; i < size; i++) {
-			/* discard extraneous rules that this kernel will
-			 * never request
-			 */
-			if (i >= AF_MAX) {
-				u16 tmp;
-
-				if (!unpack_u16(e, &tmp, NULL) ||
-				    !unpack_u16(e, &tmp, NULL) ||
-				    !unpack_u16(e, &tmp, NULL))
-					goto fail;
-				continue;
-			}
-			if (!unpack_u16(e, &profile->net.allow[i], NULL))
-				goto fail;
-			if (!unpack_u16(e, &profile->net.audit[i], NULL))
-				goto fail;
-			if (!unpack_u16(e, &profile->net.quiet[i], NULL))
-				goto fail;
-		}
-		if (!unpack_nameX(e, AA_ARRAYEND, NULL))
-			goto fail;
-	}
-	if (VERSION_LT(e->version, v7)) {
-		/* pre v7 policy always allowed these */
-		profile->net.allow[AF_UNIX] = 0xffff;
-		profile->net.allow[AF_NETLINK] = 0xffff;
-	}
-=======
->>>>>>> 9abd04af
 
 	if (unpack_nameX(e, AA_STRUCT, "policydb")) {
 		/* generic policy dfa - optional and may be NULL */
